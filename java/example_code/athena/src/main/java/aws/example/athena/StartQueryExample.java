--- conflicted
+++ resolved
@@ -1,174 +1,170 @@
-//snippet-sourcedescription:[StartQueryExample.java demonstrates how to submit a query to Athena for execution, wait till results are available, and then process the results.]
-//snippet-keyword:[Java]
-//snippet-keyword:[Code Sample]
-//snippet-service:[athena]
-<<<<<<< HEAD
-//snippet-sourcetype:[<<snippet or full-example>>]
-=======
-//snippet-sourcetype:[full-example]
->>>>>>> 7c6537b5
-//snippet-sourcedate:[]
-//snippet-sourceauthor:[AWS]
-package aws.example.athena;
-
-import com.amazonaws.services.athena.AmazonAthena;
-import com.amazonaws.services.athena.model.ColumnInfo;
-import com.amazonaws.services.athena.model.GetQueryExecutionRequest;
-import com.amazonaws.services.athena.model.GetQueryExecutionResult;
-import com.amazonaws.services.athena.model.GetQueryResultsRequest;
-import com.amazonaws.services.athena.model.GetQueryResultsResult;
-import com.amazonaws.services.athena.model.QueryExecutionContext;
-import com.amazonaws.services.athena.model.QueryExecutionState;
-import com.amazonaws.services.athena.model.ResultConfiguration;
-import com.amazonaws.services.athena.model.Row;
-import com.amazonaws.services.athena.model.StartQueryExecutionRequest;
-import com.amazonaws.services.athena.model.StartQueryExecutionResult;
-
-import java.util.List;
-
-/**
-* StartQueryExample
-* -------------------------------------
-* This code shows how to submit a query to Athena for execution, wait till results
-* are available, and then process the results.
-*/
-public class StartQueryExample
-{
-  public static void main(String[] args) throws InterruptedException
-  {
-      // Build an AmazonAthena client
-      AthenaClientFactory factory = new AthenaClientFactory();
-      AmazonAthena athenaClient = factory.createClient();
-
-      String queryExecutionId = submitAthenaQuery(athenaClient);
-
-      waitForQueryToComplete(athenaClient, queryExecutionId);
-
-      processResultRows(athenaClient, queryExecutionId);
-  }
-
-  /**
-   * Submits a sample query to Athena and returns the execution ID of the query.
-   */
-  private static String submitAthenaQuery(AmazonAthena athenaClient)
-  {
-      // The QueryExecutionContext allows us to set the Database.
-      QueryExecutionContext queryExecutionContext = new QueryExecutionContext().withDatabase(ExampleConstants.ATHENA_DEFAULT_DATABASE);
-
-      // The result configuration specifies where the results of the query should go in S3 and encryption options
-      ResultConfiguration resultConfiguration = new ResultConfiguration()
-              // You can provide encryption options for the output that is written.
-              // .withEncryptionConfiguration(encryptionConfiguration)
-              .withOutputLocation(ExampleConstants.ATHENA_OUTPUT_BUCKET);
-
-      // Create the StartQueryExecutionRequest to send to Athena which will start the query.
-      StartQueryExecutionRequest startQueryExecutionRequest = new StartQueryExecutionRequest()
-              .withQueryString(ExampleConstants.ATHENA_SAMPLE_QUERY)
-              .withQueryExecutionContext(queryExecutionContext)
-              .withResultConfiguration(resultConfiguration);
-
-      StartQueryExecutionResult startQueryExecutionResult = athenaClient.startQueryExecution(startQueryExecutionRequest);
-      return startQueryExecutionResult.getQueryExecutionId();
-  }
-
-  /**
-   * Wait for an Athena query to complete, fail or to be cancelled. This is done by polling Athena over an
-   * interval of time. If a query fails or is cancelled, then it will throw an exception.
-   */
-
-       private static void waitForQueryToComplete(AmazonAthena athenaClient, String queryExecutionId) throws InterruptedException
-  {
-      GetQueryExecutionRequest getQueryExecutionRequest = new GetQueryExecutionRequest()
-              .withQueryExecutionId(queryExecutionId);
-
-      GetQueryExecutionResult getQueryExecutionResult = null;
-      boolean isQueryStillRunning = true;
-      while (isQueryStillRunning) {
-          getQueryExecutionResult = athenaClient.getQueryExecution(getQueryExecutionRequest);
-          String queryState = getQueryExecutionResult.getQueryExecution().getStatus().getState();
-          if (queryState.equals(QueryExecutionState.FAILED.toString())) {
-              throw new RuntimeException("Query Failed to run with Error Message: " + getQueryExecutionResult.getQueryExecution().getStatus().getStateChangeReason());
-          }
-          else if (queryState.equals(QueryExecutionState.CANCELLED.toString())) {
-              throw new RuntimeException("Query was cancelled.");
-          }
-          else if (queryState.equals(QueryExecutionState.SUCCEEDED.toString())) {
-              isQueryStillRunning = false;
-          }
-          else {
-              // Sleep an amount of time before retrying again.
-              Thread.sleep(ExampleConstants.SLEEP_AMOUNT_IN_MS);
-          }
-          System.out.println("Current Status is: " + queryState);
-      }
-  }
-
-  /**
-   * This code calls Athena and retrieves the results of a query.
-   * The query must be in a completed state before the results can be retrieved and
-   * paginated. The first row of results are the column headers.
-   */
-  private static void processResultRows(AmazonAthena athenaClient, String queryExecutionId)
-  {
-      GetQueryResultsRequest getQueryResultsRequest = new GetQueryResultsRequest()
-              // Max Results can be set but if its not set,
-              // it will choose the maximum page size
-              // As of the writing of this code, the maximum value is 1000
-              // .withMaxResults(1000)
-              .withQueryExecutionId(queryExecutionId);
-
-      GetQueryResultsResult getQueryResultsResult = athenaClient.getQueryResults(getQueryResultsRequest);
-      List<ColumnInfo> columnInfoList = getQueryResultsResult.getResultSet().getResultSetMetadata().getColumnInfo();
-
-      while (true) {
-          List<Row> results = getQueryResultsResult.getResultSet().getRows();
-          for (Row row : results) {
-              // Process the row. The first row of the first page holds the column names.
-              processRow(row, columnInfoList);
-          }
-          // If nextToken is null, there are no more pages to read. Break out of the loop.
-          if (getQueryResultsResult.getNextToken() == null) {
-              break;
-          }
-          getQueryResultsResult = athenaClient.getQueryResults(
-                  getQueryResultsRequest.withNextToken(getQueryResultsResult.getNextToken()));
-      }
-  }
-
-  private static void processRow(Row row, List<ColumnInfo> columnInfoList)
-  {
-      for (int i = 0; i < columnInfoList.size(); ++i) {
-          switch (columnInfoList.get(i).getType()) {
-              case "varchar":
-                  // Convert and Process as String
-                  break;
-              case "tinyint":
-                  // Convert and Process as tinyint
-                  break;
-              case "smallint":
-                  // Convert and Process as smallint
-                  break;
-              case "integer":
-                  // Convert and Process as integer
-                  break;
-              case "bigint":
-                  // Convert and Process as bigint
-                  break;
-              case "double":
-                  // Convert and Process as double
-                  break;
-              case "boolean":
-                  // Convert and Process as boolean
-                  break;
-              case "date":
-                  // Convert and Process as date
-                  break;
-              case "timestamp":
-                  // Convert and Process as timestamp
-                  break;
-              default:
-                  throw new RuntimeException("Unexpected Type is not expected" + columnInfoList.get(i).getType());
-          }
-      }
-  }
+//snippet-sourcedescription:[StartQueryExample.java demonstrates how to submit a query to Athena for execution, wait till results are available, and then process the results.]
+//snippet-keyword:[Java]
+//snippet-keyword:[Code Sample]
+//snippet-service:[athena]
+//snippet-sourcetype:[full-example]
+//snippet-sourcedate:[]
+//snippet-sourceauthor:[AWS]
+package aws.example.athena;
+
+import com.amazonaws.services.athena.AmazonAthena;
+import com.amazonaws.services.athena.model.ColumnInfo;
+import com.amazonaws.services.athena.model.GetQueryExecutionRequest;
+import com.amazonaws.services.athena.model.GetQueryExecutionResult;
+import com.amazonaws.services.athena.model.GetQueryResultsRequest;
+import com.amazonaws.services.athena.model.GetQueryResultsResult;
+import com.amazonaws.services.athena.model.QueryExecutionContext;
+import com.amazonaws.services.athena.model.QueryExecutionState;
+import com.amazonaws.services.athena.model.ResultConfiguration;
+import com.amazonaws.services.athena.model.Row;
+import com.amazonaws.services.athena.model.StartQueryExecutionRequest;
+import com.amazonaws.services.athena.model.StartQueryExecutionResult;
+
+import java.util.List;
+
+/**
+* StartQueryExample
+* -------------------------------------
+* This code shows how to submit a query to Athena for execution, wait till results
+* are available, and then process the results.
+*/
+public class StartQueryExample
+{
+  public static void main(String[] args) throws InterruptedException
+  {
+      // Build an AmazonAthena client
+      AthenaClientFactory factory = new AthenaClientFactory();
+      AmazonAthena athenaClient = factory.createClient();
+
+      String queryExecutionId = submitAthenaQuery(athenaClient);
+
+      waitForQueryToComplete(athenaClient, queryExecutionId);
+
+      processResultRows(athenaClient, queryExecutionId);
+  }
+
+  /**
+   * Submits a sample query to Athena and returns the execution ID of the query.
+   */
+  private static String submitAthenaQuery(AmazonAthena athenaClient)
+  {
+      // The QueryExecutionContext allows us to set the Database.
+      QueryExecutionContext queryExecutionContext = new QueryExecutionContext().withDatabase(ExampleConstants.ATHENA_DEFAULT_DATABASE);
+
+      // The result configuration specifies where the results of the query should go in S3 and encryption options
+      ResultConfiguration resultConfiguration = new ResultConfiguration()
+              // You can provide encryption options for the output that is written.
+              // .withEncryptionConfiguration(encryptionConfiguration)
+              .withOutputLocation(ExampleConstants.ATHENA_OUTPUT_BUCKET);
+
+      // Create the StartQueryExecutionRequest to send to Athena which will start the query.
+      StartQueryExecutionRequest startQueryExecutionRequest = new StartQueryExecutionRequest()
+              .withQueryString(ExampleConstants.ATHENA_SAMPLE_QUERY)
+              .withQueryExecutionContext(queryExecutionContext)
+              .withResultConfiguration(resultConfiguration);
+
+      StartQueryExecutionResult startQueryExecutionResult = athenaClient.startQueryExecution(startQueryExecutionRequest);
+      return startQueryExecutionResult.getQueryExecutionId();
+  }
+
+  /**
+   * Wait for an Athena query to complete, fail or to be cancelled. This is done by polling Athena over an
+   * interval of time. If a query fails or is cancelled, then it will throw an exception.
+   */
+
+       private static void waitForQueryToComplete(AmazonAthena athenaClient, String queryExecutionId) throws InterruptedException
+  {
+      GetQueryExecutionRequest getQueryExecutionRequest = new GetQueryExecutionRequest()
+              .withQueryExecutionId(queryExecutionId);
+
+      GetQueryExecutionResult getQueryExecutionResult = null;
+      boolean isQueryStillRunning = true;
+      while (isQueryStillRunning) {
+          getQueryExecutionResult = athenaClient.getQueryExecution(getQueryExecutionRequest);
+          String queryState = getQueryExecutionResult.getQueryExecution().getStatus().getState();
+          if (queryState.equals(QueryExecutionState.FAILED.toString())) {
+              throw new RuntimeException("Query Failed to run with Error Message: " + getQueryExecutionResult.getQueryExecution().getStatus().getStateChangeReason());
+          }
+          else if (queryState.equals(QueryExecutionState.CANCELLED.toString())) {
+              throw new RuntimeException("Query was cancelled.");
+          }
+          else if (queryState.equals(QueryExecutionState.SUCCEEDED.toString())) {
+              isQueryStillRunning = false;
+          }
+          else {
+              // Sleep an amount of time before retrying again.
+              Thread.sleep(ExampleConstants.SLEEP_AMOUNT_IN_MS);
+          }
+          System.out.println("Current Status is: " + queryState);
+      }
+  }
+
+  /**
+   * This code calls Athena and retrieves the results of a query.
+   * The query must be in a completed state before the results can be retrieved and
+   * paginated. The first row of results are the column headers.
+   */
+  private static void processResultRows(AmazonAthena athenaClient, String queryExecutionId)
+  {
+      GetQueryResultsRequest getQueryResultsRequest = new GetQueryResultsRequest()
+              // Max Results can be set but if its not set,
+              // it will choose the maximum page size
+              // As of the writing of this code, the maximum value is 1000
+              // .withMaxResults(1000)
+              .withQueryExecutionId(queryExecutionId);
+
+      GetQueryResultsResult getQueryResultsResult = athenaClient.getQueryResults(getQueryResultsRequest);
+      List<ColumnInfo> columnInfoList = getQueryResultsResult.getResultSet().getResultSetMetadata().getColumnInfo();
+
+      while (true) {
+          List<Row> results = getQueryResultsResult.getResultSet().getRows();
+          for (Row row : results) {
+              // Process the row. The first row of the first page holds the column names.
+              processRow(row, columnInfoList);
+          }
+          // If nextToken is null, there are no more pages to read. Break out of the loop.
+          if (getQueryResultsResult.getNextToken() == null) {
+              break;
+          }
+          getQueryResultsResult = athenaClient.getQueryResults(
+                  getQueryResultsRequest.withNextToken(getQueryResultsResult.getNextToken()));
+      }
+  }
+
+  private static void processRow(Row row, List<ColumnInfo> columnInfoList)
+  {
+      for (int i = 0; i < columnInfoList.size(); ++i) {
+          switch (columnInfoList.get(i).getType()) {
+              case "varchar":
+                  // Convert and Process as String
+                  break;
+              case "tinyint":
+                  // Convert and Process as tinyint
+                  break;
+              case "smallint":
+                  // Convert and Process as smallint
+                  break;
+              case "integer":
+                  // Convert and Process as integer
+                  break;
+              case "bigint":
+                  // Convert and Process as bigint
+                  break;
+              case "double":
+                  // Convert and Process as double
+                  break;
+              case "boolean":
+                  // Convert and Process as boolean
+                  break;
+              case "date":
+                  // Convert and Process as date
+                  break;
+              case "timestamp":
+                  // Convert and Process as timestamp
+                  break;
+              default:
+                  throw new RuntimeException("Unexpected Type is not expected" + columnInfoList.get(i).getType());
+          }
+      }
+  }
 }