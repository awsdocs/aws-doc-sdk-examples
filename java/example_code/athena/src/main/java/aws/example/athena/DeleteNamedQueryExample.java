//snippet-sourcedescription:[DeleteNamedQueryExample.java demonstrates how to delete a named query by using the named query ID.]
//snippet-keyword:[Java]
//snippet-keyword:[Code Sample]
//snippet-service:[athena]
<<<<<<< HEAD
//snippet-sourcetype:[<<snippet or full-example>>]
=======
//snippet-sourcetype:[full-example]
>>>>>>> 7c6537b5
//snippet-sourcedate:[]
//snippet-sourceauthor:[AWS]
package aws.example.athena;

import com.amazonaws.services.athena.AmazonAthena;
import com.amazonaws.services.athena.model.CreateNamedQueryRequest;
import com.amazonaws.services.athena.model.CreateNamedQueryResult;
import com.amazonaws.services.athena.model.DeleteNamedQueryRequest;
import com.amazonaws.services.athena.model.DeleteNamedQueryResult;

/**
 * DeleteNamedQueryExample
 * -------------------------------------
 * This code shows how to delete a named query by using the named query ID.
 */
public class DeleteNamedQueryExample
{
    private static String getNamedQueryId(AmazonAthena athenaClient)
    {
        // Create the NameQuery Request.
        CreateNamedQueryRequest createNamedQueryRequest = new CreateNamedQueryRequest()
                .withDatabase(ExampleConstants.ATHENA_DEFAULT_DATABASE)
                .withQueryString(ExampleConstants.ATHENA_SAMPLE_QUERY)
                .withName("SampleQueryName")
                .withDescription("Sample Description");

        // Create the named query. If it fails, an exception is thrown.
        CreateNamedQueryResult createNamedQueryResult = athenaClient.createNamedQuery(createNamedQueryRequest);
        return createNamedQueryResult.getNamedQueryId();
    }

    public static void main(String[] args) throws Exception
    {
        // Build an Athena client
        AthenaClientFactory factory = new AthenaClientFactory();
        AmazonAthena athenaClient = factory.createClient();

        String sampleNamedQueryId = getNamedQueryId(athenaClient);

        // Create the delete named query request
        DeleteNamedQueryRequest deleteNamedQueryRequest = new DeleteNamedQueryRequest()
                .withNamedQueryId(sampleNamedQueryId);

        // Delete the named query
        DeleteNamedQueryResult deleteNamedQueryResult = athenaClient.deleteNamedQuery(deleteNamedQueryRequest);
    }
}
<|MERGE_RESOLUTION|>--- conflicted
+++ resolved
@@ -1,56 +1,52 @@
-//snippet-sourcedescription:[DeleteNamedQueryExample.java demonstrates how to delete a named query by using the named query ID.]
-//snippet-keyword:[Java]
-//snippet-keyword:[Code Sample]
-//snippet-service:[athena]
-<<<<<<< HEAD
-//snippet-sourcetype:[<<snippet or full-example>>]
-=======
-//snippet-sourcetype:[full-example]
->>>>>>> 7c6537b5
-//snippet-sourcedate:[]
-//snippet-sourceauthor:[AWS]
-package aws.example.athena;
-
-import com.amazonaws.services.athena.AmazonAthena;
-import com.amazonaws.services.athena.model.CreateNamedQueryRequest;
-import com.amazonaws.services.athena.model.CreateNamedQueryResult;
-import com.amazonaws.services.athena.model.DeleteNamedQueryRequest;
-import com.amazonaws.services.athena.model.DeleteNamedQueryResult;
-
-/**
- * DeleteNamedQueryExample
- * -------------------------------------
- * This code shows how to delete a named query by using the named query ID.
- */
-public class DeleteNamedQueryExample
-{
-    private static String getNamedQueryId(AmazonAthena athenaClient)
-    {
-        // Create the NameQuery Request.
-        CreateNamedQueryRequest createNamedQueryRequest = new CreateNamedQueryRequest()
-                .withDatabase(ExampleConstants.ATHENA_DEFAULT_DATABASE)
-                .withQueryString(ExampleConstants.ATHENA_SAMPLE_QUERY)
-                .withName("SampleQueryName")
-                .withDescription("Sample Description");
-
-        // Create the named query. If it fails, an exception is thrown.
-        CreateNamedQueryResult createNamedQueryResult = athenaClient.createNamedQuery(createNamedQueryRequest);
-        return createNamedQueryResult.getNamedQueryId();
-    }
-
-    public static void main(String[] args) throws Exception
-    {
-        // Build an Athena client
-        AthenaClientFactory factory = new AthenaClientFactory();
-        AmazonAthena athenaClient = factory.createClient();
-
-        String sampleNamedQueryId = getNamedQueryId(athenaClient);
-
-        // Create the delete named query request
-        DeleteNamedQueryRequest deleteNamedQueryRequest = new DeleteNamedQueryRequest()
-                .withNamedQueryId(sampleNamedQueryId);
-
-        // Delete the named query
-        DeleteNamedQueryResult deleteNamedQueryResult = athenaClient.deleteNamedQuery(deleteNamedQueryRequest);
-    }
-}
+//snippet-sourcedescription:[DeleteNamedQueryExample.java demonstrates how to delete a named query by using the named query ID.]
+//snippet-keyword:[Java]
+//snippet-keyword:[Code Sample]
+//snippet-service:[athena]
+//snippet-sourcetype:[full-example]
+//snippet-sourcedate:[]
+//snippet-sourceauthor:[AWS]
+package aws.example.athena;
+
+import com.amazonaws.services.athena.AmazonAthena;
+import com.amazonaws.services.athena.model.CreateNamedQueryRequest;
+import com.amazonaws.services.athena.model.CreateNamedQueryResult;
+import com.amazonaws.services.athena.model.DeleteNamedQueryRequest;
+import com.amazonaws.services.athena.model.DeleteNamedQueryResult;
+
+/**
+ * DeleteNamedQueryExample
+ * -------------------------------------
+ * This code shows how to delete a named query by using the named query ID.
+ */
+public class DeleteNamedQueryExample
+{
+    private static String getNamedQueryId(AmazonAthena athenaClient)
+    {
+        // Create the NameQuery Request.
+        CreateNamedQueryRequest createNamedQueryRequest = new CreateNamedQueryRequest()
+                .withDatabase(ExampleConstants.ATHENA_DEFAULT_DATABASE)
+                .withQueryString(ExampleConstants.ATHENA_SAMPLE_QUERY)
+                .withName("SampleQueryName")
+                .withDescription("Sample Description");
+
+        // Create the named query. If it fails, an exception is thrown.
+        CreateNamedQueryResult createNamedQueryResult = athenaClient.createNamedQuery(createNamedQueryRequest);
+        return createNamedQueryResult.getNamedQueryId();
+    }
+
+    public static void main(String[] args) throws Exception
+    {
+        // Build an Athena client
+        AthenaClientFactory factory = new AthenaClientFactory();
+        AmazonAthena athenaClient = factory.createClient();
+
+        String sampleNamedQueryId = getNamedQueryId(athenaClient);
+
+        // Create the delete named query request
+        DeleteNamedQueryRequest deleteNamedQueryRequest = new DeleteNamedQueryRequest()
+                .withNamedQueryId(sampleNamedQueryId);
+
+        // Delete the named query
+        DeleteNamedQueryResult deleteNamedQueryResult = athenaClient.deleteNamedQuery(deleteNamedQueryRequest);
+    }
+}