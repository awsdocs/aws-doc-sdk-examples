--- conflicted
+++ resolved
@@ -1,57 +1,53 @@
-//snippet-sourcedescription:[ListQueryExecutionsExample.java demonstrates how to obtain a list of query execution IDs.]
-//snippet-keyword:[Java]
-//snippet-keyword:[Code Sample]
-//snippet-service:[athena]
-<<<<<<< HEAD
-//snippet-sourcetype:[<<snippet or full-example>>]
-=======
-//snippet-sourcetype:[full-example]
->>>>>>> 7c6537b5
-//snippet-sourcedate:[]
-//snippet-sourceauthor:[AWS]
-package aws.example.athena;
-
-import com.amazonaws.services.athena.AmazonAthena;
-import com.amazonaws.services.athena.model.ListQueryExecutionsRequest;
-import com.amazonaws.services.athena.model.ListQueryExecutionsResult;
-
-import java.util.List;
-
-/**
-* ListQueryExecutionsExample
-* -------------------------------------
-* This code shows how to obtain a list of query execution IDs.
-*/
-public class ListQueryExecutionsExample
-{
-  public static void main(String[] args) throws Exception
-  {
-      // Build an Athena client
-      AthenaClientFactory factory = new AthenaClientFactory();
-      AmazonAthena athenaClient = factory.createClient();
-
-      // Build the request
-      ListQueryExecutionsRequest listQueryExecutionsRequest = new ListQueryExecutionsRequest();
-
-      // Get the list results.
-      ListQueryExecutionsResult listQueryExecutionsResult = athenaClient.listQueryExecutions(listQueryExecutionsRequest);
-
-      // Process the results.
-      boolean hasMoreResults = true;
-      while (hasMoreResults) {
-          List<String> queryExecutionIds = listQueryExecutionsResult.getQueryExecutionIds();
-          // process queryExecutionIds.
-
-          System.out.println(queryExecutionIds);
-
-          //If nextToken is not null, then there are more results. Get the next page of results.
-          if (listQueryExecutionsResult.getNextToken() != null) {
-              listQueryExecutionsResult = athenaClient.listQueryExecutions(
-                      listQueryExecutionsRequest.withNextToken(listQueryExecutionsResult.getNextToken()));
-          }
-          else {
-              hasMoreResults = false;
-          }
-      }
-  }
-}
+//snippet-sourcedescription:[ListQueryExecutionsExample.java demonstrates how to obtain a list of query execution IDs.]
+//snippet-keyword:[Java]
+//snippet-keyword:[Code Sample]
+//snippet-service:[athena]
+//snippet-sourcetype:[full-example]
+//snippet-sourcedate:[]
+//snippet-sourceauthor:[AWS]
+package aws.example.athena;
+
+import com.amazonaws.services.athena.AmazonAthena;
+import com.amazonaws.services.athena.model.ListQueryExecutionsRequest;
+import com.amazonaws.services.athena.model.ListQueryExecutionsResult;
+
+import java.util.List;
+
+/**
+* ListQueryExecutionsExample
+* -------------------------------------
+* This code shows how to obtain a list of query execution IDs.
+*/
+public class ListQueryExecutionsExample
+{
+  public static void main(String[] args) throws Exception
+  {
+      // Build an Athena client
+      AthenaClientFactory factory = new AthenaClientFactory();
+      AmazonAthena athenaClient = factory.createClient();
+
+      // Build the request
+      ListQueryExecutionsRequest listQueryExecutionsRequest = new ListQueryExecutionsRequest();
+
+      // Get the list results.
+      ListQueryExecutionsResult listQueryExecutionsResult = athenaClient.listQueryExecutions(listQueryExecutionsRequest);
+
+      // Process the results.
+      boolean hasMoreResults = true;
+      while (hasMoreResults) {
+          List<String> queryExecutionIds = listQueryExecutionsResult.getQueryExecutionIds();
+          // process queryExecutionIds.
+
+          System.out.println(queryExecutionIds);
+
+          //If nextToken is not null, then there are more results. Get the next page of results.
+          if (listQueryExecutionsResult.getNextToken() != null) {
+              listQueryExecutionsResult = athenaClient.listQueryExecutions(
+                      listQueryExecutionsRequest.withNextToken(listQueryExecutionsResult.getNextToken()));
+          }
+          else {
+              hasMoreResults = false;
+          }
+      }
+  }
+}