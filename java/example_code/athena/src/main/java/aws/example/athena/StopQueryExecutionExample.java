//snippet-sourcedescription:[StopQueryExecutionExample.java demonstrates how to stop a query and check its status.]
//snippet-keyword:[Java]
//snippet-keyword:[Code Sample]
//snippet-service:[athena]
<<<<<<< HEAD
//snippet-sourcetype:[<<snippet or full-example>>]
=======
//snippet-sourcetype:[full-example]
>>>>>>> 7c6537b5
//snippet-sourcedate:[]
//snippet-sourceauthor:[AWS]
package aws.example.athena;

import com.amazonaws.services.athena.AmazonAthena;
import com.amazonaws.services.athena.model.GetQueryExecutionRequest;
import com.amazonaws.services.athena.model.GetQueryExecutionResult;
import com.amazonaws.services.athena.model.QueryExecutionContext;
import com.amazonaws.services.athena.model.QueryExecutionState;
import com.amazonaws.services.athena.model.ResultConfiguration;
import com.amazonaws.services.athena.model.StartQueryExecutionRequest;
import com.amazonaws.services.athena.model.StartQueryExecutionResult;
import com.amazonaws.services.athena.model.StopQueryExecutionRequest;
import com.amazonaws.services.athena.model.StopQueryExecutionResult;

/**
* StopQueryExecutionExample
* -------------------------------------
* This code runs an example query, immediately stops the query, and checks the status of the query to
* ensure that it was cancelled.
*/
public class StopQueryExecutionExample
{
  public static void main(String[] args) throws Exception
  {
      // Build an Athena client
      AthenaClientFactory factory = new AthenaClientFactory();
      AmazonAthena athenaClient = factory.createClient();

      String sampleQueryExecutionId = submitAthenaQuery(athenaClient);

      // Submit the stop query Request
      StopQueryExecutionRequest stopQueryExecutionRequest = new StopQueryExecutionRequest()
              .withQueryExecutionId(sampleQueryExecutionId);

      StopQueryExecutionResult stopQueryExecutionResult = athenaClient.stopQueryExecution(stopQueryExecutionRequest);

      // Ensure that the query was stopped
      GetQueryExecutionRequest getQueryExecutionRequest = new GetQueryExecutionRequest()
              .withQueryExecutionId(sampleQueryExecutionId);

      GetQueryExecutionResult getQueryExecutionResult = athenaClient.getQueryExecution(getQueryExecutionRequest);
      if (getQueryExecutionResult.getQueryExecution().getStatus().getState().equals(QueryExecutionState.CANCELLED)) {
          // Query was cancelled.
          System.out.println("Query has been cancelled");
      }
  }

  /**
   * Submits an example query and returns a query execution ID of a running query to stop.
   */
  public static String submitAthenaQuery(AmazonAthena athenaClient)
  {
      QueryExecutionContext queryExecutionContext = new QueryExecutionContext().withDatabase(ExampleConstants.ATHENA_DEFAULT_DATABASE);

      ResultConfiguration resultConfiguration = new ResultConfiguration()
              .withOutputLocation(ExampleConstants.ATHENA_OUTPUT_BUCKET);

      StartQueryExecutionRequest startQueryExecutionRequest = new StartQueryExecutionRequest()
              .withQueryString(ExampleConstants.ATHENA_SAMPLE_QUERY)
              .withQueryExecutionContext(queryExecutionContext)
              .withResultConfiguration(resultConfiguration);

      StartQueryExecutionResult startQueryExecutionResult = athenaClient.startQueryExecution(startQueryExecutionRequest);

      return startQueryExecutionResult.getQueryExecutionId();
  }
}
<|MERGE_RESOLUTION|>--- conflicted
+++ resolved
@@ -1,77 +1,73 @@
-//snippet-sourcedescription:[StopQueryExecutionExample.java demonstrates how to stop a query and check its status.]
-//snippet-keyword:[Java]
-//snippet-keyword:[Code Sample]
-//snippet-service:[athena]
-<<<<<<< HEAD
-//snippet-sourcetype:[<<snippet or full-example>>]
-=======
-//snippet-sourcetype:[full-example]
->>>>>>> 7c6537b5
-//snippet-sourcedate:[]
-//snippet-sourceauthor:[AWS]
-package aws.example.athena;
-
-import com.amazonaws.services.athena.AmazonAthena;
-import com.amazonaws.services.athena.model.GetQueryExecutionRequest;
-import com.amazonaws.services.athena.model.GetQueryExecutionResult;
-import com.amazonaws.services.athena.model.QueryExecutionContext;
-import com.amazonaws.services.athena.model.QueryExecutionState;
-import com.amazonaws.services.athena.model.ResultConfiguration;
-import com.amazonaws.services.athena.model.StartQueryExecutionRequest;
-import com.amazonaws.services.athena.model.StartQueryExecutionResult;
-import com.amazonaws.services.athena.model.StopQueryExecutionRequest;
-import com.amazonaws.services.athena.model.StopQueryExecutionResult;
-
-/**
-* StopQueryExecutionExample
-* -------------------------------------
-* This code runs an example query, immediately stops the query, and checks the status of the query to
-* ensure that it was cancelled.
-*/
-public class StopQueryExecutionExample
-{
-  public static void main(String[] args) throws Exception
-  {
-      // Build an Athena client
-      AthenaClientFactory factory = new AthenaClientFactory();
-      AmazonAthena athenaClient = factory.createClient();
-
-      String sampleQueryExecutionId = submitAthenaQuery(athenaClient);
-
-      // Submit the stop query Request
-      StopQueryExecutionRequest stopQueryExecutionRequest = new StopQueryExecutionRequest()
-              .withQueryExecutionId(sampleQueryExecutionId);
-
-      StopQueryExecutionResult stopQueryExecutionResult = athenaClient.stopQueryExecution(stopQueryExecutionRequest);
-
-      // Ensure that the query was stopped
-      GetQueryExecutionRequest getQueryExecutionRequest = new GetQueryExecutionRequest()
-              .withQueryExecutionId(sampleQueryExecutionId);
-
-      GetQueryExecutionResult getQueryExecutionResult = athenaClient.getQueryExecution(getQueryExecutionRequest);
-      if (getQueryExecutionResult.getQueryExecution().getStatus().getState().equals(QueryExecutionState.CANCELLED)) {
-          // Query was cancelled.
-          System.out.println("Query has been cancelled");
-      }
-  }
-
-  /**
-   * Submits an example query and returns a query execution ID of a running query to stop.
-   */
-  public static String submitAthenaQuery(AmazonAthena athenaClient)
-  {
-      QueryExecutionContext queryExecutionContext = new QueryExecutionContext().withDatabase(ExampleConstants.ATHENA_DEFAULT_DATABASE);
-
-      ResultConfiguration resultConfiguration = new ResultConfiguration()
-              .withOutputLocation(ExampleConstants.ATHENA_OUTPUT_BUCKET);
-
-      StartQueryExecutionRequest startQueryExecutionRequest = new StartQueryExecutionRequest()
-              .withQueryString(ExampleConstants.ATHENA_SAMPLE_QUERY)
-              .withQueryExecutionContext(queryExecutionContext)
-              .withResultConfiguration(resultConfiguration);
-
-      StartQueryExecutionResult startQueryExecutionResult = athenaClient.startQueryExecution(startQueryExecutionRequest);
-
-      return startQueryExecutionResult.getQueryExecutionId();
-  }
-}
+//snippet-sourcedescription:[StopQueryExecutionExample.java demonstrates how to stop a query and check its status.]
+//snippet-keyword:[Java]
+//snippet-keyword:[Code Sample]
+//snippet-service:[athena]
+//snippet-sourcetype:[full-example]
+//snippet-sourcedate:[]
+//snippet-sourceauthor:[AWS]
+package aws.example.athena;
+
+import com.amazonaws.services.athena.AmazonAthena;
+import com.amazonaws.services.athena.model.GetQueryExecutionRequest;
+import com.amazonaws.services.athena.model.GetQueryExecutionResult;
+import com.amazonaws.services.athena.model.QueryExecutionContext;
+import com.amazonaws.services.athena.model.QueryExecutionState;
+import com.amazonaws.services.athena.model.ResultConfiguration;
+import com.amazonaws.services.athena.model.StartQueryExecutionRequest;
+import com.amazonaws.services.athena.model.StartQueryExecutionResult;
+import com.amazonaws.services.athena.model.StopQueryExecutionRequest;
+import com.amazonaws.services.athena.model.StopQueryExecutionResult;
+
+/**
+* StopQueryExecutionExample
+* -------------------------------------
+* This code runs an example query, immediately stops the query, and checks the status of the query to
+* ensure that it was cancelled.
+*/
+public class StopQueryExecutionExample
+{
+  public static void main(String[] args) throws Exception
+  {
+      // Build an Athena client
+      AthenaClientFactory factory = new AthenaClientFactory();
+      AmazonAthena athenaClient = factory.createClient();
+
+      String sampleQueryExecutionId = submitAthenaQuery(athenaClient);
+
+      // Submit the stop query Request
+      StopQueryExecutionRequest stopQueryExecutionRequest = new StopQueryExecutionRequest()
+              .withQueryExecutionId(sampleQueryExecutionId);
+
+      StopQueryExecutionResult stopQueryExecutionResult = athenaClient.stopQueryExecution(stopQueryExecutionRequest);
+
+      // Ensure that the query was stopped
+      GetQueryExecutionRequest getQueryExecutionRequest = new GetQueryExecutionRequest()
+              .withQueryExecutionId(sampleQueryExecutionId);
+
+      GetQueryExecutionResult getQueryExecutionResult = athenaClient.getQueryExecution(getQueryExecutionRequest);
+      if (getQueryExecutionResult.getQueryExecution().getStatus().getState().equals(QueryExecutionState.CANCELLED)) {
+          // Query was cancelled.
+          System.out.println("Query has been cancelled");
+      }
+  }
+
+  /**
+   * Submits an example query and returns a query execution ID of a running query to stop.
+   */
+  public static String submitAthenaQuery(AmazonAthena athenaClient)
+  {
+      QueryExecutionContext queryExecutionContext = new QueryExecutionContext().withDatabase(ExampleConstants.ATHENA_DEFAULT_DATABASE);
+
+      ResultConfiguration resultConfiguration = new ResultConfiguration()
+              .withOutputLocation(ExampleConstants.ATHENA_OUTPUT_BUCKET);
+
+      StartQueryExecutionRequest startQueryExecutionRequest = new StartQueryExecutionRequest()
+              .withQueryString(ExampleConstants.ATHENA_SAMPLE_QUERY)
+              .withQueryExecutionContext(queryExecutionContext)
+              .withResultConfiguration(resultConfiguration);
+
+      StartQueryExecutionResult startQueryExecutionResult = athenaClient.startQueryExecution(startQueryExecutionRequest);
+
+      return startQueryExecutionResult.getQueryExecutionId();
+  }
+}