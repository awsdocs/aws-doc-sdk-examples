--- conflicted
+++ resolved
@@ -1,142 +1,138 @@
-//snippet-sourcedescription:[StepFunctionsSample.java demonstrates how to make basic requests to Amazon Step Functions.]
-//snippet-keyword:[Java]
-//snippet-keyword:[Code Sample]
-//snippet-service:[states]
-<<<<<<< HEAD
-//snippet-sourcetype:[<<snippet or full-example>>]
-=======
-//snippet-sourcetype:[full-example]
->>>>>>> 7c6537b5
-//snippet-sourcedate:[]
-//snippet-sourceauthor:[AWS]
-/*
- * Copyright 2010-2018 Amazon.com, Inc. or its affiliates. All Rights Reserved.
- *
- * Licensed under the Apache License, Version 2.0 (the "License").
- * You may not use this file except in compliance with the License.
- * A copy of the License is located at
- *
- *  http://aws.amazon.com/apache2.0
- *
- * or in the "license" file accompanying this file. This file is distributed
- * on an "AS IS" BASIS, WITHOUT WARRANTIES OR CONDITIONS OF ANY KIND, either
- * express or implied. See the License for the specific language governing
- * permissions and limitations under the License.
- */
-
-package aws.example.hellosfn;
-
-import com.amazonaws.AmazonClientException;
-import com.amazonaws.AmazonServiceException;
-import com.amazonaws.auth.profile.ProfileCredentialsProvider;
-import com.amazonaws.regions.Regions;
-import com.amazonaws.services.stepfunctions.AWSStepFunctions;
-import com.amazonaws.services.stepfunctions.AWSStepFunctionsClientBuilder;
-import com.amazonaws.services.stepfunctions.model.ExecutionListItem;
-import com.amazonaws.services.stepfunctions.model.ListExecutionsRequest;
-import com.amazonaws.services.stepfunctions.model.ListExecutionsResult;
-import com.amazonaws.services.stepfunctions.model.ListStateMachinesRequest;
-import com.amazonaws.services.stepfunctions.model.ListStateMachinesResult;
-import com.amazonaws.services.stepfunctions.model.StateMachineListItem;
-
-import java.util.List;
-
-/**
- * This sample demonstrates how to make basic requests to Amazon Step Functions
- * using the AWS SDK for Java.
- * <p>
- * <b>Prerequisites:</b> You must have a valid AWS developer account.
- * <p>
- * Fill in your AWS access credentials in the provided credentials file
- * template, and be sure to move the file to the default location
- * (~/.aws/credentials) where the sample code will load the credentials from.
- * <p>
- * <b>WARNING:</b> To avoid accidental leakage of your credentials, DO NOT keep
- * the credentials file in your source directory.
- */
-public class StepFunctionsSample {
-
-    public static void main(String[] args) throws Exception {
-        /*
-         * The ProfileCredentialsProvider will return your [default]
-         * credential profile by reading from the credentials file located at
-         * (~/.aws/credentials).
-         *
-         * It is possible to use another profile with:
-         *  credentialsProvider = new ProfileCredentialsProvider("your-profile")
-         */
-
-        ProfileCredentialsProvider credentialsProvider =
-                new ProfileCredentialsProvider();
-        try {
-            credentialsProvider.getCredentials();
-        } catch (Exception e) {
-            throw new AmazonClientException(
-                "Cannot load the credentials from the credential profiles " +
-                "file. Please make sure that your credentials file is " +
-                "at the correct location (~/.aws/credentials), and is " +
-                "in valid format.",
-                e);
-        }
-
-        Regions region = Regions.US_EAST_1;
-        AWSStepFunctions sfnClient = AWSStepFunctionsClientBuilder.standard()
-                .withCredentials(credentialsProvider)
-                .withRegion(region)
-                .build();
-
-        System.out.println("===========================================");
-        System.out.println("Getting Started with Amazon Step Functions");
-        System.out.println("===========================================\n");
-
-        try {
-            System.out.println("Listing state machines");
-            ListStateMachinesResult listStateMachinesResult = sfnClient.
-                    listStateMachines(new ListStateMachinesRequest());
-
-            List<StateMachineListItem> stateMachines = listStateMachinesResult
-                    .getStateMachines();
-
-            System.out.println("State machines count: " + stateMachines.size());
-            if (!stateMachines.isEmpty()) {
-                stateMachines.forEach(sm -> {
-                    System.out.println("\t- Name: " + sm.getName());
-                    System.out.println("\t- Arn: " + sm.getStateMachineArn());
-
-                    ListExecutionsRequest listRequest = new
-                            ListExecutionsRequest().withStateMachineArn(sm
-                            .getStateMachineArn());
-                    ListExecutionsResult listExecutionsResult = sfnClient
-                            .listExecutions(listRequest);
-                    List<ExecutionListItem> executions = listExecutionsResult
-                            .getExecutions();
-
-                    System.out.println("\t- Total: " + executions.size());
-                    executions.forEach(ex -> {
-                        System.out.println("\t\t-Start: " + ex.getStartDate());
-                        System.out.println("\t\t-Stop: " + ex.getStopDate());
-                        System.out.println("\t\t-Name: " + ex.getName());
-                        System.out.println("\t\t-Status: " + ex.getStatus());
-                        System.out.println();
-                    });
-                });
-            }
-
-        } catch (AmazonServiceException ase) {
-            System.out.println("Caught an AmazonServiceException, which means" +
-                    " your request made it to Amazon Step Functions, but was" +
-                    " rejected with an error response for some reason.");
-            System.out.println("Error Message:    " + ase.getMessage());
-            System.out.println("HTTP Status Code: " + ase.getStatusCode());
-            System.out.println("AWS Error Code:   " + ase.getErrorCode());
-            System.out.println("Error Type:       " + ase.getErrorType());
-            System.out.println("Request ID:       " + ase.getRequestId());
-        } catch (AmazonClientException ace) {
-            System.out.println("Caught an AmazonClientException, which means " +
-                    "the client encountered a serious internal problem while " +
-                    "trying to communicate with Step Functions, such as not " +
-                    "being able to access the network.");
-            System.out.println("Error Message: " + ace.getMessage());
-        }
-    }
-}
+//snippet-sourcedescription:[StepFunctionsSample.java demonstrates how to make basic requests to Amazon Step Functions.]
+//snippet-keyword:[Java]
+//snippet-keyword:[Code Sample]
+//snippet-service:[states]
+//snippet-sourcetype:[full-example]
+//snippet-sourcedate:[]
+//snippet-sourceauthor:[AWS]
+/*
+ * Copyright 2010-2018 Amazon.com, Inc. or its affiliates. All Rights Reserved.
+ *
+ * Licensed under the Apache License, Version 2.0 (the "License").
+ * You may not use this file except in compliance with the License.
+ * A copy of the License is located at
+ *
+ *  http://aws.amazon.com/apache2.0
+ *
+ * or in the "license" file accompanying this file. This file is distributed
+ * on an "AS IS" BASIS, WITHOUT WARRANTIES OR CONDITIONS OF ANY KIND, either
+ * express or implied. See the License for the specific language governing
+ * permissions and limitations under the License.
+ */
+
+package aws.example.hellosfn;
+
+import com.amazonaws.AmazonClientException;
+import com.amazonaws.AmazonServiceException;
+import com.amazonaws.auth.profile.ProfileCredentialsProvider;
+import com.amazonaws.regions.Regions;
+import com.amazonaws.services.stepfunctions.AWSStepFunctions;
+import com.amazonaws.services.stepfunctions.AWSStepFunctionsClientBuilder;
+import com.amazonaws.services.stepfunctions.model.ExecutionListItem;
+import com.amazonaws.services.stepfunctions.model.ListExecutionsRequest;
+import com.amazonaws.services.stepfunctions.model.ListExecutionsResult;
+import com.amazonaws.services.stepfunctions.model.ListStateMachinesRequest;
+import com.amazonaws.services.stepfunctions.model.ListStateMachinesResult;
+import com.amazonaws.services.stepfunctions.model.StateMachineListItem;
+
+import java.util.List;
+
+/**
+ * This sample demonstrates how to make basic requests to Amazon Step Functions
+ * using the AWS SDK for Java.
+ * <p>
+ * <b>Prerequisites:</b> You must have a valid AWS developer account.
+ * <p>
+ * Fill in your AWS access credentials in the provided credentials file
+ * template, and be sure to move the file to the default location
+ * (~/.aws/credentials) where the sample code will load the credentials from.
+ * <p>
+ * <b>WARNING:</b> To avoid accidental leakage of your credentials, DO NOT keep
+ * the credentials file in your source directory.
+ */
+public class StepFunctionsSample {
+
+    public static void main(String[] args) throws Exception {
+        /*
+         * The ProfileCredentialsProvider will return your [default]
+         * credential profile by reading from the credentials file located at
+         * (~/.aws/credentials).
+         *
+         * It is possible to use another profile with:
+         *  credentialsProvider = new ProfileCredentialsProvider("your-profile")
+         */
+
+        ProfileCredentialsProvider credentialsProvider =
+                new ProfileCredentialsProvider();
+        try {
+            credentialsProvider.getCredentials();
+        } catch (Exception e) {
+            throw new AmazonClientException(
+                "Cannot load the credentials from the credential profiles " +
+                "file. Please make sure that your credentials file is " +
+                "at the correct location (~/.aws/credentials), and is " +
+                "in valid format.",
+                e);
+        }
+
+        Regions region = Regions.US_EAST_1;
+        AWSStepFunctions sfnClient = AWSStepFunctionsClientBuilder.standard()
+                .withCredentials(credentialsProvider)
+                .withRegion(region)
+                .build();
+
+        System.out.println("===========================================");
+        System.out.println("Getting Started with Amazon Step Functions");
+        System.out.println("===========================================\n");
+
+        try {
+            System.out.println("Listing state machines");
+            ListStateMachinesResult listStateMachinesResult = sfnClient.
+                    listStateMachines(new ListStateMachinesRequest());
+
+            List<StateMachineListItem> stateMachines = listStateMachinesResult
+                    .getStateMachines();
+
+            System.out.println("State machines count: " + stateMachines.size());
+            if (!stateMachines.isEmpty()) {
+                stateMachines.forEach(sm -> {
+                    System.out.println("\t- Name: " + sm.getName());
+                    System.out.println("\t- Arn: " + sm.getStateMachineArn());
+
+                    ListExecutionsRequest listRequest = new
+                            ListExecutionsRequest().withStateMachineArn(sm
+                            .getStateMachineArn());
+                    ListExecutionsResult listExecutionsResult = sfnClient
+                            .listExecutions(listRequest);
+                    List<ExecutionListItem> executions = listExecutionsResult
+                            .getExecutions();
+
+                    System.out.println("\t- Total: " + executions.size());
+                    executions.forEach(ex -> {
+                        System.out.println("\t\t-Start: " + ex.getStartDate());
+                        System.out.println("\t\t-Stop: " + ex.getStopDate());
+                        System.out.println("\t\t-Name: " + ex.getName());
+                        System.out.println("\t\t-Status: " + ex.getStatus());
+                        System.out.println();
+                    });
+                });
+            }
+
+        } catch (AmazonServiceException ase) {
+            System.out.println("Caught an AmazonServiceException, which means" +
+                    " your request made it to Amazon Step Functions, but was" +
+                    " rejected with an error response for some reason.");
+            System.out.println("Error Message:    " + ase.getMessage());
+            System.out.println("HTTP Status Code: " + ase.getStatusCode());
+            System.out.println("AWS Error Code:   " + ase.getErrorCode());
+            System.out.println("Error Type:       " + ase.getErrorType());
+            System.out.println("Request ID:       " + ase.getRequestId());
+        } catch (AmazonClientException ace) {
+            System.out.println("Caught an AmazonClientException, which means " +
+                    "the client encountered a serious internal problem while " +
+                    "trying to communicate with Step Functions, such as not " +
+                    "being able to access the network.");
+            System.out.println("Error Message: " + ace.getMessage());
+        }
+    }
+}