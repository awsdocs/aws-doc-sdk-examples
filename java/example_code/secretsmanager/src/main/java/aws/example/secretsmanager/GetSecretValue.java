--- conflicted
+++ resolved
@@ -1,84 +1,80 @@
-//snippet-sourcedescription:[GetSecretValue.java demonstrates how to get the value of a secret from AWS Secrets Manager.]
-//snippet-keyword:[Java]
-//snippet-keyword:[Code Sample]
-//snippet-service:[secretsmanager]
-<<<<<<< HEAD
-//snippet-sourcetype:[<<snippet or full-example>>]
-=======
-//snippet-sourcetype:[full-example]
->>>>>>> 7c6537b5
-//snippet-sourcedate:[]
-//snippet-sourceauthor:[Walker]
-/*
- * Copyright 2010-2018 Amazon.com, Inc. or its affiliates. All Rights Reserved.
- *
- * Licensed under the Apache License, Version 2.0 (the "License").
- * You may not use this file except in compliance with the License.
- * A copy of the License is located at
- *
- *  http://aws.amazon.com/apache2.0
- *
- * or in the "license" file accompanying this file. This file is distributed
- * on an "AS IS" BASIS, WITHOUT WARRANTIES OR CONDITIONS OF ANY KIND, either
- * express or implied. See the License for the specific language governing
- * permissions and limitations under the License.
- */
-package aws.example.secretsmanager;
-import java.nio.ByteBuffer;
-import com.amazonaws.AmazonClientException;
-import com.amazonaws.AmazonServiceException;
-import com.amazonaws.client.builder.AwsClientBuilder;
-import com.amazonaws.auth.profile.ProfileCredentialsProvider;
-import com.amazonaws.AmazonWebServiceRequest;
-import com.amazonaws.services.secretsmanager.*;
-import com.amazonaws.services.secretsmanager.model.*;
-
-public class GetSecretValue {
-  public static void main(String[] args) {
-    getSecret();
-  }
-
-  public static void getSecret() {
-
-      String secretName = "testSecret";
-      String endpoint = "secretsmanager.us-west-2.amazonaws.com";
-      String region = "us-west-2";
-
-      AwsClientBuilder.EndpointConfiguration config = new AwsClientBuilder.EndpointConfiguration(endpoint, region);
-      AWSSecretsManagerClientBuilder clientBuilder = AWSSecretsManagerClientBuilder.standard();
-      clientBuilder.setEndpointConfiguration(config);
-      AWSSecretsManager client = clientBuilder.build();
-
-      String secret;
-      ByteBuffer binarySecretData;
-      GetSecretValueRequest getSecretValueRequest = new GetSecretValueRequest()
-              .withSecretId(secretName);
-      GetSecretValueResult getSecretValueResult = null;
-      try {
-          getSecretValueResult = client.getSecretValue(getSecretValueRequest);
-
-      } catch(ResourceNotFoundException e) {
-          System.out.println("The requested secret " + secretName + " was not found");
-      } catch (InvalidRequestException e) {
-          System.out.println("The request was invalid due to: " + e.getMessage());
-      } catch (InvalidParameterException e) {
-          System.out.println("The request had invalid params: " + e.getMessage());
-      }
-
-      if(getSecretValueResult == null) {
-          return;
-      }
-
-      // Depending on whether the secret was a string or binary, one of these fields will be populated
-      if(getSecretValueResult.getSecretString() != null) {
-          secret = getSecretValueResult.getSecretString();
-          System.out.println(secret);
-      }
-      else {
-          binarySecretData = getSecretValueResult.getSecretBinary();
-          System.out.println(binarySecretData.toString());
-      }
-
-  }
-
-}
+//snippet-sourcedescription:[GetSecretValue.java demonstrates how to get the value of a secret from AWS Secrets Manager.]
+//snippet-keyword:[Java]
+//snippet-keyword:[Code Sample]
+//snippet-service:[secretsmanager]
+//snippet-sourcetype:[full-example]
+//snippet-sourcedate:[]
+//snippet-sourceauthor:[Walker]
+/*
+ * Copyright 2010-2018 Amazon.com, Inc. or its affiliates. All Rights Reserved.
+ *
+ * Licensed under the Apache License, Version 2.0 (the "License").
+ * You may not use this file except in compliance with the License.
+ * A copy of the License is located at
+ *
+ *  http://aws.amazon.com/apache2.0
+ *
+ * or in the "license" file accompanying this file. This file is distributed
+ * on an "AS IS" BASIS, WITHOUT WARRANTIES OR CONDITIONS OF ANY KIND, either
+ * express or implied. See the License for the specific language governing
+ * permissions and limitations under the License.
+ */
+package aws.example.secretsmanager;
+import java.nio.ByteBuffer;
+import com.amazonaws.AmazonClientException;
+import com.amazonaws.AmazonServiceException;
+import com.amazonaws.client.builder.AwsClientBuilder;
+import com.amazonaws.auth.profile.ProfileCredentialsProvider;
+import com.amazonaws.AmazonWebServiceRequest;
+import com.amazonaws.services.secretsmanager.*;
+import com.amazonaws.services.secretsmanager.model.*;
+
+public class GetSecretValue {
+  public static void main(String[] args) {
+    getSecret();
+  }
+
+  public static void getSecret() {
+
+      String secretName = "testSecret";
+      String endpoint = "secretsmanager.us-west-2.amazonaws.com";
+      String region = "us-west-2";
+
+      AwsClientBuilder.EndpointConfiguration config = new AwsClientBuilder.EndpointConfiguration(endpoint, region);
+      AWSSecretsManagerClientBuilder clientBuilder = AWSSecretsManagerClientBuilder.standard();
+      clientBuilder.setEndpointConfiguration(config);
+      AWSSecretsManager client = clientBuilder.build();
+
+      String secret;
+      ByteBuffer binarySecretData;
+      GetSecretValueRequest getSecretValueRequest = new GetSecretValueRequest()
+              .withSecretId(secretName);
+      GetSecretValueResult getSecretValueResult = null;
+      try {
+          getSecretValueResult = client.getSecretValue(getSecretValueRequest);
+
+      } catch(ResourceNotFoundException e) {
+          System.out.println("The requested secret " + secretName + " was not found");
+      } catch (InvalidRequestException e) {
+          System.out.println("The request was invalid due to: " + e.getMessage());
+      } catch (InvalidParameterException e) {
+          System.out.println("The request had invalid params: " + e.getMessage());
+      }
+
+      if(getSecretValueResult == null) {
+          return;
+      }
+
+      // Depending on whether the secret was a string or binary, one of these fields will be populated
+      if(getSecretValueResult.getSecretString() != null) {
+          secret = getSecretValueResult.getSecretString();
+          System.out.println(secret);
+      }
+      else {
+          binarySecretData = getSecretValueResult.getSecretBinary();
+          System.out.println(binarySecretData.toString());
+      }
+
+  }
+
+}