//snippet-sourcedescription:[list_users.java demonstrates how to list the users for an organization.]
//snippet-keyword:[Java]
//snippet-keyword:[Code Sample]
//snippet-service:[workdocs]
<<<<<<< HEAD
//snippet-sourcetype:[<<snippet or full-example>>]
=======
//snippet-sourcetype:[full-example]
>>>>>>> 7c6537b5
//snippet-sourcedate:[]
//snippet-sourceauthor:[AWS]
import java.util.ArrayList;
import java.util.List;

import com.amazonaws.services.workdocs.AmazonWorkDocs;
import com.amazonaws.services.workdocs.AmazonWorkDocsClientBuilder;
import com.amazonaws.services.workdocs.model.DescribeUsersRequest;
import com.amazonaws.services.workdocs.model.DescribeUsersResult;
import com.amazonaws.services.workdocs.model.User;

public class list_users {

	public static void main(String[] args) {
		// Based on WorkDocs dev guide code at http://docs.aws.amazon.com/workdocs/latest/developerguide/connect-workdocs-iam.html

		// Use the default client. Look at Window, Preferences, AWS Toolkit to see the values
		AmazonWorkDocs workDocs = AmazonWorkDocsClientBuilder.defaultClient();

		List<User> wdUsers = new ArrayList<>();
		DescribeUsersRequest request = new DescribeUsersRequest();

		// Set to the OrganizationId of your WorkDocs site.
		request.setOrganizationId("d-123456789c");

		String marker = null;

		do {
			request.setMarker(marker);

			System.out.println("List of users:");

			DescribeUsersResult result = workDocs.describeUsers(request);

			wdUsers.addAll(result.getUsers());
			marker = result.getMarker();
		} while (marker != null);

		for (User wdUser : wdUsers) {
			System.out.printf("Firstname:%s | Lastname:%s | Email:%s | root-folder-id:%s\n",
					wdUser.getGivenName(), wdUser.getSurname(), wdUser.getEmailAddress(),
					wdUser.getRootFolderId());
		}
	}
}
<|MERGE_RESOLUTION|>--- conflicted
+++ resolved
@@ -1,54 +1,50 @@
-//snippet-sourcedescription:[list_users.java demonstrates how to list the users for an organization.]
-//snippet-keyword:[Java]
-//snippet-keyword:[Code Sample]
-//snippet-service:[workdocs]
-<<<<<<< HEAD
-//snippet-sourcetype:[<<snippet or full-example>>]
-=======
-//snippet-sourcetype:[full-example]
->>>>>>> 7c6537b5
-//snippet-sourcedate:[]
-//snippet-sourceauthor:[AWS]
-import java.util.ArrayList;
-import java.util.List;
-
-import com.amazonaws.services.workdocs.AmazonWorkDocs;
-import com.amazonaws.services.workdocs.AmazonWorkDocsClientBuilder;
-import com.amazonaws.services.workdocs.model.DescribeUsersRequest;
-import com.amazonaws.services.workdocs.model.DescribeUsersResult;
-import com.amazonaws.services.workdocs.model.User;
-
-public class list_users {
-
-	public static void main(String[] args) {
-		// Based on WorkDocs dev guide code at http://docs.aws.amazon.com/workdocs/latest/developerguide/connect-workdocs-iam.html
-
-		// Use the default client. Look at Window, Preferences, AWS Toolkit to see the values
-		AmazonWorkDocs workDocs = AmazonWorkDocsClientBuilder.defaultClient();
-
-		List<User> wdUsers = new ArrayList<>();
-		DescribeUsersRequest request = new DescribeUsersRequest();
-
-		// Set to the OrganizationId of your WorkDocs site.
-		request.setOrganizationId("d-123456789c");
-
-		String marker = null;
-
-		do {
-			request.setMarker(marker);
-
-			System.out.println("List of users:");
-
-			DescribeUsersResult result = workDocs.describeUsers(request);
-
-			wdUsers.addAll(result.getUsers());
-			marker = result.getMarker();
-		} while (marker != null);
-
-		for (User wdUser : wdUsers) {
-			System.out.printf("Firstname:%s | Lastname:%s | Email:%s | root-folder-id:%s\n",
-					wdUser.getGivenName(), wdUser.getSurname(), wdUser.getEmailAddress(),
-					wdUser.getRootFolderId());
-		}
-	}
-}
+//snippet-sourcedescription:[list_users.java demonstrates how to list the users for an organization.]
+//snippet-keyword:[Java]
+//snippet-keyword:[Code Sample]
+//snippet-service:[workdocs]
+//snippet-sourcetype:[full-example]
+//snippet-sourcedate:[]
+//snippet-sourceauthor:[AWS]
+import java.util.ArrayList;
+import java.util.List;
+
+import com.amazonaws.services.workdocs.AmazonWorkDocs;
+import com.amazonaws.services.workdocs.AmazonWorkDocsClientBuilder;
+import com.amazonaws.services.workdocs.model.DescribeUsersRequest;
+import com.amazonaws.services.workdocs.model.DescribeUsersResult;
+import com.amazonaws.services.workdocs.model.User;
+
+public class list_users {
+
+	public static void main(String[] args) {
+		// Based on WorkDocs dev guide code at http://docs.aws.amazon.com/workdocs/latest/developerguide/connect-workdocs-iam.html
+
+		// Use the default client. Look at Window, Preferences, AWS Toolkit to see the values
+		AmazonWorkDocs workDocs = AmazonWorkDocsClientBuilder.defaultClient();
+
+		List<User> wdUsers = new ArrayList<>();
+		DescribeUsersRequest request = new DescribeUsersRequest();
+
+		// Set to the OrganizationId of your WorkDocs site.
+		request.setOrganizationId("d-123456789c");
+
+		String marker = null;
+
+		do {
+			request.setMarker(marker);
+
+			System.out.println("List of users:");
+
+			DescribeUsersResult result = workDocs.describeUsers(request);
+
+			wdUsers.addAll(result.getUsers());
+			marker = result.getMarker();
+		} while (marker != null);
+
+		for (User wdUser : wdUsers) {
+			System.out.printf("Firstname:%s | Lastname:%s | Email:%s | root-folder-id:%s\n",
+					wdUser.getGivenName(), wdUser.getSurname(), wdUser.getEmailAddress(),
+					wdUser.getRootFolderId());
+		}
+	}
+}