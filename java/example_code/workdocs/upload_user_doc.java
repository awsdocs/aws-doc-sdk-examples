--- conflicted
+++ resolved
@@ -1,169 +1,165 @@
-//snippet-sourcedescription:[upload_user_doc.java demonstrates how to upload a document to AWS Workdocs.]
-//snippet-keyword:[Java]
-//snippet-keyword:[Code Sample]
-//snippet-service:[workdocs]
-<<<<<<< HEAD
-//snippet-sourcetype:[<<snippet or full-example>>]
-=======
-//snippet-sourcetype:[full-example]
->>>>>>> 7c6537b5
-//snippet-sourcedate:[]
-//snippet-sourceauthor:[AWS]
-import java.io.File;
-import java.io.FileInputStream;
-import java.io.InputStream;
-import java.io.OutputStream;
-import java.net.HttpURLConnection;
-import java.net.URL;
-import java.util.ArrayList;
-import java.util.HashMap;
-import java.util.List;
-import java.util.Map;
-
-import javax.xml.bind.JAXBContext;
-import javax.xml.bind.Unmarshaller;
-
-import com.amazonaws.services.workdocs.AmazonWorkDocs;
-import com.amazonaws.services.workdocs.AmazonWorkDocsClientBuilder;
-import com.amazonaws.services.workdocs.model.DescribeFolderContentsRequest;
-import com.amazonaws.services.workdocs.model.DescribeUsersRequest;
-import com.amazonaws.services.workdocs.model.DescribeUsersResult;
-import com.amazonaws.services.workdocs.model.DocumentVersionStatus;
-import com.amazonaws.services.workdocs.model.InitiateDocumentVersionUploadRequest;
-import com.amazonaws.services.workdocs.model.InitiateDocumentVersionUploadResult;
-import com.amazonaws.services.workdocs.model.UpdateDocumentVersionRequest;
-import com.amazonaws.services.workdocs.model.UploadMetadata;
-import com.amazonaws.services.workdocs.model.User;
-
-public class upload_user_doc {
-
-	private static String get_user_folder(AmazonWorkDocs workDocs, String orgId, String user) throws Exception {
-		List<User> wdUsers = new ArrayList<>();
-		DescribeUsersRequest request = new DescribeUsersRequest();
-
-		request.setOrganizationId(orgId);
-
-		String marker = null;
-
-		do {
-			request.setMarker(marker);
-			request.setQuery(user);
-
-			DescribeUsersResult result = workDocs.describeUsers(request);
-
-			wdUsers.addAll(result.getUsers());
-			marker = result.getMarker();
-		} while (marker != null);
-
-		for (User wdUser : wdUsers) {
-			DescribeFolderContentsRequest dfc_request = new DescribeFolderContentsRequest();
-			return wdUser.getRootFolderId();
-		}
-
-		return "";
-	}
-
-	private static Map<String, String> get_doc_info(AmazonWorkDocs workDocs, String orgId, String user, String doc) throws Exception {
-		String folderId = get_user_folder(workDocs, orgId, user);
-
-		InitiateDocumentVersionUploadRequest request = new InitiateDocumentVersionUploadRequest();
-		request.setParentFolderId(folderId);
-		request.setName(doc);
-		request.setContentType("application/octet-stream"); // MISSING SEMI-COLON!!!
-
-		InitiateDocumentVersionUploadResult result = workDocs.initiateDocumentVersionUpload(request);
-
-		UploadMetadata uploadMetadata = result.getUploadMetadata();
-
-		Map<String, String> map = new HashMap<String, String>();
-
-		map.put("doc_id", result.getMetadata().getId());
-		map.put("version_id", result.getMetadata().getLatestVersionMetadata().getId());
-		map.put("upload_url", uploadMetadata.getUploadUrl());
-
-		return map;
-	}
-
-	private static int start_doc_upload(String uploadUrl, String doc) throws Exception {
-		URL url = new URL(uploadUrl);
-		HttpURLConnection connection = (HttpURLConnection) url.openConnection();
-		connection.setDoOutput(true);
-		connection.setRequestMethod("PUT");
-		// Content-Type supplied here should match with the Content-Type set
-		// in the InitiateDocumentVersionUpload request.
-		connection.setRequestProperty("Content-Type","application/octet-stream");
-		connection.setRequestProperty("x-amz-server-side-encryption", "AES256");
-		File file = new File(doc);
-		FileInputStream fileInputStream = new FileInputStream(file);
-		OutputStream outputStream = connection.getOutputStream();
-		com.amazonaws.util.IOUtils.copy(fileInputStream, outputStream);
-
-		// Very misleading. Getting a 200 only means the call succeeded, not that the copy worked.
-		return connection.getResponseCode();  // int where 200 == success
-	}
-
-	private static void complete_upload(AmazonWorkDocs workDocs, String doc_id, String version_id) throws Exception {
-		UpdateDocumentVersionRequest request = new UpdateDocumentVersionRequest();
-		request.setDocumentId(doc_id);
-		request.setVersionId(version_id);
-		request.setVersionStatus(DocumentVersionStatus.ACTIVE);
-		workDocs.updateDocumentVersion(request);
-	}
-
-	public static void main(String[] args) throws Exception {
-		// Based on WorkDocs dev guide code at http://docs.aws.amazon.com/workdocs/latest/developerguide/upload-documents.html
-
-		// Use the default client. Look at Window, Preferences, AWS Toolkit to see the values
-		AmazonWorkDocs workDocs = AmazonWorkDocsClientBuilder.defaultClient();
-
-		// Set to the OrganizationId of your WorkDocs site.
-		String orgId = "d-123456789c";
-
-		// Set to the email address of a real user
-		String userEmail = "nobody@amazon.com";
-
-		// Set to the name of the doc
-		String docName = "test.txt";
-
-		// Set to the full path to the doc
-		String doc = "C:\\test.txt";
-
-		String doc_id, version_id, uploadUrl = "";
-		int rc = 0;
-
-		try {
-			Map<String, String> map = get_doc_info(workDocs, orgId, userEmail, docName);
-
-			doc_id = map.get("doc_id");
-			version_id = map.get("version_id");
-			uploadUrl = map.get("upload_url");
-		} catch (Exception ex) {
-			System.out.println("Caught exception " + ex.getMessage() + " calling start_doc_upload");
-			return;
-		}
-
-		try {
-			rc = start_doc_upload(uploadUrl, doc);
-
-			if (rc != 200) {
-				System.out.println("Error code uploading: " + rc);
-			} else {
-				System.out.println("Success uploading doc " + docName);
-			}
-		} catch (Exception ex) {
-			System.out.println("Caught exception " + ex.getMessage() + " calling finish_doc_upload");
-			return;
-		}
-
-		System.out.println("");
-
-		try {
-			complete_upload(workDocs, doc_id, version_id);
-		} catch (Exception ex) {
-			System.out.println("Caught exception " + ex.getMessage() + " calling complete_upload");
-			return;
-		}
-
-		System.out.println("");
-	}
-}
+//snippet-sourcedescription:[upload_user_doc.java demonstrates how to upload a document to AWS Workdocs.]
+//snippet-keyword:[Java]
+//snippet-keyword:[Code Sample]
+//snippet-service:[workdocs]
+//snippet-sourcetype:[full-example]
+//snippet-sourcedate:[]
+//snippet-sourceauthor:[AWS]
+import java.io.File;
+import java.io.FileInputStream;
+import java.io.InputStream;
+import java.io.OutputStream;
+import java.net.HttpURLConnection;
+import java.net.URL;
+import java.util.ArrayList;
+import java.util.HashMap;
+import java.util.List;
+import java.util.Map;
+
+import javax.xml.bind.JAXBContext;
+import javax.xml.bind.Unmarshaller;
+
+import com.amazonaws.services.workdocs.AmazonWorkDocs;
+import com.amazonaws.services.workdocs.AmazonWorkDocsClientBuilder;
+import com.amazonaws.services.workdocs.model.DescribeFolderContentsRequest;
+import com.amazonaws.services.workdocs.model.DescribeUsersRequest;
+import com.amazonaws.services.workdocs.model.DescribeUsersResult;
+import com.amazonaws.services.workdocs.model.DocumentVersionStatus;
+import com.amazonaws.services.workdocs.model.InitiateDocumentVersionUploadRequest;
+import com.amazonaws.services.workdocs.model.InitiateDocumentVersionUploadResult;
+import com.amazonaws.services.workdocs.model.UpdateDocumentVersionRequest;
+import com.amazonaws.services.workdocs.model.UploadMetadata;
+import com.amazonaws.services.workdocs.model.User;
+
+public class upload_user_doc {
+
+	private static String get_user_folder(AmazonWorkDocs workDocs, String orgId, String user) throws Exception {
+		List<User> wdUsers = new ArrayList<>();
+		DescribeUsersRequest request = new DescribeUsersRequest();
+
+		request.setOrganizationId(orgId);
+
+		String marker = null;
+
+		do {
+			request.setMarker(marker);
+			request.setQuery(user);
+
+			DescribeUsersResult result = workDocs.describeUsers(request);
+
+			wdUsers.addAll(result.getUsers());
+			marker = result.getMarker();
+		} while (marker != null);
+
+		for (User wdUser : wdUsers) {
+			DescribeFolderContentsRequest dfc_request = new DescribeFolderContentsRequest();
+			return wdUser.getRootFolderId();
+		}
+
+		return "";
+	}
+
+	private static Map<String, String> get_doc_info(AmazonWorkDocs workDocs, String orgId, String user, String doc) throws Exception {
+		String folderId = get_user_folder(workDocs, orgId, user);
+
+		InitiateDocumentVersionUploadRequest request = new InitiateDocumentVersionUploadRequest();
+		request.setParentFolderId(folderId);
+		request.setName(doc);
+		request.setContentType("application/octet-stream"); // MISSING SEMI-COLON!!!
+
+		InitiateDocumentVersionUploadResult result = workDocs.initiateDocumentVersionUpload(request);
+
+		UploadMetadata uploadMetadata = result.getUploadMetadata();
+
+		Map<String, String> map = new HashMap<String, String>();
+
+		map.put("doc_id", result.getMetadata().getId());
+		map.put("version_id", result.getMetadata().getLatestVersionMetadata().getId());
+		map.put("upload_url", uploadMetadata.getUploadUrl());
+
+		return map;
+	}
+
+	private static int start_doc_upload(String uploadUrl, String doc) throws Exception {
+		URL url = new URL(uploadUrl);
+		HttpURLConnection connection = (HttpURLConnection) url.openConnection();
+		connection.setDoOutput(true);
+		connection.setRequestMethod("PUT");
+		// Content-Type supplied here should match with the Content-Type set
+		// in the InitiateDocumentVersionUpload request.
+		connection.setRequestProperty("Content-Type","application/octet-stream");
+		connection.setRequestProperty("x-amz-server-side-encryption", "AES256");
+		File file = new File(doc);
+		FileInputStream fileInputStream = new FileInputStream(file);
+		OutputStream outputStream = connection.getOutputStream();
+		com.amazonaws.util.IOUtils.copy(fileInputStream, outputStream);
+
+		// Very misleading. Getting a 200 only means the call succeeded, not that the copy worked.
+		return connection.getResponseCode();  // int where 200 == success
+	}
+
+	private static void complete_upload(AmazonWorkDocs workDocs, String doc_id, String version_id) throws Exception {
+		UpdateDocumentVersionRequest request = new UpdateDocumentVersionRequest();
+		request.setDocumentId(doc_id);
+		request.setVersionId(version_id);
+		request.setVersionStatus(DocumentVersionStatus.ACTIVE);
+		workDocs.updateDocumentVersion(request);
+	}
+
+	public static void main(String[] args) throws Exception {
+		// Based on WorkDocs dev guide code at http://docs.aws.amazon.com/workdocs/latest/developerguide/upload-documents.html
+
+		// Use the default client. Look at Window, Preferences, AWS Toolkit to see the values
+		AmazonWorkDocs workDocs = AmazonWorkDocsClientBuilder.defaultClient();
+
+		// Set to the OrganizationId of your WorkDocs site.
+		String orgId = "d-123456789c";
+
+		// Set to the email address of a real user
+		String userEmail = "nobody@amazon.com";
+
+		// Set to the name of the doc
+		String docName = "test.txt";
+
+		// Set to the full path to the doc
+		String doc = "C:\\test.txt";
+
+		String doc_id, version_id, uploadUrl = "";
+		int rc = 0;
+
+		try {
+			Map<String, String> map = get_doc_info(workDocs, orgId, userEmail, docName);
+
+			doc_id = map.get("doc_id");
+			version_id = map.get("version_id");
+			uploadUrl = map.get("upload_url");
+		} catch (Exception ex) {
+			System.out.println("Caught exception " + ex.getMessage() + " calling start_doc_upload");
+			return;
+		}
+
+		try {
+			rc = start_doc_upload(uploadUrl, doc);
+
+			if (rc != 200) {
+				System.out.println("Error code uploading: " + rc);
+			} else {
+				System.out.println("Success uploading doc " + docName);
+			}
+		} catch (Exception ex) {
+			System.out.println("Caught exception " + ex.getMessage() + " calling finish_doc_upload");
+			return;
+		}
+
+		System.out.println("");
+
+		try {
+			complete_upload(workDocs, doc_id, version_id);
+		} catch (Exception ex) {
+			System.out.println("Caught exception " + ex.getMessage() + " calling complete_upload");
+			return;
+		}
+
+		System.out.println("");
+	}
+}