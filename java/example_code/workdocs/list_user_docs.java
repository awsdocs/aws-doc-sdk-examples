//snippet-sourcedescription:[list_user_docs.java demonstrates how to list user docs for the current user.]
//snippet-keyword:[Java]
//snippet-keyword:[Code Sample]
//snippet-service:[workdocs]
<<<<<<< HEAD
//snippet-sourcetype:[<<snippet or full-example>>]
=======
//snippet-sourcetype:[full-example]
>>>>>>> 7c6537b5
//snippet-sourcedate:[]
//snippet-sourceauthor:[AWS]
import java.util.ArrayList;
import java.util.List;

import com.amazonaws.services.workdocs.AmazonWorkDocs;
import com.amazonaws.services.workdocs.AmazonWorkDocsClientBuilder;
import com.amazonaws.services.workdocs.model.DescribeFolderContentsRequest;
import com.amazonaws.services.workdocs.model.DescribeFolderContentsResult;
import com.amazonaws.services.workdocs.model.DescribeUsersRequest;
import com.amazonaws.services.workdocs.model.DescribeUsersResult;
import com.amazonaws.services.workdocs.model.DocumentMetadata;
import com.amazonaws.services.workdocs.model.DocumentVersionMetadata;
import com.amazonaws.services.workdocs.model.User;

public class list_user_docs {

	private static String get_user_folder(AmazonWorkDocs workDocs, String orgId, String user) throws Exception {
		List<User> wdUsers = new ArrayList<>();
		DescribeUsersRequest request = new DescribeUsersRequest();

		request.setOrganizationId(orgId);

		String marker = null;

		do {
			request.setMarker(marker);
			request.setQuery(user);

			DescribeUsersResult result = workDocs.describeUsers(request);

			wdUsers.addAll(result.getUsers());
			marker = result.getMarker();
		} while (marker != null);

		for (User wdUser : wdUsers) {
			DescribeFolderContentsRequest dfc_request = new DescribeFolderContentsRequest();
			return wdUser.getRootFolderId();
		}

		return "";
	}

	public static void main(String[] args) throws Exception {
		// Based on WorkDocs dev guide code at http://docs.aws.amazon.com/workdocs/latest/developerguide/connect-workdocs-role.html

		// Use the default client. Look at Window, Preferences, AWS Toolkit to see the values
		AmazonWorkDocs workDocs = AmazonWorkDocsClientBuilder.defaultClient();

		// Set to the OrganizationId of your WorkDocs site.
		String orgId = "d-123456789c";

		// Set to the email address of a real user
		String userEmail = "nobody@amazon.com";

		String folderId = get_user_folder(workDocs, orgId, userEmail);

		DescribeFolderContentsRequest dfc_request = new DescribeFolderContentsRequest();
		dfc_request.setFolderId(folderId);

		DescribeFolderContentsResult result = workDocs.describeFolderContents(dfc_request);

		List<DocumentMetadata> userDocs = new ArrayList<>();

		userDocs.addAll(result.getDocuments());

		System.out.println("Docs for user " + userEmail + ":");
		System.out.println("");

		for (DocumentMetadata doc: userDocs) {
			DocumentVersionMetadata md = doc.getLatestVersionMetadata();
			System.out.println("Name:          " + md.getName());
			System.out.println("Size (bytes):  " + md.getSize());
			System.out.println("Last modified: " + md.getModifiedTimestamp());
			System.out.println("Doc ID:        " + doc.getId());
			System.out.println("");
		}
	}
}
<|MERGE_RESOLUTION|>--- conflicted
+++ resolved
@@ -1,88 +1,84 @@
-//snippet-sourcedescription:[list_user_docs.java demonstrates how to list user docs for the current user.]
-//snippet-keyword:[Java]
-//snippet-keyword:[Code Sample]
-//snippet-service:[workdocs]
-<<<<<<< HEAD
-//snippet-sourcetype:[<<snippet or full-example>>]
-=======
-//snippet-sourcetype:[full-example]
->>>>>>> 7c6537b5
-//snippet-sourcedate:[]
-//snippet-sourceauthor:[AWS]
-import java.util.ArrayList;
-import java.util.List;
-
-import com.amazonaws.services.workdocs.AmazonWorkDocs;
-import com.amazonaws.services.workdocs.AmazonWorkDocsClientBuilder;
-import com.amazonaws.services.workdocs.model.DescribeFolderContentsRequest;
-import com.amazonaws.services.workdocs.model.DescribeFolderContentsResult;
-import com.amazonaws.services.workdocs.model.DescribeUsersRequest;
-import com.amazonaws.services.workdocs.model.DescribeUsersResult;
-import com.amazonaws.services.workdocs.model.DocumentMetadata;
-import com.amazonaws.services.workdocs.model.DocumentVersionMetadata;
-import com.amazonaws.services.workdocs.model.User;
-
-public class list_user_docs {
-
-	private static String get_user_folder(AmazonWorkDocs workDocs, String orgId, String user) throws Exception {
-		List<User> wdUsers = new ArrayList<>();
-		DescribeUsersRequest request = new DescribeUsersRequest();
-
-		request.setOrganizationId(orgId);
-
-		String marker = null;
-
-		do {
-			request.setMarker(marker);
-			request.setQuery(user);
-
-			DescribeUsersResult result = workDocs.describeUsers(request);
-
-			wdUsers.addAll(result.getUsers());
-			marker = result.getMarker();
-		} while (marker != null);
-
-		for (User wdUser : wdUsers) {
-			DescribeFolderContentsRequest dfc_request = new DescribeFolderContentsRequest();
-			return wdUser.getRootFolderId();
-		}
-
-		return "";
-	}
-
-	public static void main(String[] args) throws Exception {
-		// Based on WorkDocs dev guide code at http://docs.aws.amazon.com/workdocs/latest/developerguide/connect-workdocs-role.html
-
-		// Use the default client. Look at Window, Preferences, AWS Toolkit to see the values
-		AmazonWorkDocs workDocs = AmazonWorkDocsClientBuilder.defaultClient();
-
-		// Set to the OrganizationId of your WorkDocs site.
-		String orgId = "d-123456789c";
-
-		// Set to the email address of a real user
-		String userEmail = "nobody@amazon.com";
-
-		String folderId = get_user_folder(workDocs, orgId, userEmail);
-
-		DescribeFolderContentsRequest dfc_request = new DescribeFolderContentsRequest();
-		dfc_request.setFolderId(folderId);
-
-		DescribeFolderContentsResult result = workDocs.describeFolderContents(dfc_request);
-
-		List<DocumentMetadata> userDocs = new ArrayList<>();
-
-		userDocs.addAll(result.getDocuments());
-
-		System.out.println("Docs for user " + userEmail + ":");
-		System.out.println("");
-
-		for (DocumentMetadata doc: userDocs) {
-			DocumentVersionMetadata md = doc.getLatestVersionMetadata();
-			System.out.println("Name:          " + md.getName());
-			System.out.println("Size (bytes):  " + md.getSize());
-			System.out.println("Last modified: " + md.getModifiedTimestamp());
-			System.out.println("Doc ID:        " + doc.getId());
-			System.out.println("");
-		}
-	}
-}
+//snippet-sourcedescription:[list_user_docs.java demonstrates how to list user docs for the current user.]
+//snippet-keyword:[Java]
+//snippet-keyword:[Code Sample]
+//snippet-service:[workdocs]
+//snippet-sourcetype:[full-example]
+//snippet-sourcedate:[]
+//snippet-sourceauthor:[AWS]
+import java.util.ArrayList;
+import java.util.List;
+
+import com.amazonaws.services.workdocs.AmazonWorkDocs;
+import com.amazonaws.services.workdocs.AmazonWorkDocsClientBuilder;
+import com.amazonaws.services.workdocs.model.DescribeFolderContentsRequest;
+import com.amazonaws.services.workdocs.model.DescribeFolderContentsResult;
+import com.amazonaws.services.workdocs.model.DescribeUsersRequest;
+import com.amazonaws.services.workdocs.model.DescribeUsersResult;
+import com.amazonaws.services.workdocs.model.DocumentMetadata;
+import com.amazonaws.services.workdocs.model.DocumentVersionMetadata;
+import com.amazonaws.services.workdocs.model.User;
+
+public class list_user_docs {
+
+	private static String get_user_folder(AmazonWorkDocs workDocs, String orgId, String user) throws Exception {
+		List<User> wdUsers = new ArrayList<>();
+		DescribeUsersRequest request = new DescribeUsersRequest();
+
+		request.setOrganizationId(orgId);
+
+		String marker = null;
+
+		do {
+			request.setMarker(marker);
+			request.setQuery(user);
+
+			DescribeUsersResult result = workDocs.describeUsers(request);
+
+			wdUsers.addAll(result.getUsers());
+			marker = result.getMarker();
+		} while (marker != null);
+
+		for (User wdUser : wdUsers) {
+			DescribeFolderContentsRequest dfc_request = new DescribeFolderContentsRequest();
+			return wdUser.getRootFolderId();
+		}
+
+		return "";
+	}
+
+	public static void main(String[] args) throws Exception {
+		// Based on WorkDocs dev guide code at http://docs.aws.amazon.com/workdocs/latest/developerguide/connect-workdocs-role.html
+
+		// Use the default client. Look at Window, Preferences, AWS Toolkit to see the values
+		AmazonWorkDocs workDocs = AmazonWorkDocsClientBuilder.defaultClient();
+
+		// Set to the OrganizationId of your WorkDocs site.
+		String orgId = "d-123456789c";
+
+		// Set to the email address of a real user
+		String userEmail = "nobody@amazon.com";
+
+		String folderId = get_user_folder(workDocs, orgId, userEmail);
+
+		DescribeFolderContentsRequest dfc_request = new DescribeFolderContentsRequest();
+		dfc_request.setFolderId(folderId);
+
+		DescribeFolderContentsResult result = workDocs.describeFolderContents(dfc_request);
+
+		List<DocumentMetadata> userDocs = new ArrayList<>();
+
+		userDocs.addAll(result.getDocuments());
+
+		System.out.println("Docs for user " + userEmail + ":");
+		System.out.println("");
+
+		for (DocumentMetadata doc: userDocs) {
+			DocumentVersionMetadata md = doc.getLatestVersionMetadata();
+			System.out.println("Name:          " + md.getName());
+			System.out.println("Size (bytes):  " + md.getSize());
+			System.out.println("Last modified: " + md.getModifiedTimestamp());
+			System.out.println("Doc ID:        " + doc.getId());
+			System.out.println("");
+		}
+	}
+}