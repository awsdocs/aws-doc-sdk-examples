--- conflicted
+++ resolved
@@ -1,66 +1,62 @@
-//snippet-sourcedescription:[CreateApp.java demonstrates how to create an application in the Pinpoint dashboard.]
-//snippet-keyword:[Java]
-//snippet-keyword:[Code Sample]
-//snippet-service:[mobiletargeting]
-<<<<<<< HEAD
-//snippet-sourcetype:[<<snippet or full-example>>]
-=======
-//snippet-sourcetype:[full-example]
->>>>>>> 7c6537b5
-//snippet-sourcedate:[]
-//snippet-sourceauthor:[AWS]
-/*
- * Copyright 2010-2018 Amazon.com, Inc. or its affiliates. All Rights Reserved.
- *
- * Licensed under the Apache License, Version 2.0 (the "License").
- * You may not use this file except in compliance with the License.
- * A copy of the License is located at
- *
- *  http://aws.amazon.com/apache2.0
- *
- * or in the "license" file accompanying this file. This file is distributed
- * on an "AS IS" BASIS, WITHOUT WARRANTIES OR CONDITIONS OF ANY KIND, either
- * express or implied. See the License for the specific language governing
- * permissions and limitations under the License.
- */
-package com.example.pinpoint;
-
-import com.amazonaws.services.pinpoint.AmazonPinpoint;
-import com.amazonaws.services.pinpoint.AmazonPinpointClientBuilder;
-import com.amazonaws.services.pinpoint.model.CreateAppRequest;
-import com.amazonaws.services.pinpoint.model.CreateAppResult;
-import com.amazonaws.services.pinpoint.model.CreateApplicationRequest;
-import com.amazonaws.regions.Regions;
-
-public class CreateApp {
-
-	public static void main(String[] args) {
-        final String USAGE = "\n" +
-                "CreateApp - create an application in pinpoint dashboard\n\n" +
-                "Usage: CreateApp <appName>\n\n" +
-                "Where:\n" +
-                "  appName - the name of the application to create.\n\n";
-
-        if (args.length < 1) {
-            System.out.println(USAGE);
-            System.exit(1);
-        }
-
-        String appName = args[0];
-
-        System.out.println("Creating an application with name: " + appName);
-
-		AmazonPinpoint pinpoint = AmazonPinpointClientBuilder.standard().withRegion(Regions.US_EAST_1).build();
-
-		CreateApplicationRequest appRequest = new CreateApplicationRequest()
-				.withName(appName);
-
-		CreateAppRequest request = new CreateAppRequest();
-		request.withCreateApplicationRequest(appRequest);
-		CreateAppResult result = pinpoint.createApp(request);
-
-		String appID = result.getApplicationResponse().getId();
-		System.out.println("Application " + appName + " has been created.");
-		System.out.println("App ID is: " + appID);
-	}
-}
+//snippet-sourcedescription:[CreateApp.java demonstrates how to create an application in the Pinpoint dashboard.]
+//snippet-keyword:[Java]
+//snippet-keyword:[Code Sample]
+//snippet-service:[mobiletargeting]
+//snippet-sourcetype:[full-example]
+//snippet-sourcedate:[]
+//snippet-sourceauthor:[AWS]
+/*
+ * Copyright 2010-2018 Amazon.com, Inc. or its affiliates. All Rights Reserved.
+ *
+ * Licensed under the Apache License, Version 2.0 (the "License").
+ * You may not use this file except in compliance with the License.
+ * A copy of the License is located at
+ *
+ *  http://aws.amazon.com/apache2.0
+ *
+ * or in the "license" file accompanying this file. This file is distributed
+ * on an "AS IS" BASIS, WITHOUT WARRANTIES OR CONDITIONS OF ANY KIND, either
+ * express or implied. See the License for the specific language governing
+ * permissions and limitations under the License.
+ */
+package com.example.pinpoint;
+
+import com.amazonaws.services.pinpoint.AmazonPinpoint;
+import com.amazonaws.services.pinpoint.AmazonPinpointClientBuilder;
+import com.amazonaws.services.pinpoint.model.CreateAppRequest;
+import com.amazonaws.services.pinpoint.model.CreateAppResult;
+import com.amazonaws.services.pinpoint.model.CreateApplicationRequest;
+import com.amazonaws.regions.Regions;
+
+public class CreateApp {
+
+	public static void main(String[] args) {
+        final String USAGE = "\n" +
+                "CreateApp - create an application in pinpoint dashboard\n\n" +
+                "Usage: CreateApp <appName>\n\n" +
+                "Where:\n" +
+                "  appName - the name of the application to create.\n\n";
+
+        if (args.length < 1) {
+            System.out.println(USAGE);
+            System.exit(1);
+        }
+
+        String appName = args[0];
+
+        System.out.println("Creating an application with name: " + appName);
+
+		AmazonPinpoint pinpoint = AmazonPinpointClientBuilder.standard().withRegion(Regions.US_EAST_1).build();
+
+		CreateApplicationRequest appRequest = new CreateApplicationRequest()
+				.withName(appName);
+
+		CreateAppRequest request = new CreateAppRequest();
+		request.withCreateApplicationRequest(appRequest);
+		CreateAppResult result = pinpoint.createApp(request);
+
+		String appID = result.getApplicationResponse().getId();
+		System.out.println("Application " + appName + " has been created.");
+		System.out.println("App ID is: " + appID);
+	}
+}