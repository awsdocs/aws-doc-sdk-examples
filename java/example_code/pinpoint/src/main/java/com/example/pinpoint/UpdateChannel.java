//snippet-sourcedescription:[UpdateChannel.java demonstrates how to create a channel for an application in Pinpoint.]
//snippet-keyword:[Java]
//snippet-keyword:[Code Sample]
//snippet-service:[mobiletargeting]
<<<<<<< HEAD
//snippet-sourcetype:[<<snippet or full-example>>]
=======
//snippet-sourcetype:[full-example]
>>>>>>> 7c6537b5
//snippet-sourcedate:[]
//snippet-sourceauthor:[AWS]
/*
 * Copyright 2010-2018 Amazon.com, Inc. or its affiliates. All Rights Reserved.
 *
 * Licensed under the Apache License, Version 2.0 (the "License").
 * You may not use this file except in compliance with the License.
 * A copy of the License is located at
 *
 *  http://aws.amazon.com/apache2.0
 *
 * or in the "license" file accompanying this file. This file is distributed
 * on an "AS IS" BASIS, WITHOUT WARRANTIES OR CONDITIONS OF ANY KIND, either
 * express or implied. See the License for the specific language governing
 * permissions and limitations under the License.
 */
package com.example.pinpoint;

import com.amazonaws.regions.Regions;
import com.amazonaws.services.pinpoint.AmazonPinpoint;
import com.amazonaws.services.pinpoint.AmazonPinpointClientBuilder;
import com.amazonaws.services.pinpoint.model.APNSChannelRequest;
import com.amazonaws.services.pinpoint.model.APNSChannelResponse;
import com.amazonaws.services.pinpoint.model.GetApnsChannelRequest;
import com.amazonaws.services.pinpoint.model.GetApnsChannelResult;
import com.amazonaws.services.pinpoint.model.UpdateApnsChannelRequest;
import com.amazonaws.services.pinpoint.model.UpdateApnsChannelResult;

public class UpdateChannel {

	public static void main(String[] args) {
		final String USAGE = "\n" +
                "CreateChannel -  create a channel in pinpoint\n\n" +
                "Usage: CreateChannel <appId>\n\n" +
                "Where:\n" +
                "  appId - the name of the application to create.\n\n";

        if (args.length < 1) {
            System.out.println(USAGE);
            System.exit(1);
        }
        String appId = args[0];

		AmazonPinpoint pinpoint = AmazonPinpointClientBuilder.standard().withRegion(Regions.US_EAST_1).build();

		APNSChannelResponse getResponse = getApnsChannel(pinpoint, appId);
		toggleApnsChannel(pinpoint, appId, getResponse);
		getApnsChannel(pinpoint, appId);
	}

	private static APNSChannelResponse getApnsChannel(AmazonPinpoint client, String appId) {
		GetApnsChannelRequest request = new GetApnsChannelRequest()
				.withApplicationId(appId);

		GetApnsChannelResult result = client.getApnsChannel(request);
		APNSChannelResponse response = result.getAPNSChannelResponse();
		System.out.println("Channel state: " + response.getEnabled());
		return response;
	}

	private static void toggleApnsChannel(AmazonPinpoint client, String appId, APNSChannelResponse getResponse) {
		Boolean enabled = true;

		if (getResponse.getEnabled()) {
			enabled = false;
		}

		APNSChannelRequest request = new APNSChannelRequest()
				.withEnabled(enabled);

		UpdateApnsChannelRequest updateRequest = new UpdateApnsChannelRequest()
				.withAPNSChannelRequest(request)
				.withApplicationId(appId);
		UpdateApnsChannelResult result = client.updateApnsChannel(updateRequest);
		System.out.println("Channel state: " + result.getAPNSChannelResponse().getEnabled());
	}
}
<|MERGE_RESOLUTION|>--- conflicted
+++ resolved
@@ -1,86 +1,82 @@
-//snippet-sourcedescription:[UpdateChannel.java demonstrates how to create a channel for an application in Pinpoint.]
-//snippet-keyword:[Java]
-//snippet-keyword:[Code Sample]
-//snippet-service:[mobiletargeting]
-<<<<<<< HEAD
-//snippet-sourcetype:[<<snippet or full-example>>]
-=======
-//snippet-sourcetype:[full-example]
->>>>>>> 7c6537b5
-//snippet-sourcedate:[]
-//snippet-sourceauthor:[AWS]
-/*
- * Copyright 2010-2018 Amazon.com, Inc. or its affiliates. All Rights Reserved.
- *
- * Licensed under the Apache License, Version 2.0 (the "License").
- * You may not use this file except in compliance with the License.
- * A copy of the License is located at
- *
- *  http://aws.amazon.com/apache2.0
- *
- * or in the "license" file accompanying this file. This file is distributed
- * on an "AS IS" BASIS, WITHOUT WARRANTIES OR CONDITIONS OF ANY KIND, either
- * express or implied. See the License for the specific language governing
- * permissions and limitations under the License.
- */
-package com.example.pinpoint;
-
-import com.amazonaws.regions.Regions;
-import com.amazonaws.services.pinpoint.AmazonPinpoint;
-import com.amazonaws.services.pinpoint.AmazonPinpointClientBuilder;
-import com.amazonaws.services.pinpoint.model.APNSChannelRequest;
-import com.amazonaws.services.pinpoint.model.APNSChannelResponse;
-import com.amazonaws.services.pinpoint.model.GetApnsChannelRequest;
-import com.amazonaws.services.pinpoint.model.GetApnsChannelResult;
-import com.amazonaws.services.pinpoint.model.UpdateApnsChannelRequest;
-import com.amazonaws.services.pinpoint.model.UpdateApnsChannelResult;
-
-public class UpdateChannel {
-
-	public static void main(String[] args) {
-		final String USAGE = "\n" +
-                "CreateChannel -  create a channel in pinpoint\n\n" +
-                "Usage: CreateChannel <appId>\n\n" +
-                "Where:\n" +
-                "  appId - the name of the application to create.\n\n";
-
-        if (args.length < 1) {
-            System.out.println(USAGE);
-            System.exit(1);
-        }
-        String appId = args[0];
-
-		AmazonPinpoint pinpoint = AmazonPinpointClientBuilder.standard().withRegion(Regions.US_EAST_1).build();
-
-		APNSChannelResponse getResponse = getApnsChannel(pinpoint, appId);
-		toggleApnsChannel(pinpoint, appId, getResponse);
-		getApnsChannel(pinpoint, appId);
-	}
-
-	private static APNSChannelResponse getApnsChannel(AmazonPinpoint client, String appId) {
-		GetApnsChannelRequest request = new GetApnsChannelRequest()
-				.withApplicationId(appId);
-
-		GetApnsChannelResult result = client.getApnsChannel(request);
-		APNSChannelResponse response = result.getAPNSChannelResponse();
-		System.out.println("Channel state: " + response.getEnabled());
-		return response;
-	}
-
-	private static void toggleApnsChannel(AmazonPinpoint client, String appId, APNSChannelResponse getResponse) {
-		Boolean enabled = true;
-
-		if (getResponse.getEnabled()) {
-			enabled = false;
-		}
-
-		APNSChannelRequest request = new APNSChannelRequest()
-				.withEnabled(enabled);
-
-		UpdateApnsChannelRequest updateRequest = new UpdateApnsChannelRequest()
-				.withAPNSChannelRequest(request)
-				.withApplicationId(appId);
-		UpdateApnsChannelResult result = client.updateApnsChannel(updateRequest);
-		System.out.println("Channel state: " + result.getAPNSChannelResponse().getEnabled());
-	}
-}
+//snippet-sourcedescription:[UpdateChannel.java demonstrates how to create a channel for an application in Pinpoint.]
+//snippet-keyword:[Java]
+//snippet-keyword:[Code Sample]
+//snippet-service:[mobiletargeting]
+//snippet-sourcetype:[full-example]
+//snippet-sourcedate:[]
+//snippet-sourceauthor:[AWS]
+/*
+ * Copyright 2010-2018 Amazon.com, Inc. or its affiliates. All Rights Reserved.
+ *
+ * Licensed under the Apache License, Version 2.0 (the "License").
+ * You may not use this file except in compliance with the License.
+ * A copy of the License is located at
+ *
+ *  http://aws.amazon.com/apache2.0
+ *
+ * or in the "license" file accompanying this file. This file is distributed
+ * on an "AS IS" BASIS, WITHOUT WARRANTIES OR CONDITIONS OF ANY KIND, either
+ * express or implied. See the License for the specific language governing
+ * permissions and limitations under the License.
+ */
+package com.example.pinpoint;
+
+import com.amazonaws.regions.Regions;
+import com.amazonaws.services.pinpoint.AmazonPinpoint;
+import com.amazonaws.services.pinpoint.AmazonPinpointClientBuilder;
+import com.amazonaws.services.pinpoint.model.APNSChannelRequest;
+import com.amazonaws.services.pinpoint.model.APNSChannelResponse;
+import com.amazonaws.services.pinpoint.model.GetApnsChannelRequest;
+import com.amazonaws.services.pinpoint.model.GetApnsChannelResult;
+import com.amazonaws.services.pinpoint.model.UpdateApnsChannelRequest;
+import com.amazonaws.services.pinpoint.model.UpdateApnsChannelResult;
+
+public class UpdateChannel {
+
+	public static void main(String[] args) {
+		final String USAGE = "\n" +
+                "CreateChannel -  create a channel in pinpoint\n\n" +
+                "Usage: CreateChannel <appId>\n\n" +
+                "Where:\n" +
+                "  appId - the name of the application to create.\n\n";
+
+        if (args.length < 1) {
+            System.out.println(USAGE);
+            System.exit(1);
+        }
+        String appId = args[0];
+
+		AmazonPinpoint pinpoint = AmazonPinpointClientBuilder.standard().withRegion(Regions.US_EAST_1).build();
+
+		APNSChannelResponse getResponse = getApnsChannel(pinpoint, appId);
+		toggleApnsChannel(pinpoint, appId, getResponse);
+		getApnsChannel(pinpoint, appId);
+	}
+
+	private static APNSChannelResponse getApnsChannel(AmazonPinpoint client, String appId) {
+		GetApnsChannelRequest request = new GetApnsChannelRequest()
+				.withApplicationId(appId);
+
+		GetApnsChannelResult result = client.getApnsChannel(request);
+		APNSChannelResponse response = result.getAPNSChannelResponse();
+		System.out.println("Channel state: " + response.getEnabled());
+		return response;
+	}
+
+	private static void toggleApnsChannel(AmazonPinpoint client, String appId, APNSChannelResponse getResponse) {
+		Boolean enabled = true;
+
+		if (getResponse.getEnabled()) {
+			enabled = false;
+		}
+
+		APNSChannelRequest request = new APNSChannelRequest()
+				.withEnabled(enabled);
+
+		UpdateApnsChannelRequest updateRequest = new UpdateApnsChannelRequest()
+				.withAPNSChannelRequest(request)
+				.withApplicationId(appId);
+		UpdateApnsChannelResult result = client.updateApnsChannel(updateRequest);
+		System.out.println("Channel state: " + result.getAPNSChannelResponse().getEnabled());
+	}
+}