//snippet-sourcedescription:[DeleteApp.java demonstrates how to delete an application in the Pinpoint dashboard.]
//snippet-keyword:[Java]
//snippet-keyword:[Code Sample]
//snippet-service:[mobiletargeting]
<<<<<<< HEAD
//snippet-sourcetype:[<<snippet or full-example>>]
=======
//snippet-sourcetype:[full-example]
>>>>>>> 7c6537b5
//snippet-sourcedate:[]
//snippet-sourceauthor:[AWS]
/*
 * Copyright 2010-2018 Amazon.com, Inc. or its affiliates. All Rights Reserved.
 *
 * Licensed under the Apache License, Version 2.0 (the "License").
 * You may not use this file except in compliance with the License.
 * A copy of the License is located at
 *
 *  http://aws.amazon.com/apache2.0
 *
 * or in the "license" file accompanying this file. This file is distributed
 * on an "AS IS" BASIS, WITHOUT WARRANTIES OR CONDITIONS OF ANY KIND, either
 * express or implied. See the License for the specific language governing
 * permissions and limitations under the License.
 */
package com.example.pinpoint;

import com.amazonaws.regions.Regions;
import com.amazonaws.services.pinpoint.AmazonPinpoint;
import com.amazonaws.services.pinpoint.AmazonPinpointClientBuilder;
import com.amazonaws.services.pinpoint.model.DeleteAppRequest;

public class DeleteApp {

	public static void main(String args[]) {
		final String USAGE = "\n" +
	            "DeleteApp - delete an application in the pinpoint dashboard\n\n" +
	            "Usage: DeleteApp <appID>\n\n" +
	            "Where:\n" +
	            "  appID - the applicatino ID of the application to delete.\n\n";

	    if (args.length < 1) {
	        System.out.println(USAGE);
	        System.exit(1);
	    }

	    String appID = args[0];

	    System.out.println("Deleting application: " + appID);

		AmazonPinpoint pinpoint = AmazonPinpointClientBuilder.standard().withRegion(Regions.US_EAST_1).build();

		DeleteAppRequest deleteRequest = new DeleteAppRequest()
				.withApplicationId(appID);

		pinpoint.deleteApp(deleteRequest);

	}
}
<|MERGE_RESOLUTION|>--- conflicted
+++ resolved
@@ -1,59 +1,55 @@
-//snippet-sourcedescription:[DeleteApp.java demonstrates how to delete an application in the Pinpoint dashboard.]
-//snippet-keyword:[Java]
-//snippet-keyword:[Code Sample]
-//snippet-service:[mobiletargeting]
-<<<<<<< HEAD
-//snippet-sourcetype:[<<snippet or full-example>>]
-=======
-//snippet-sourcetype:[full-example]
->>>>>>> 7c6537b5
-//snippet-sourcedate:[]
-//snippet-sourceauthor:[AWS]
-/*
- * Copyright 2010-2018 Amazon.com, Inc. or its affiliates. All Rights Reserved.
- *
- * Licensed under the Apache License, Version 2.0 (the "License").
- * You may not use this file except in compliance with the License.
- * A copy of the License is located at
- *
- *  http://aws.amazon.com/apache2.0
- *
- * or in the "license" file accompanying this file. This file is distributed
- * on an "AS IS" BASIS, WITHOUT WARRANTIES OR CONDITIONS OF ANY KIND, either
- * express or implied. See the License for the specific language governing
- * permissions and limitations under the License.
- */
-package com.example.pinpoint;
-
-import com.amazonaws.regions.Regions;
-import com.amazonaws.services.pinpoint.AmazonPinpoint;
-import com.amazonaws.services.pinpoint.AmazonPinpointClientBuilder;
-import com.amazonaws.services.pinpoint.model.DeleteAppRequest;
-
-public class DeleteApp {
-
-	public static void main(String args[]) {
-		final String USAGE = "\n" +
-	            "DeleteApp - delete an application in the pinpoint dashboard\n\n" +
-	            "Usage: DeleteApp <appID>\n\n" +
-	            "Where:\n" +
-	            "  appID - the applicatino ID of the application to delete.\n\n";
-
-	    if (args.length < 1) {
-	        System.out.println(USAGE);
-	        System.exit(1);
-	    }
-
-	    String appID = args[0];
-
-	    System.out.println("Deleting application: " + appID);
-
-		AmazonPinpoint pinpoint = AmazonPinpointClientBuilder.standard().withRegion(Regions.US_EAST_1).build();
-
-		DeleteAppRequest deleteRequest = new DeleteAppRequest()
-				.withApplicationId(appID);
-
-		pinpoint.deleteApp(deleteRequest);
-
-	}
-}
+//snippet-sourcedescription:[DeleteApp.java demonstrates how to delete an application in the Pinpoint dashboard.]
+//snippet-keyword:[Java]
+//snippet-keyword:[Code Sample]
+//snippet-service:[mobiletargeting]
+//snippet-sourcetype:[full-example]
+//snippet-sourcedate:[]
+//snippet-sourceauthor:[AWS]
+/*
+ * Copyright 2010-2018 Amazon.com, Inc. or its affiliates. All Rights Reserved.
+ *
+ * Licensed under the Apache License, Version 2.0 (the "License").
+ * You may not use this file except in compliance with the License.
+ * A copy of the License is located at
+ *
+ *  http://aws.amazon.com/apache2.0
+ *
+ * or in the "license" file accompanying this file. This file is distributed
+ * on an "AS IS" BASIS, WITHOUT WARRANTIES OR CONDITIONS OF ANY KIND, either
+ * express or implied. See the License for the specific language governing
+ * permissions and limitations under the License.
+ */
+package com.example.pinpoint;
+
+import com.amazonaws.regions.Regions;
+import com.amazonaws.services.pinpoint.AmazonPinpoint;
+import com.amazonaws.services.pinpoint.AmazonPinpointClientBuilder;
+import com.amazonaws.services.pinpoint.model.DeleteAppRequest;
+
+public class DeleteApp {
+
+	public static void main(String args[]) {
+		final String USAGE = "\n" +
+	            "DeleteApp - delete an application in the pinpoint dashboard\n\n" +
+	            "Usage: DeleteApp <appID>\n\n" +
+	            "Where:\n" +
+	            "  appID - the applicatino ID of the application to delete.\n\n";
+
+	    if (args.length < 1) {
+	        System.out.println(USAGE);
+	        System.exit(1);
+	    }
+
+	    String appID = args[0];
+
+	    System.out.println("Deleting application: " + appID);
+
+		AmazonPinpoint pinpoint = AmazonPinpointClientBuilder.standard().withRegion(Regions.US_EAST_1).build();
+
+		DeleteAppRequest deleteRequest = new DeleteAppRequest()
+				.withApplicationId(appID);
+
+		pinpoint.deleteApp(deleteRequest);
+
+	}
+}