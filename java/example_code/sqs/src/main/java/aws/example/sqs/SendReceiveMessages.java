--- conflicted
+++ resolved
@@ -1,84 +1,79 @@
-//snippet-sourcedescription:[<<FILENAME>> demonstrates how to send, receive and delete messages from a queue.]
-//snippet-keyword:[Java]
-//snippet-keyword:[Code Sample]
-<<<<<<< HEAD
-//snippet-service:[<<ADD SERVICE>>]
-//snippet-sourcetype:[<<snippet or full-example>>]
-=======
-//snippet-keyword:[Amazon Simple Queue Service]
-//snippet-service:[sqs]
-//snippet-sourcetype:[full-example]
->>>>>>> 7c6537b5
-//snippet-sourcedate:[]
-//snippet-sourceauthor:[AWS]
-/*
- * Copyright 2011-2018 Amazon.com, Inc. or its affiliates. All Rights Reserved.
- *
- * Licensed under the Apache License, Version 2.0 (the "License");
- * you may not use this file except in compliance with the License.
- * You may obtain a copy of the License at:
- *
- *    http://aws.amazon.com/apache2.0
- *
- * This file is distributed on an "AS IS" BASIS, WITHOUT WARRANTIES
- * OR CONDITIONS OF ANY KIND, either express or implied. See the
- * License for the specific language governing permissions and
- * limitations under the License.
- */
-package aws.example.sqs;
-import com.amazonaws.services.sqs.AmazonSQS;
-import com.amazonaws.services.sqs.AmazonSQSClientBuilder;
-import com.amazonaws.services.sqs.model.AmazonSQSException;
-import com.amazonaws.services.sqs.model.CreateQueueResult;
-import com.amazonaws.services.sqs.model.Message;
-import com.amazonaws.services.sqs.model.SendMessageBatchRequest;
-import com.amazonaws.services.sqs.model.SendMessageBatchRequestEntry;
-import com.amazonaws.services.sqs.model.SendMessageRequest;
-import java.util.Date;
-import java.util.List;
-
-public class SendReceiveMessages
-{
-    private static final String QUEUE_NAME = "testQueue" + new Date().getTime();
-
-    public static void main(String[] args)
-    {
-        final AmazonSQS sqs = AmazonSQSClientBuilder.defaultClient();
-
-        try {
-            CreateQueueResult create_result = sqs.createQueue(QUEUE_NAME);
-        } catch (AmazonSQSException e) {
-            if (!e.getErrorCode().equals("QueueAlreadyExists")) {
-                throw e;
-            }
-        }
-
-        String queueUrl = sqs.getQueueUrl(QUEUE_NAME).getQueueUrl();
-
-        SendMessageRequest send_msg_request = new SendMessageRequest()
-                .withQueueUrl(queueUrl)
-                .withMessageBody("hello world")
-                .withDelaySeconds(5);
-        sqs.sendMessage(send_msg_request);
-
-
-        // Send multiple messages to the queue
-        SendMessageBatchRequest send_batch_request = new SendMessageBatchRequest()
-                .withQueueUrl(queueUrl)
-                .withEntries(
-                        new SendMessageBatchRequestEntry(
-                                "msg_1", "Hello from message 1"),
-                        new SendMessageBatchRequestEntry(
-                                "msg_2", "Hello from message 2")
-                                .withDelaySeconds(10));
-        sqs.sendMessageBatch(send_batch_request);
-
-        // receive messages from the queue
-        List<Message> messages = sqs.receiveMessage(queueUrl).getMessages();
-
-        // delete messages from the queue
-        for (Message m : messages) {
-            sqs.deleteMessage(queueUrl, m.getReceiptHandle());
-        }
-    }
-}
+//snippet-sourcedescription:[<<FILENAME>> demonstrates how to send, receive and delete messages from a queue.]
+//snippet-keyword:[Java]
+//snippet-keyword:[Code Sample]
+//snippet-keyword:[Amazon Simple Queue Service]
+//snippet-service:[sqs]
+//snippet-sourcetype:[full-example]
+//snippet-sourcedate:[]
+//snippet-sourceauthor:[AWS]
+/*
+ * Copyright 2011-2018 Amazon.com, Inc. or its affiliates. All Rights Reserved.
+ *
+ * Licensed under the Apache License, Version 2.0 (the "License");
+ * you may not use this file except in compliance with the License.
+ * You may obtain a copy of the License at:
+ *
+ *    http://aws.amazon.com/apache2.0
+ *
+ * This file is distributed on an "AS IS" BASIS, WITHOUT WARRANTIES
+ * OR CONDITIONS OF ANY KIND, either express or implied. See the
+ * License for the specific language governing permissions and
+ * limitations under the License.
+ */
+package aws.example.sqs;
+import com.amazonaws.services.sqs.AmazonSQS;
+import com.amazonaws.services.sqs.AmazonSQSClientBuilder;
+import com.amazonaws.services.sqs.model.AmazonSQSException;
+import com.amazonaws.services.sqs.model.CreateQueueResult;
+import com.amazonaws.services.sqs.model.Message;
+import com.amazonaws.services.sqs.model.SendMessageBatchRequest;
+import com.amazonaws.services.sqs.model.SendMessageBatchRequestEntry;
+import com.amazonaws.services.sqs.model.SendMessageRequest;
+import java.util.Date;
+import java.util.List;
+
+public class SendReceiveMessages
+{
+    private static final String QUEUE_NAME = "testQueue" + new Date().getTime();
+
+    public static void main(String[] args)
+    {
+        final AmazonSQS sqs = AmazonSQSClientBuilder.defaultClient();
+
+        try {
+            CreateQueueResult create_result = sqs.createQueue(QUEUE_NAME);
+        } catch (AmazonSQSException e) {
+            if (!e.getErrorCode().equals("QueueAlreadyExists")) {
+                throw e;
+            }
+        }
+
+        String queueUrl = sqs.getQueueUrl(QUEUE_NAME).getQueueUrl();
+
+        SendMessageRequest send_msg_request = new SendMessageRequest()
+                .withQueueUrl(queueUrl)
+                .withMessageBody("hello world")
+                .withDelaySeconds(5);
+        sqs.sendMessage(send_msg_request);
+
+
+        // Send multiple messages to the queue
+        SendMessageBatchRequest send_batch_request = new SendMessageBatchRequest()
+                .withQueueUrl(queueUrl)
+                .withEntries(
+                        new SendMessageBatchRequestEntry(
+                                "msg_1", "Hello from message 1"),
+                        new SendMessageBatchRequestEntry(
+                                "msg_2", "Hello from message 2")
+                                .withDelaySeconds(10));
+        sqs.sendMessageBatch(send_batch_request);
+
+        // receive messages from the queue
+        List<Message> messages = sqs.receiveMessage(queueUrl).getMessages();
+
+        // delete messages from the queue
+        for (Message m : messages) {
+            sqs.deleteMessage(queueUrl, m.getReceiptHandle());
+        }
+    }
+}