--- conflicted
+++ resolved
@@ -1,68 +1,63 @@
-//snippet-sourcedescription:[DescribeRegionsAndZones.java demonstrates how to get a description of all regions and zones.]
-//snippet-keyword:[Java]
-//snippet-keyword:[Code Sample]
-<<<<<<< HEAD
-//snippet-service:[<<ADD SERVICE>>]
-//snippet-sourcetype:[<<snippet or full-example>>]
-=======
-//snippet-keyword:[Amazon EC2]
-//snippet-service:[ec2]
-//snippet-sourcetype:[full-example]
->>>>>>> 7c6537b5
-//snippet-sourcedate:[]
-//snippet-sourceauthor:[AWS]
-/*
- * Copyright 2010-2018 Amazon.com, Inc. or its affiliates. All Rights Reserved.
- *
- * Licensed under the Apache License, Version 2.0 (the "License").
- * You may not use this file except in compliance with the License.
- * A copy of the License is located at
- *
- *  http://aws.amazon.com/apache2.0
- *
- * or in the "license" file accompanying this file. This file is distributed
- * on an "AS IS" BASIS, WITHOUT WARRANTIES OR CONDITIONS OF ANY KIND, either
- * express or implied. See the License for the specific language governing
- * permissions and limitations under the License.
- */
-package aws.example.ec2;
-import com.amazonaws.services.ec2.AmazonEC2;
-import com.amazonaws.services.ec2.AmazonEC2ClientBuilder;
-import com.amazonaws.services.ec2.model.DescribeRegionsResult;
-import com.amazonaws.services.ec2.model.Region;
-import com.amazonaws.services.ec2.model.AvailabilityZone;
-import com.amazonaws.services.ec2.model.DescribeAvailabilityZonesResult;
-
-/**
- * Describes all regions and zones
- */
-public class DescribeRegionsAndZones
-{
-    public static void main(String[] args)
-    {
-        final AmazonEC2 ec2 = AmazonEC2ClientBuilder.defaultClient();
-
-        DescribeRegionsResult regions_response = ec2.describeRegions();
-
-        for(Region region : regions_response.getRegions()) {
-            System.out.printf(
-                "Found region %s " +
-                "with endpoint %s",
-                region.getRegionName(),
-                region.getEndpoint());
-        }
-
-        DescribeAvailabilityZonesResult zones_response =
-            ec2.describeAvailabilityZones();
-
-        for(AvailabilityZone zone : zones_response.getAvailabilityZones()) {
-            System.out.printf(
-                "Found availability zone %s " +
-                "with status %s " +
-                "in region %s",
-                zone.getZoneName(),
-                zone.getState(),
-                zone.getRegionName());
-        }
-    }
-}
+//snippet-sourcedescription:[DescribeRegionsAndZones.java demonstrates how to get a description of all regions and zones.]
+//snippet-keyword:[Java]
+//snippet-keyword:[Code Sample]
+//snippet-keyword:[Amazon EC2]
+//snippet-service:[ec2]
+//snippet-sourcetype:[full-example]
+//snippet-sourcedate:[]
+//snippet-sourceauthor:[AWS]
+/*
+ * Copyright 2010-2018 Amazon.com, Inc. or its affiliates. All Rights Reserved.
+ *
+ * Licensed under the Apache License, Version 2.0 (the "License").
+ * You may not use this file except in compliance with the License.
+ * A copy of the License is located at
+ *
+ *  http://aws.amazon.com/apache2.0
+ *
+ * or in the "license" file accompanying this file. This file is distributed
+ * on an "AS IS" BASIS, WITHOUT WARRANTIES OR CONDITIONS OF ANY KIND, either
+ * express or implied. See the License for the specific language governing
+ * permissions and limitations under the License.
+ */
+package aws.example.ec2;
+import com.amazonaws.services.ec2.AmazonEC2;
+import com.amazonaws.services.ec2.AmazonEC2ClientBuilder;
+import com.amazonaws.services.ec2.model.DescribeRegionsResult;
+import com.amazonaws.services.ec2.model.Region;
+import com.amazonaws.services.ec2.model.AvailabilityZone;
+import com.amazonaws.services.ec2.model.DescribeAvailabilityZonesResult;
+
+/**
+ * Describes all regions and zones
+ */
+public class DescribeRegionsAndZones
+{
+    public static void main(String[] args)
+    {
+        final AmazonEC2 ec2 = AmazonEC2ClientBuilder.defaultClient();
+
+        DescribeRegionsResult regions_response = ec2.describeRegions();
+
+        for(Region region : regions_response.getRegions()) {
+            System.out.printf(
+                "Found region %s " +
+                "with endpoint %s",
+                region.getRegionName(),
+                region.getEndpoint());
+        }
+
+        DescribeAvailabilityZonesResult zones_response =
+            ec2.describeAvailabilityZones();
+
+        for(AvailabilityZone zone : zones_response.getAvailabilityZones()) {
+            System.out.printf(
+                "Found availability zone %s " +
+                "with status %s " +
+                "in region %s",
+                zone.getZoneName(),
+                zone.getState(),
+                zone.getRegionName());
+        }
+    }
+}