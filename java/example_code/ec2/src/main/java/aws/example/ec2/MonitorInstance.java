--- conflicted
+++ resolved
@@ -1,126 +1,121 @@
-//snippet-sourcedescription:[MonitorInstance.java demonstrates how to toggle detailed monitoring for an EC2 instance.]
-//snippet-keyword:[Java]
-//snippet-keyword:[Code Sample]
-<<<<<<< HEAD
-//snippet-service:[<<ADD SERVICE>>]
-//snippet-sourcetype:[<<snippet or full-example>>]
-=======
-//snippet-keyword:[Amazon EC2]
-//snippet-service:[ec2]
-//snippet-sourcetype:[full-example]
->>>>>>> 7c6537b5
-//snippet-sourcedate:[]
-//snippet-sourceauthor:[AWS]
-/*
- * Copyright 2010-2018 Amazon.com, Inc. or its affiliates. All Rights Reserved.
- *
- * Licensed under the Apache License, Version 2.0 (the "License").
- * You may not use this file except in compliance with the License.
- * A copy of the License is located at
- *
- *  http://aws.amazon.com/apache2.0
- *
- * or in the "license" file accompanying this file. This file is distributed
- * on an "AS IS" BASIS, WITHOUT WARRANTIES OR CONDITIONS OF ANY KIND, either
- * express or implied. See the License for the specific language governing
- * permissions and limitations under the License.
- */
-package aws.example.ec2;
-import com.amazonaws.services.ec2.AmazonEC2;
-import com.amazonaws.services.ec2.AmazonEC2ClientBuilder;
-import com.amazonaws.services.ec2.model.MonitorInstancesRequest;
-import com.amazonaws.services.ec2.model.UnmonitorInstancesRequest;
-import com.amazonaws.services.ec2.model.DryRunResult;
-import com.amazonaws.services.ec2.model.DryRunSupportedRequest;
-
-/**
- * Toggles detailed monitoring for an EC2 instance
- */
-public class MonitorInstance
-{
-    public static void monitorInstance(String instance_id)
-    {
-        final AmazonEC2 ec2 = AmazonEC2ClientBuilder.defaultClient();
-
-        DryRunSupportedRequest<MonitorInstancesRequest> dry_request =
-            () -> {
-            MonitorInstancesRequest request = new MonitorInstancesRequest()
-                .withInstanceIds(instance_id);
-
-            return request.getDryRunRequest();
-        };
-
-        DryRunResult dry_response = ec2.dryRun(dry_request);
-
-        if (!dry_response.isSuccessful()) {
-            System.out.printf(
-                "Failed dry run to enable monitoring on instance %s",
-                instance_id);
-
-            throw dry_response.getDryRunResponse();
-        }
-
-        MonitorInstancesRequest request = new MonitorInstancesRequest()
-                .withInstanceIds(instance_id);
-
-        ec2.monitorInstances(request);
-
-        System.out.printf(
-            "Successfully enabled monitoring for instance %s",
-            instance_id);
-    }
-
-    public static void unmonitorInstance(String instance_id)
-    {
-        final AmazonEC2 ec2 = AmazonEC2ClientBuilder.defaultClient();
-
-        DryRunSupportedRequest<UnmonitorInstancesRequest> dry_request =
-            () -> {
-            UnmonitorInstancesRequest request = new UnmonitorInstancesRequest()
-                .withInstanceIds(instance_id);
-
-            return request.getDryRunRequest();
-        };
-
-        DryRunResult dry_response = ec2.dryRun(dry_request);
-
-        if (!dry_response.isSuccessful()) {
-            System.out.printf(
-                "Failed dry run to disable monitoring on instance %s",
-                instance_id);
-
-            throw dry_response.getDryRunResponse();
-        }
-
-        UnmonitorInstancesRequest request = new UnmonitorInstancesRequest()
-            .withInstanceIds(instance_id);
-
-        ec2.unmonitorInstances(request);
-
-        System.out.printf(
-            "Successfully disabled monitoring for instance %s",
-            instance_id);
-    }
-
-    public static void main(String[] args)
-    {
-        final String USAGE =
-            "To run this example, supply an instance id and a monitoring " +
-            "status\n" +
-            "Ex: MonitorInstance <instance-id> <true|false>\n";
-
-        if (args.length != 2) {
-            System.out.println(USAGE);
-            System.exit(1);
-        }
-
-        String instance_id = args[0];
-        boolean monitor = Boolean.valueOf(args[1]);
-
-        if (monitor) {
-            monitorInstance(instance_id);
-        } else {
-            unmonitorInstance(instance_id);
-        }
-    }
-}
+//snippet-sourcedescription:[MonitorInstance.java demonstrates how to toggle detailed monitoring for an EC2 instance.]
+//snippet-keyword:[Java]
+//snippet-keyword:[Code Sample]
+//snippet-keyword:[Amazon EC2]
+//snippet-service:[ec2]
+//snippet-sourcetype:[full-example]
+//snippet-sourcedate:[]
+//snippet-sourceauthor:[AWS]
+/*
+ * Copyright 2010-2018 Amazon.com, Inc. or its affiliates. All Rights Reserved.
+ *
+ * Licensed under the Apache License, Version 2.0 (the "License").
+ * You may not use this file except in compliance with the License.
+ * A copy of the License is located at
+ *
+ *  http://aws.amazon.com/apache2.0
+ *
+ * or in the "license" file accompanying this file. This file is distributed
+ * on an "AS IS" BASIS, WITHOUT WARRANTIES OR CONDITIONS OF ANY KIND, either
+ * express or implied. See the License for the specific language governing
+ * permissions and limitations under the License.
+ */
+package aws.example.ec2;
+import com.amazonaws.services.ec2.AmazonEC2;
+import com.amazonaws.services.ec2.AmazonEC2ClientBuilder;
+import com.amazonaws.services.ec2.model.MonitorInstancesRequest;
+import com.amazonaws.services.ec2.model.UnmonitorInstancesRequest;
+import com.amazonaws.services.ec2.model.DryRunResult;
+import com.amazonaws.services.ec2.model.DryRunSupportedRequest;
+
+/**
+ * Toggles detailed monitoring for an EC2 instance
+ */
+public class MonitorInstance
+{
+    public static void monitorInstance(String instance_id)
+    {
+        final AmazonEC2 ec2 = AmazonEC2ClientBuilder.defaultClient();
+
+        DryRunSupportedRequest<MonitorInstancesRequest> dry_request =
+            () -> {
+            MonitorInstancesRequest request = new MonitorInstancesRequest()
+                .withInstanceIds(instance_id);
+
+            return request.getDryRunRequest();
+        };
+
+        DryRunResult dry_response = ec2.dryRun(dry_request);
+
+        if (!dry_response.isSuccessful()) {
+            System.out.printf(
+                "Failed dry run to enable monitoring on instance %s",
+                instance_id);
+
+            throw dry_response.getDryRunResponse();
+        }
+
+        MonitorInstancesRequest request = new MonitorInstancesRequest()
+                .withInstanceIds(instance_id);
+
+        ec2.monitorInstances(request);
+
+        System.out.printf(
+            "Successfully enabled monitoring for instance %s",
+            instance_id);
+    }
+
+    public static void unmonitorInstance(String instance_id)
+    {
+        final AmazonEC2 ec2 = AmazonEC2ClientBuilder.defaultClient();
+
+        DryRunSupportedRequest<UnmonitorInstancesRequest> dry_request =
+            () -> {
+            UnmonitorInstancesRequest request = new UnmonitorInstancesRequest()
+                .withInstanceIds(instance_id);
+
+            return request.getDryRunRequest();
+        };
+
+        DryRunResult dry_response = ec2.dryRun(dry_request);
+
+        if (!dry_response.isSuccessful()) {
+            System.out.printf(
+                "Failed dry run to disable monitoring on instance %s",
+                instance_id);
+
+            throw dry_response.getDryRunResponse();
+        }
+
+        UnmonitorInstancesRequest request = new UnmonitorInstancesRequest()
+            .withInstanceIds(instance_id);
+
+        ec2.unmonitorInstances(request);
+
+        System.out.printf(
+            "Successfully disabled monitoring for instance %s",
+            instance_id);
+    }
+
+    public static void main(String[] args)
+    {
+        final String USAGE =
+            "To run this example, supply an instance id and a monitoring " +
+            "status\n" +
+            "Ex: MonitorInstance <instance-id> <true|false>\n";
+
+        if (args.length != 2) {
+            System.out.println(USAGE);
+            System.exit(1);
+        }
+
+        String instance_id = args[0];
+        boolean monitor = Boolean.valueOf(args[1]);
+
+        if (monitor) {
+            monitorInstance(instance_id);
+        } else {
+            unmonitorInstance(instance_id);
+        }
+    }
+}