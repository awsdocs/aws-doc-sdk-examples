//snippet-sourcedescription:[DescribeInstances.java demonstrates how to get a description of all EC2 instances associated with an AWS account.]
//snippet-keyword:[Java]
//snippet-keyword:[Code Sample]
<<<<<<< HEAD
//snippet-service:[<<ADD SERVICE>>]
//snippet-sourcetype:[<<snippet or full-example>>]
=======
//snippet-keyword:[Amazon EC2]
//snippet-service:[ec2]
//snippet-sourcetype:[full-example]
>>>>>>> 7c6537b5
//snippet-sourcedate:[]
//snippet-sourceauthor:[AWS]
/*
 * Copyright 2010-2018 Amazon.com, Inc. or its affiliates. All Rights Reserved.
 *
 * Licensed under the Apache License, Version 2.0 (the "License").
 * You may not use this file except in compliance with the License.
 * A copy of the License is located at
 *
 *  http://aws.amazon.com/apache2.0
 *
 * or in the "license" file accompanying this file. This file is distributed
 * on an "AS IS" BASIS, WITHOUT WARRANTIES OR CONDITIONS OF ANY KIND, either
 * express or implied. See the License for the specific language governing
 * permissions and limitations under the License.
 */
package aws.example.ec2;
import com.amazonaws.services.ec2.AmazonEC2;
import com.amazonaws.services.ec2.AmazonEC2ClientBuilder;
import com.amazonaws.services.ec2.model.DescribeInstancesRequest;
import com.amazonaws.services.ec2.model.DescribeInstancesResult;
import com.amazonaws.services.ec2.model.Instance;
import com.amazonaws.services.ec2.model.Reservation;

/**
 * Describes all EC2 instances associated with an AWS account
 */
public class DescribeInstances
{
    public static void main(String[] args)
    {
        final AmazonEC2 ec2 = AmazonEC2ClientBuilder.defaultClient();
        boolean done = false;

        DescribeInstancesRequest request = new DescribeInstancesRequest();
        while(!done) {
            DescribeInstancesResult response = ec2.describeInstances(request);

            for(Reservation reservation : response.getReservations()) {
                for(Instance instance : reservation.getInstances()) {
                    System.out.printf(
                        "Found instance with id %s, " +
                        "AMI %s, " +
                        "type %s, " +
                        "state %s " +
                        "and monitoring state %s",
                        instance.getInstanceId(),
                        instance.getImageId(),
                        instance.getInstanceType(),
                        instance.getState().getName(),
                        instance.getMonitoring().getState());
                }
            }

            request.setNextToken(response.getNextToken());

            if(response.getNextToken() == null) {
                done = true;
            }
        }
    }
}
<|MERGE_RESOLUTION|>--- conflicted
+++ resolved
@@ -1,73 +1,68 @@
-//snippet-sourcedescription:[DescribeInstances.java demonstrates how to get a description of all EC2 instances associated with an AWS account.]
-//snippet-keyword:[Java]
-//snippet-keyword:[Code Sample]
-<<<<<<< HEAD
-//snippet-service:[<<ADD SERVICE>>]
-//snippet-sourcetype:[<<snippet or full-example>>]
-=======
-//snippet-keyword:[Amazon EC2]
-//snippet-service:[ec2]
-//snippet-sourcetype:[full-example]
->>>>>>> 7c6537b5
-//snippet-sourcedate:[]
-//snippet-sourceauthor:[AWS]
-/*
- * Copyright 2010-2018 Amazon.com, Inc. or its affiliates. All Rights Reserved.
- *
- * Licensed under the Apache License, Version 2.0 (the "License").
- * You may not use this file except in compliance with the License.
- * A copy of the License is located at
- *
- *  http://aws.amazon.com/apache2.0
- *
- * or in the "license" file accompanying this file. This file is distributed
- * on an "AS IS" BASIS, WITHOUT WARRANTIES OR CONDITIONS OF ANY KIND, either
- * express or implied. See the License for the specific language governing
- * permissions and limitations under the License.
- */
-package aws.example.ec2;
-import com.amazonaws.services.ec2.AmazonEC2;
-import com.amazonaws.services.ec2.AmazonEC2ClientBuilder;
-import com.amazonaws.services.ec2.model.DescribeInstancesRequest;
-import com.amazonaws.services.ec2.model.DescribeInstancesResult;
-import com.amazonaws.services.ec2.model.Instance;
-import com.amazonaws.services.ec2.model.Reservation;
-
-/**
- * Describes all EC2 instances associated with an AWS account
- */
-public class DescribeInstances
-{
-    public static void main(String[] args)
-    {
-        final AmazonEC2 ec2 = AmazonEC2ClientBuilder.defaultClient();
-        boolean done = false;
-
-        DescribeInstancesRequest request = new DescribeInstancesRequest();
-        while(!done) {
-            DescribeInstancesResult response = ec2.describeInstances(request);
-
-            for(Reservation reservation : response.getReservations()) {
-                for(Instance instance : reservation.getInstances()) {
-                    System.out.printf(
-                        "Found instance with id %s, " +
-                        "AMI %s, " +
-                        "type %s, " +
-                        "state %s " +
-                        "and monitoring state %s",
-                        instance.getInstanceId(),
-                        instance.getImageId(),
-                        instance.getInstanceType(),
-                        instance.getState().getName(),
-                        instance.getMonitoring().getState());
-                }
-            }
-
-            request.setNextToken(response.getNextToken());
-
-            if(response.getNextToken() == null) {
-                done = true;
-            }
-        }
-    }
-}
+//snippet-sourcedescription:[DescribeInstances.java demonstrates how to get a description of all EC2 instances associated with an AWS account.]
+//snippet-keyword:[Java]
+//snippet-keyword:[Code Sample]
+//snippet-keyword:[Amazon EC2]
+//snippet-service:[ec2]
+//snippet-sourcetype:[full-example]
+//snippet-sourcedate:[]
+//snippet-sourceauthor:[AWS]
+/*
+ * Copyright 2010-2018 Amazon.com, Inc. or its affiliates. All Rights Reserved.
+ *
+ * Licensed under the Apache License, Version 2.0 (the "License").
+ * You may not use this file except in compliance with the License.
+ * A copy of the License is located at
+ *
+ *  http://aws.amazon.com/apache2.0
+ *
+ * or in the "license" file accompanying this file. This file is distributed
+ * on an "AS IS" BASIS, WITHOUT WARRANTIES OR CONDITIONS OF ANY KIND, either
+ * express or implied. See the License for the specific language governing
+ * permissions and limitations under the License.
+ */
+package aws.example.ec2;
+import com.amazonaws.services.ec2.AmazonEC2;
+import com.amazonaws.services.ec2.AmazonEC2ClientBuilder;
+import com.amazonaws.services.ec2.model.DescribeInstancesRequest;
+import com.amazonaws.services.ec2.model.DescribeInstancesResult;
+import com.amazonaws.services.ec2.model.Instance;
+import com.amazonaws.services.ec2.model.Reservation;
+
+/**
+ * Describes all EC2 instances associated with an AWS account
+ */
+public class DescribeInstances
+{
+    public static void main(String[] args)
+    {
+        final AmazonEC2 ec2 = AmazonEC2ClientBuilder.defaultClient();
+        boolean done = false;
+
+        DescribeInstancesRequest request = new DescribeInstancesRequest();
+        while(!done) {
+            DescribeInstancesResult response = ec2.describeInstances(request);
+
+            for(Reservation reservation : response.getReservations()) {
+                for(Instance instance : reservation.getInstances()) {
+                    System.out.printf(
+                        "Found instance with id %s, " +
+                        "AMI %s, " +
+                        "type %s, " +
+                        "state %s " +
+                        "and monitoring state %s",
+                        instance.getInstanceId(),
+                        instance.getImageId(),
+                        instance.getInstanceType(),
+                        instance.getState().getName(),
+                        instance.getMonitoring().getState());
+                }
+            }
+
+            request.setNextToken(response.getNextToken());
+
+            if(response.getNextToken() == null) {
+                done = true;
+            }
+        }
+    }
+}