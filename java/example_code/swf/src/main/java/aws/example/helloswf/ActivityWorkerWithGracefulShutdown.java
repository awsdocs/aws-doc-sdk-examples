//snippet-sourcedescription:[ActivityWorkerWithGracefulShutdown.java demonstrates how to implement an activity worker with a graceful shutdown.]
//snippet-keyword:[Java]
//snippet-keyword:[Code Sample]
//snippet-service:[swf]
<<<<<<< HEAD
//snippet-sourcetype:[<<snippet or full-example>>]
=======
//snippet-sourcetype:[full-example]
>>>>>>> 7c6537b5
//snippet-sourcedate:[]
//snippet-sourceauthor:[AWS]
/*
 * Copyright 2010-2018 Amazon.com, Inc. or its affiliates. All Rights
 * Reserved.
 *
 * Licensed under the Apache License, Version 2.0 (the "License").
 * You may not use this file except in compliance with the License.
 * A copy of the License is located at
 *
 *  http://aws.amazon.com/apache2.0
 *
 * or in the "license" file accompanying this file. This file is distributed
 * on an "AS IS" BASIS, WITHOUT WARRANTIES OR CONDITIONS OF ANY KIND, either
 * express or implied. See the License for the specific language governing
 * permissions and limitations under the License.
 */
package aws.example.helloswf;

import java.util.concurrent.CountDownLatch;
import java.util.concurrent.TimeUnit;

import com.amazonaws.services.simpleworkflow.AmazonSimpleWorkflow;
import com.amazonaws.services.simpleworkflow.AmazonSimpleWorkflowClientBuilder;
import com.amazonaws.services.simpleworkflow.model.ActivityTask;
import com.amazonaws.services.simpleworkflow.model.PollForActivityTaskRequest;
import com.amazonaws.services.simpleworkflow.model.RespondActivityTaskCompletedRequest;
import com.amazonaws.services.simpleworkflow.model.RespondActivityTaskFailedRequest;
import com.amazonaws.services.simpleworkflow.model.TaskList;

public class ActivityWorkerWithGracefulShutdown {

    private static final AmazonSimpleWorkflow swf =
        AmazonSimpleWorkflowClientBuilder.defaultClient();
    private static CountDownLatch waitForTermination = new CountDownLatch(1);
    private static volatile boolean terminate = false;

    private static String executeActivityTask(String input) throws Throwable {
        return "Hello, " + input + "!";
    }

    public static void main(String[] args) {
        Runtime.getRuntime().addShutdownHook(new Thread() {
            @Override
            public void run() {
                try {
                    terminate = true;
                    System.out.println("Waiting for the current poll request" +
                            " to return before shutting down.");
                    waitForTermination.await(60, TimeUnit.SECONDS);
                }
                catch (InterruptedException e) {
                    // ignore
                }
            }
        });
        try {
            pollAndExecute();
        }
        finally {
            waitForTermination.countDown();
        }
    }

    public static void pollAndExecute() {
        while (!terminate) {
            System.out.println("Polling for an activity task from the tasklist '"
                    + HelloTypes.TASKLIST + "' in the domain '" +
                    HelloTypes.DOMAIN + "'.");

            ActivityTask task = swf.pollForActivityTask(new PollForActivityTaskRequest()
                .withDomain(HelloTypes.DOMAIN)
                .withTaskList(new TaskList().withName(HelloTypes.TASKLIST)));

            String taskToken = task.getTaskToken();

            if (taskToken != null) {
                String result = null;
                Throwable error = null;

                try {
                    System.out.println("Executing the activity task with input '"
                            + task.getInput() + "'.");
                    result = executeActivityTask(task.getInput());
                }
                catch (Throwable th) {
                    error = th;
                }

                if (error == null) {
                    System.out.println("The activity task succeeded with result '"
                            + result + "'.");
                    swf.respondActivityTaskCompleted(
                        new RespondActivityTaskCompletedRequest()
                            .withTaskToken(taskToken)
                            .withResult(result));
                }
                else {
                    System.out.println("The activity task failed with the error '"
                            + error.getClass().getSimpleName() + "'.");
                    swf.respondActivityTaskFailed(
                        new RespondActivityTaskFailedRequest()
                            .withTaskToken(taskToken)
                            .withReason(error.getClass().getSimpleName())
                            .withDetails(error.getMessage()));
                }
            }
        }
    }
}
<|MERGE_RESOLUTION|>--- conflicted
+++ resolved
@@ -1,119 +1,115 @@
-//snippet-sourcedescription:[ActivityWorkerWithGracefulShutdown.java demonstrates how to implement an activity worker with a graceful shutdown.]
-//snippet-keyword:[Java]
-//snippet-keyword:[Code Sample]
-//snippet-service:[swf]
-<<<<<<< HEAD
-//snippet-sourcetype:[<<snippet or full-example>>]
-=======
-//snippet-sourcetype:[full-example]
->>>>>>> 7c6537b5
-//snippet-sourcedate:[]
-//snippet-sourceauthor:[AWS]
-/*
- * Copyright 2010-2018 Amazon.com, Inc. or its affiliates. All Rights
- * Reserved.
- *
- * Licensed under the Apache License, Version 2.0 (the "License").
- * You may not use this file except in compliance with the License.
- * A copy of the License is located at
- *
- *  http://aws.amazon.com/apache2.0
- *
- * or in the "license" file accompanying this file. This file is distributed
- * on an "AS IS" BASIS, WITHOUT WARRANTIES OR CONDITIONS OF ANY KIND, either
- * express or implied. See the License for the specific language governing
- * permissions and limitations under the License.
- */
-package aws.example.helloswf;
-
-import java.util.concurrent.CountDownLatch;
-import java.util.concurrent.TimeUnit;
-
-import com.amazonaws.services.simpleworkflow.AmazonSimpleWorkflow;
-import com.amazonaws.services.simpleworkflow.AmazonSimpleWorkflowClientBuilder;
-import com.amazonaws.services.simpleworkflow.model.ActivityTask;
-import com.amazonaws.services.simpleworkflow.model.PollForActivityTaskRequest;
-import com.amazonaws.services.simpleworkflow.model.RespondActivityTaskCompletedRequest;
-import com.amazonaws.services.simpleworkflow.model.RespondActivityTaskFailedRequest;
-import com.amazonaws.services.simpleworkflow.model.TaskList;
-
-public class ActivityWorkerWithGracefulShutdown {
-
-    private static final AmazonSimpleWorkflow swf =
-        AmazonSimpleWorkflowClientBuilder.defaultClient();
-    private static CountDownLatch waitForTermination = new CountDownLatch(1);
-    private static volatile boolean terminate = false;
-
-    private static String executeActivityTask(String input) throws Throwable {
-        return "Hello, " + input + "!";
-    }
-
-    public static void main(String[] args) {
-        Runtime.getRuntime().addShutdownHook(new Thread() {
-            @Override
-            public void run() {
-                try {
-                    terminate = true;
-                    System.out.println("Waiting for the current poll request" +
-                            " to return before shutting down.");
-                    waitForTermination.await(60, TimeUnit.SECONDS);
-                }
-                catch (InterruptedException e) {
-                    // ignore
-                }
-            }
-        });
-        try {
-            pollAndExecute();
-        }
-        finally {
-            waitForTermination.countDown();
-        }
-    }
-
-    public static void pollAndExecute() {
-        while (!terminate) {
-            System.out.println("Polling for an activity task from the tasklist '"
-                    + HelloTypes.TASKLIST + "' in the domain '" +
-                    HelloTypes.DOMAIN + "'.");
-
-            ActivityTask task = swf.pollForActivityTask(new PollForActivityTaskRequest()
-                .withDomain(HelloTypes.DOMAIN)
-                .withTaskList(new TaskList().withName(HelloTypes.TASKLIST)));
-
-            String taskToken = task.getTaskToken();
-
-            if (taskToken != null) {
-                String result = null;
-                Throwable error = null;
-
-                try {
-                    System.out.println("Executing the activity task with input '"
-                            + task.getInput() + "'.");
-                    result = executeActivityTask(task.getInput());
-                }
-                catch (Throwable th) {
-                    error = th;
-                }
-
-                if (error == null) {
-                    System.out.println("The activity task succeeded with result '"
-                            + result + "'.");
-                    swf.respondActivityTaskCompleted(
-                        new RespondActivityTaskCompletedRequest()
-                            .withTaskToken(taskToken)
-                            .withResult(result));
-                }
-                else {
-                    System.out.println("The activity task failed with the error '"
-                            + error.getClass().getSimpleName() + "'.");
-                    swf.respondActivityTaskFailed(
-                        new RespondActivityTaskFailedRequest()
-                            .withTaskToken(taskToken)
-                            .withReason(error.getClass().getSimpleName())
-                            .withDetails(error.getMessage()));
-                }
-            }
-        }
-    }
-}
+//snippet-sourcedescription:[ActivityWorkerWithGracefulShutdown.java demonstrates how to implement an activity worker with a graceful shutdown.]
+//snippet-keyword:[Java]
+//snippet-keyword:[Code Sample]
+//snippet-service:[swf]
+//snippet-sourcetype:[full-example]
+//snippet-sourcedate:[]
+//snippet-sourceauthor:[AWS]
+/*
+ * Copyright 2010-2018 Amazon.com, Inc. or its affiliates. All Rights
+ * Reserved.
+ *
+ * Licensed under the Apache License, Version 2.0 (the "License").
+ * You may not use this file except in compliance with the License.
+ * A copy of the License is located at
+ *
+ *  http://aws.amazon.com/apache2.0
+ *
+ * or in the "license" file accompanying this file. This file is distributed
+ * on an "AS IS" BASIS, WITHOUT WARRANTIES OR CONDITIONS OF ANY KIND, either
+ * express or implied. See the License for the specific language governing
+ * permissions and limitations under the License.
+ */
+package aws.example.helloswf;
+
+import java.util.concurrent.CountDownLatch;
+import java.util.concurrent.TimeUnit;
+
+import com.amazonaws.services.simpleworkflow.AmazonSimpleWorkflow;
+import com.amazonaws.services.simpleworkflow.AmazonSimpleWorkflowClientBuilder;
+import com.amazonaws.services.simpleworkflow.model.ActivityTask;
+import com.amazonaws.services.simpleworkflow.model.PollForActivityTaskRequest;
+import com.amazonaws.services.simpleworkflow.model.RespondActivityTaskCompletedRequest;
+import com.amazonaws.services.simpleworkflow.model.RespondActivityTaskFailedRequest;
+import com.amazonaws.services.simpleworkflow.model.TaskList;
+
+public class ActivityWorkerWithGracefulShutdown {
+
+    private static final AmazonSimpleWorkflow swf =
+        AmazonSimpleWorkflowClientBuilder.defaultClient();
+    private static CountDownLatch waitForTermination = new CountDownLatch(1);
+    private static volatile boolean terminate = false;
+
+    private static String executeActivityTask(String input) throws Throwable {
+        return "Hello, " + input + "!";
+    }
+
+    public static void main(String[] args) {
+        Runtime.getRuntime().addShutdownHook(new Thread() {
+            @Override
+            public void run() {
+                try {
+                    terminate = true;
+                    System.out.println("Waiting for the current poll request" +
+                            " to return before shutting down.");
+                    waitForTermination.await(60, TimeUnit.SECONDS);
+                }
+                catch (InterruptedException e) {
+                    // ignore
+                }
+            }
+        });
+        try {
+            pollAndExecute();
+        }
+        finally {
+            waitForTermination.countDown();
+        }
+    }
+
+    public static void pollAndExecute() {
+        while (!terminate) {
+            System.out.println("Polling for an activity task from the tasklist '"
+                    + HelloTypes.TASKLIST + "' in the domain '" +
+                    HelloTypes.DOMAIN + "'.");
+
+            ActivityTask task = swf.pollForActivityTask(new PollForActivityTaskRequest()
+                .withDomain(HelloTypes.DOMAIN)
+                .withTaskList(new TaskList().withName(HelloTypes.TASKLIST)));
+
+            String taskToken = task.getTaskToken();
+
+            if (taskToken != null) {
+                String result = null;
+                Throwable error = null;
+
+                try {
+                    System.out.println("Executing the activity task with input '"
+                            + task.getInput() + "'.");
+                    result = executeActivityTask(task.getInput());
+                }
+                catch (Throwable th) {
+                    error = th;
+                }
+
+                if (error == null) {
+                    System.out.println("The activity task succeeded with result '"
+                            + result + "'.");
+                    swf.respondActivityTaskCompleted(
+                        new RespondActivityTaskCompletedRequest()
+                            .withTaskToken(taskToken)
+                            .withResult(result));
+                }
+                else {
+                    System.out.println("The activity task failed with the error '"
+                            + error.getClass().getSimpleName() + "'.");
+                    swf.respondActivityTaskFailed(
+                        new RespondActivityTaskFailedRequest()
+                            .withTaskToken(taskToken)
+                            .withReason(error.getClass().getSimpleName())
+                            .withDetails(error.getMessage()));
+                }
+            }
+        }
+    }
+}