--- conflicted
+++ resolved
@@ -1,150 +1,146 @@
-//snippet-sourcedescription:[WorkflowWorker.java demonstrates how to poll for a decision task in a task list.]
-//snippet-keyword:[Java]
-//snippet-keyword:[Code Sample]
-//snippet-service:[swf]
-<<<<<<< HEAD
-//snippet-sourcetype:[<<snippet or full-example>>]
-=======
-//snippet-sourcetype:[full-example]
->>>>>>> 7c6537b5
-//snippet-sourcedate:[]
-//snippet-sourceauthor:[AWS]
-/*
- * Copyright 2010-2018 Amazon.com, Inc. or its affiliates. All Rights
- * Reserved.
- *
- * Licensed under the Apache License, Version 2.0 (the "License").
- * You may not use this file except in compliance with the License.
- * A copy of the License is located at
- *
- *  http://aws.amazon.com/apache2.0
- *
- * or in the "license" file accompanying this file. This file is distributed
- * on an "AS IS" BASIS, WITHOUT WARRANTIES OR CONDITIONS OF ANY KIND, either
- * express or implied. See the License for the specific language governing
- * permissions and limitations under the License.
- */
-package aws.example.helloswf;
-
-import com.amazonaws.services.simpleworkflow.AmazonSimpleWorkflow;
-import com.amazonaws.services.simpleworkflow.AmazonSimpleWorkflowClientBuilder;
-import com.amazonaws.services.simpleworkflow.model.*;
-import java.util.ArrayList;
-import java.util.List;
-import java.util.UUID;
-
-public class WorkflowWorker {
-    private static final AmazonSimpleWorkflow swf =
-        AmazonSimpleWorkflowClientBuilder.defaultClient();
-
-    public static void main(String[] args) {
-        PollForDecisionTaskRequest task_request =
-            new PollForDecisionTaskRequest()
-                .withDomain(HelloTypes.DOMAIN)
-                .withTaskList(new TaskList().withName(HelloTypes.TASKLIST));
-
-        while (true) {
-            System.out.println(
-                    "Polling for a decision task from the tasklist '" +
-                    HelloTypes.TASKLIST + "' in the domain '" +
-                    HelloTypes.DOMAIN + "'.");
-
-            DecisionTask task = swf.pollForDecisionTask(task_request);
-
-            String taskToken = task.getTaskToken();
-            if (taskToken != null) {
-                try {
-                    executeDecisionTask(taskToken, task.getEvents());
-                } catch (Throwable th) {
-                    th.printStackTrace();
-                }
-            }
-        }
-    }
-
-    /**
-     * The goal of this workflow is to execute at least one HelloActivity successfully.
-     *
-     * We pass the workflow execution's input to the activity, and we use the activity's result
-     * as the output of the workflow.
-     */
-    private static void executeDecisionTask(String taskToken, List<HistoryEvent> events)
-            throws Throwable {
-        List<Decision> decisions = new ArrayList<Decision>();
-        String workflow_input = null;
-        int scheduled_activities = 0;
-        int open_activities = 0;
-        boolean activity_completed = false;
-        String result = null;
-
-        System.out.println("Executing the decision task for the history events: [");
-        for (HistoryEvent event : events) {
-            System.out.println("  " + event);
-            switch(event.getEventType()) {
-                case "WorkflowExecutionStarted":
-                    workflow_input =
-                        event.getWorkflowExecutionStartedEventAttributes()
-                             .getInput();
-                    break;
-                case "ActivityTaskScheduled":
-                    scheduled_activities++;
-                    break;
-                case "ScheduleActivityTaskFailed":
-                    scheduled_activities--;
-                    break;
-                case "ActivityTaskStarted":
-                    scheduled_activities--;
-                    open_activities++;
-                    break;
-                case "ActivityTaskCompleted":
-                    open_activities--;
-                    activity_completed = true;
-                    result = event.getActivityTaskCompletedEventAttributes()
-                                  .getResult();
-                    break;
-                case "ActivityTaskFailed":
-                    open_activities--;
-                    break;
-                case "ActivityTaskTimedOut":
-                    open_activities--;
-                    break;
-            }
-        }
-        System.out.println("]");
-
-        if (activity_completed) {
-            decisions.add(
-                new Decision()
-                    .withDecisionType(DecisionType.CompleteWorkflowExecution)
-                    .withCompleteWorkflowExecutionDecisionAttributes(
-                        new CompleteWorkflowExecutionDecisionAttributes()
-                            .withResult(result)));
-        } else {
-            if (open_activities == 0 && scheduled_activities == 0) {
-
-                ScheduleActivityTaskDecisionAttributes attrs =
-                    new ScheduleActivityTaskDecisionAttributes()
-                        .withActivityType(new ActivityType()
-                            .withName(HelloTypes.ACTIVITY)
-                            .withVersion(HelloTypes.ACTIVITY_VERSION))
-                        .withActivityId(UUID.randomUUID().toString())
-                        .withInput(workflow_input);
-
-                decisions.add(
-                        new Decision()
-                            .withDecisionType(DecisionType.ScheduleActivityTask)
-                            .withScheduleActivityTaskDecisionAttributes(attrs));
-            } else {
-                // an instance of HelloActivity is already scheduled or running. Do nothing, another
-                // task will be scheduled once the activity completes, fails or times out
-            }
-        }
-
-        System.out.println("Exiting the decision task with the decisions " + decisions);
-
-        swf.respondDecisionTaskCompleted(
-            new RespondDecisionTaskCompletedRequest()
-                .withTaskToken(taskToken)
-                .withDecisions(decisions));
-    }
-}
+//snippet-sourcedescription:[WorkflowWorker.java demonstrates how to poll for a decision task in a task list.]
+//snippet-keyword:[Java]
+//snippet-keyword:[Code Sample]
+//snippet-service:[swf]
+//snippet-sourcetype:[full-example]
+//snippet-sourcedate:[]
+//snippet-sourceauthor:[AWS]
+/*
+ * Copyright 2010-2018 Amazon.com, Inc. or its affiliates. All Rights
+ * Reserved.
+ *
+ * Licensed under the Apache License, Version 2.0 (the "License").
+ * You may not use this file except in compliance with the License.
+ * A copy of the License is located at
+ *
+ *  http://aws.amazon.com/apache2.0
+ *
+ * or in the "license" file accompanying this file. This file is distributed
+ * on an "AS IS" BASIS, WITHOUT WARRANTIES OR CONDITIONS OF ANY KIND, either
+ * express or implied. See the License for the specific language governing
+ * permissions and limitations under the License.
+ */
+package aws.example.helloswf;
+
+import com.amazonaws.services.simpleworkflow.AmazonSimpleWorkflow;
+import com.amazonaws.services.simpleworkflow.AmazonSimpleWorkflowClientBuilder;
+import com.amazonaws.services.simpleworkflow.model.*;
+import java.util.ArrayList;
+import java.util.List;
+import java.util.UUID;
+
+public class WorkflowWorker {
+    private static final AmazonSimpleWorkflow swf =
+        AmazonSimpleWorkflowClientBuilder.defaultClient();
+
+    public static void main(String[] args) {
+        PollForDecisionTaskRequest task_request =
+            new PollForDecisionTaskRequest()
+                .withDomain(HelloTypes.DOMAIN)
+                .withTaskList(new TaskList().withName(HelloTypes.TASKLIST));
+
+        while (true) {
+            System.out.println(
+                    "Polling for a decision task from the tasklist '" +
+                    HelloTypes.TASKLIST + "' in the domain '" +
+                    HelloTypes.DOMAIN + "'.");
+
+            DecisionTask task = swf.pollForDecisionTask(task_request);
+
+            String taskToken = task.getTaskToken();
+            if (taskToken != null) {
+                try {
+                    executeDecisionTask(taskToken, task.getEvents());
+                } catch (Throwable th) {
+                    th.printStackTrace();
+                }
+            }
+        }
+    }
+
+    /**
+     * The goal of this workflow is to execute at least one HelloActivity successfully.
+     *
+     * We pass the workflow execution's input to the activity, and we use the activity's result
+     * as the output of the workflow.
+     */
+    private static void executeDecisionTask(String taskToken, List<HistoryEvent> events)
+            throws Throwable {
+        List<Decision> decisions = new ArrayList<Decision>();
+        String workflow_input = null;
+        int scheduled_activities = 0;
+        int open_activities = 0;
+        boolean activity_completed = false;
+        String result = null;
+
+        System.out.println("Executing the decision task for the history events: [");
+        for (HistoryEvent event : events) {
+            System.out.println("  " + event);
+            switch(event.getEventType()) {
+                case "WorkflowExecutionStarted":
+                    workflow_input =
+                        event.getWorkflowExecutionStartedEventAttributes()
+                             .getInput();
+                    break;
+                case "ActivityTaskScheduled":
+                    scheduled_activities++;
+                    break;
+                case "ScheduleActivityTaskFailed":
+                    scheduled_activities--;
+                    break;
+                case "ActivityTaskStarted":
+                    scheduled_activities--;
+                    open_activities++;
+                    break;
+                case "ActivityTaskCompleted":
+                    open_activities--;
+                    activity_completed = true;
+                    result = event.getActivityTaskCompletedEventAttributes()
+                                  .getResult();
+                    break;
+                case "ActivityTaskFailed":
+                    open_activities--;
+                    break;
+                case "ActivityTaskTimedOut":
+                    open_activities--;
+                    break;
+            }
+        }
+        System.out.println("]");
+
+        if (activity_completed) {
+            decisions.add(
+                new Decision()
+                    .withDecisionType(DecisionType.CompleteWorkflowExecution)
+                    .withCompleteWorkflowExecutionDecisionAttributes(
+                        new CompleteWorkflowExecutionDecisionAttributes()
+                            .withResult(result)));
+        } else {
+            if (open_activities == 0 && scheduled_activities == 0) {
+
+                ScheduleActivityTaskDecisionAttributes attrs =
+                    new ScheduleActivityTaskDecisionAttributes()
+                        .withActivityType(new ActivityType()
+                            .withName(HelloTypes.ACTIVITY)
+                            .withVersion(HelloTypes.ACTIVITY_VERSION))
+                        .withActivityId(UUID.randomUUID().toString())
+                        .withInput(workflow_input);
+
+                decisions.add(
+                        new Decision()
+                            .withDecisionType(DecisionType.ScheduleActivityTask)
+                            .withScheduleActivityTaskDecisionAttributes(attrs));
+            } else {
+                // an instance of HelloActivity is already scheduled or running. Do nothing, another
+                // task will be scheduled once the activity completes, fails or times out
+            }
+        }
+
+        System.out.println("Exiting the decision task with the decisions " + decisions);
+
+        swf.respondDecisionTaskCompleted(
+            new RespondDecisionTaskCompletedRequest()
+                .withTaskToken(taskToken)
+                .withDecisions(decisions));
+    }
+}