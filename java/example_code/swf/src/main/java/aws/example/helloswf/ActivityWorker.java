//snippet-sourcedescription:[ActivityWorker.java demonstrates how to implement an activity worker that polls for tasks in a task list and executes its task.]
//snippet-keyword:[Java]
//snippet-keyword:[Code Sample]
//snippet-service:[swf]
<<<<<<< HEAD
//snippet-sourcetype:[<<snippet or full-example>>]
=======
//snippet-sourcetype:[full-example]
>>>>>>> 7c6537b5
//snippet-sourcedate:[]
//snippet-sourceauthor:[AWS]
/*
 * Copyright 2010-2018 Amazon.com, Inc. or its affiliates. All Rights
 * Reserved.
 *
 * Licensed under the Apache License, Version 2.0 (the "License").
 * You may not use this file except in compliance with the License.
 * A copy of the License is located at
 *
 *  http://aws.amazon.com/apache2.0
 *
 * or in the "license" file accompanying this file. This file is distributed
 * on an "AS IS" BASIS, WITHOUT WARRANTIES OR CONDITIONS OF ANY KIND, either
 * express or implied. See the License for the specific language governing
 * permissions and limitations under the License.
 */
package aws.example.helloswf;

import com.amazonaws.services.simpleworkflow.AmazonSimpleWorkflow;
import com.amazonaws.services.simpleworkflow.AmazonSimpleWorkflowClientBuilder;
import com.amazonaws.services.simpleworkflow.model.*;

public class ActivityWorker {
    private static final AmazonSimpleWorkflow swf =
        AmazonSimpleWorkflowClientBuilder.defaultClient();

    private static String sayHello(String input) throws Throwable {
        return "Hello, " + input + "!";
    }

    public static void main(String[] args) {
        while (true) {
            System.out.println("Polling for an activity task from the tasklist '"
                    + HelloTypes.TASKLIST + "' in the domain '" +
                    HelloTypes.DOMAIN + "'.");

            ActivityTask task = swf.pollForActivityTask(
                new PollForActivityTaskRequest()
                    .withDomain(HelloTypes.DOMAIN)
                    .withTaskList(
                        new TaskList().withName(HelloTypes.TASKLIST)));

            String task_token = task.getTaskToken();

            if (task_token != null) {
                String result = null;
                Throwable error = null;

                try {
                    System.out.println("Executing the activity task with input '" +
                            task.getInput() + "'.");
                    result = sayHello(task.getInput());
                } catch (Throwable th) {
                    error = th;
                }

                if (error == null) {
                    System.out.println("The activity task succeeded with result '"
                            + result + "'.");
                    swf.respondActivityTaskCompleted(
                        new RespondActivityTaskCompletedRequest()
                            .withTaskToken(task_token)
                            .withResult(result));
                } else {
                    System.out.println("The activity task failed with the error '"
                            + error.getClass().getSimpleName() + "'.");
                    swf.respondActivityTaskFailed(
                        new RespondActivityTaskFailedRequest()
                            .withTaskToken(task_token)
                            .withReason(error.getClass().getSimpleName())
                            .withDetails(error.getMessage()));
                }
            }
        }
    }
}
<|MERGE_RESOLUTION|>--- conflicted
+++ resolved
@@ -1,86 +1,82 @@
-//snippet-sourcedescription:[ActivityWorker.java demonstrates how to implement an activity worker that polls for tasks in a task list and executes its task.]
-//snippet-keyword:[Java]
-//snippet-keyword:[Code Sample]
-//snippet-service:[swf]
-<<<<<<< HEAD
-//snippet-sourcetype:[<<snippet or full-example>>]
-=======
-//snippet-sourcetype:[full-example]
->>>>>>> 7c6537b5
-//snippet-sourcedate:[]
-//snippet-sourceauthor:[AWS]
-/*
- * Copyright 2010-2018 Amazon.com, Inc. or its affiliates. All Rights
- * Reserved.
- *
- * Licensed under the Apache License, Version 2.0 (the "License").
- * You may not use this file except in compliance with the License.
- * A copy of the License is located at
- *
- *  http://aws.amazon.com/apache2.0
- *
- * or in the "license" file accompanying this file. This file is distributed
- * on an "AS IS" BASIS, WITHOUT WARRANTIES OR CONDITIONS OF ANY KIND, either
- * express or implied. See the License for the specific language governing
- * permissions and limitations under the License.
- */
-package aws.example.helloswf;
-
-import com.amazonaws.services.simpleworkflow.AmazonSimpleWorkflow;
-import com.amazonaws.services.simpleworkflow.AmazonSimpleWorkflowClientBuilder;
-import com.amazonaws.services.simpleworkflow.model.*;
-
-public class ActivityWorker {
-    private static final AmazonSimpleWorkflow swf =
-        AmazonSimpleWorkflowClientBuilder.defaultClient();
-
-    private static String sayHello(String input) throws Throwable {
-        return "Hello, " + input + "!";
-    }
-
-    public static void main(String[] args) {
-        while (true) {
-            System.out.println("Polling for an activity task from the tasklist '"
-                    + HelloTypes.TASKLIST + "' in the domain '" +
-                    HelloTypes.DOMAIN + "'.");
-
-            ActivityTask task = swf.pollForActivityTask(
-                new PollForActivityTaskRequest()
-                    .withDomain(HelloTypes.DOMAIN)
-                    .withTaskList(
-                        new TaskList().withName(HelloTypes.TASKLIST)));
-
-            String task_token = task.getTaskToken();
-
-            if (task_token != null) {
-                String result = null;
-                Throwable error = null;
-
-                try {
-                    System.out.println("Executing the activity task with input '" +
-                            task.getInput() + "'.");
-                    result = sayHello(task.getInput());
-                } catch (Throwable th) {
-                    error = th;
-                }
-
-                if (error == null) {
-                    System.out.println("The activity task succeeded with result '"
-                            + result + "'.");
-                    swf.respondActivityTaskCompleted(
-                        new RespondActivityTaskCompletedRequest()
-                            .withTaskToken(task_token)
-                            .withResult(result));
-                } else {
-                    System.out.println("The activity task failed with the error '"
-                            + error.getClass().getSimpleName() + "'.");
-                    swf.respondActivityTaskFailed(
-                        new RespondActivityTaskFailedRequest()
-                            .withTaskToken(task_token)
-                            .withReason(error.getClass().getSimpleName())
-                            .withDetails(error.getMessage()));
-                }
-            }
-        }
-    }
-}
+//snippet-sourcedescription:[ActivityWorker.java demonstrates how to implement an activity worker that polls for tasks in a task list and executes its task.]
+//snippet-keyword:[Java]
+//snippet-keyword:[Code Sample]
+//snippet-service:[swf]
+//snippet-sourcetype:[full-example]
+//snippet-sourcedate:[]
+//snippet-sourceauthor:[AWS]
+/*
+ * Copyright 2010-2018 Amazon.com, Inc. or its affiliates. All Rights
+ * Reserved.
+ *
+ * Licensed under the Apache License, Version 2.0 (the "License").
+ * You may not use this file except in compliance with the License.
+ * A copy of the License is located at
+ *
+ *  http://aws.amazon.com/apache2.0
+ *
+ * or in the "license" file accompanying this file. This file is distributed
+ * on an "AS IS" BASIS, WITHOUT WARRANTIES OR CONDITIONS OF ANY KIND, either
+ * express or implied. See the License for the specific language governing
+ * permissions and limitations under the License.
+ */
+package aws.example.helloswf;
+
+import com.amazonaws.services.simpleworkflow.AmazonSimpleWorkflow;
+import com.amazonaws.services.simpleworkflow.AmazonSimpleWorkflowClientBuilder;
+import com.amazonaws.services.simpleworkflow.model.*;
+
+public class ActivityWorker {
+    private static final AmazonSimpleWorkflow swf =
+        AmazonSimpleWorkflowClientBuilder.defaultClient();
+
+    private static String sayHello(String input) throws Throwable {
+        return "Hello, " + input + "!";
+    }
+
+    public static void main(String[] args) {
+        while (true) {
+            System.out.println("Polling for an activity task from the tasklist '"
+                    + HelloTypes.TASKLIST + "' in the domain '" +
+                    HelloTypes.DOMAIN + "'.");
+
+            ActivityTask task = swf.pollForActivityTask(
+                new PollForActivityTaskRequest()
+                    .withDomain(HelloTypes.DOMAIN)
+                    .withTaskList(
+                        new TaskList().withName(HelloTypes.TASKLIST)));
+
+            String task_token = task.getTaskToken();
+
+            if (task_token != null) {
+                String result = null;
+                Throwable error = null;
+
+                try {
+                    System.out.println("Executing the activity task with input '" +
+                            task.getInput() + "'.");
+                    result = sayHello(task.getInput());
+                } catch (Throwable th) {
+                    error = th;
+                }
+
+                if (error == null) {
+                    System.out.println("The activity task succeeded with result '"
+                            + result + "'.");
+                    swf.respondActivityTaskCompleted(
+                        new RespondActivityTaskCompletedRequest()
+                            .withTaskToken(task_token)
+                            .withResult(result));
+                } else {
+                    System.out.println("The activity task failed with the error '"
+                            + error.getClass().getSimpleName() + "'.");
+                    swf.respondActivityTaskFailed(
+                        new RespondActivityTaskFailedRequest()
+                            .withTaskToken(task_token)
+                            .withReason(error.getClass().getSimpleName())
+                            .withDetails(error.getMessage()));
+                }
+            }
+        }
+    }
+}