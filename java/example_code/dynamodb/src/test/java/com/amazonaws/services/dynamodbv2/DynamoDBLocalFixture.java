// snippet-sourcedescription:[DynamoDBLocalFixture.java demonstrates how to ]
// snippet-service:[dynamodb]
// snippet-keyword:[Java]
// snippet-keyword:[Amazon DynamoDB]
// snippet-keyword:[Code Sample]
// snippet-keyword:[ ]
// snippet-sourcetype:[full-example]
// snippet-sourcedate:[ ]
// snippet-sourceauthor:[AWS]
<<<<<<< HEAD
// snippet-start:[dynamodb.java.codeexample.DynamoDBLocalFixture] 
=======
// snippet-start:[dynamodb.Java.CodeExample.DynamoDBLocalFixture] 

>>>>>>> a604417e
/**
 * Copyright 2010-2019 Amazon.com, Inc. or its affiliates. All Rights Reserved.
 *
 * This file is licensed under the Apache License, Version 2.0 (the "License").
 * You may not use this file except in compliance with the License. A copy of
 * the License is located at
 *
 * http://aws.amazon.com/apache2.0/
 *
 * This file is distributed on an "AS IS" BASIS, WITHOUT WARRANTIES OR
 * CONDITIONS OF ANY KIND, either express or implied. See the License for the
 * specific language governing permissions and limitations under the License.
*/
<<<<<<< HEAD


package com.amazonaws.services.dynamodbv2;

import com.amazonaws.services.dynamodbv2.AmazonDynamoDB;
import com.amazonaws.services.dynamodbv2.AmazonDynamoDBClient;
import com.amazonaws.services.dynamodbv2.local.embedded.DynamoDBEmbedded;
import com.amazonaws.services.dynamodbv2.local.main.ServerRunner;
import com.amazonaws.services.dynamodbv2.local.server.DynamoDBProxyServer;
import com.amazonaws.services.dynamodbv2.model.ListTablesResult;

/**
 * This class demonstrates how to use DynamoDB Local as a test fixture.
 * 
 * @author Alexander Patrikalakis
 */
public class DynamoDBLocalFixture {
    public static void main(String[] args) throws Exception {
        AmazonDynamoDB dynamodb = null;
        try {
            // Create an in-memory and in-process instance of DynamoDB Local
            // that skips HTTP
            dynamodb = DynamoDBEmbedded.create();
            // use the DynamoDB API with DynamoDBEmbedded
            listTables(dynamodb.listTables(), "DynamoDB Embedded");
        }
        finally {
            // Shutdown the thread pools in DynamoDB Local / Embedded
            if (dynamodb != null) {
                dynamodb.shutdown();
            }
        }

        // Create an in-memory and in-process instance of DynamoDB Local that
        // runs over HTTP
        final String[] localArgs = { "-inMemory" };
        DynamoDBProxyServer server = null;
        try {
            server = ServerRunner.createServerFromCommandLineArgs(localArgs);
            server.start();
            dynamodb = new AmazonDynamoDBClient();
            dynamodb.setEndpoint("http://localhost:8000");

            // use the DynamoDB API over HTTP
            listTables(dynamodb.listTables(), "DynamoDB Local over HTTP");
        }
        finally {
            // Stop the DynamoDB Local endpoint
            if (server != null) {
                server.stop();
            }
        }
    }

    public static void listTables(ListTablesResult result, String method) {
        System.out.println("found " + Integer.toString(result.getTableNames().size()) + " tables with " + method);
        for (String table : result.getTableNames()) {
            System.out.println(table);
        }
    }
}

// snippet-end:[dynamodb.java.codeexample.DynamoDBLocalFixture] 
=======


package com.amazonaws.services.dynamodbv2;

import com.amazonaws.services.dynamodbv2.AmazonDynamoDB;
import com.amazonaws.services.dynamodbv2.AmazonDynamoDBClient;
import com.amazonaws.services.dynamodbv2.local.embedded.DynamoDBEmbedded;
import com.amazonaws.services.dynamodbv2.local.main.ServerRunner;
import com.amazonaws.services.dynamodbv2.local.server.DynamoDBProxyServer;
import com.amazonaws.services.dynamodbv2.model.ListTablesResult;

/**
 * This class demonstrates how to use DynamoDB Local as a test fixture.
 * 
 * @author Alexander Patrikalakis
 */
public class DynamoDBLocalFixture {
    public static void main(String[] args) throws Exception {
        AmazonDynamoDB dynamodb = null;
        try {
            // Create an in-memory and in-process instance of DynamoDB Local
            // that skips HTTP
            dynamodb = DynamoDBEmbedded.create();
            // use the DynamoDB API with DynamoDBEmbedded
            listTables(dynamodb.listTables(), "DynamoDB Embedded");
        }
        finally {
            // Shutdown the thread pools in DynamoDB Local / Embedded
            if (dynamodb != null) {
                dynamodb.shutdown();
            }
        }

        // Create an in-memory and in-process instance of DynamoDB Local that
        // runs over HTTP
        final String[] localArgs = { "-inMemory" };
        DynamoDBProxyServer server = null;
        try {
            server = ServerRunner.createServerFromCommandLineArgs(localArgs);
            server.start();
            dynamodb = new AmazonDynamoDBClient();
            dynamodb.setEndpoint("http://localhost:8000");

            // use the DynamoDB API over HTTP
            listTables(dynamodb.listTables(), "DynamoDB Local over HTTP");
        }
        finally {
            // Stop the DynamoDB Local endpoint
            if (server != null) {
                server.stop();
            }
        }
    }

    public static void listTables(ListTablesResult result, String method) {
        System.out.println("found " + Integer.toString(result.getTableNames().size()) + " tables with " + method);
        for (String table : result.getTableNames()) {
            System.out.println(table);
        }
    }
}
// snippet-end:[dynamodb.Java.CodeExample.DynamoDBLocalFixture]
>>>>>>> a604417e
<|MERGE_RESOLUTION|>--- conflicted
+++ resolved
@@ -1,32 +1,26 @@
-// snippet-sourcedescription:[DynamoDBLocalFixture.java demonstrates how to ]
-// snippet-service:[dynamodb]
-// snippet-keyword:[Java]
-// snippet-keyword:[Amazon DynamoDB]
-// snippet-keyword:[Code Sample]
-// snippet-keyword:[ ]
-// snippet-sourcetype:[full-example]
-// snippet-sourcedate:[ ]
-// snippet-sourceauthor:[AWS]
-<<<<<<< HEAD
+// snippet-sourcedescription:[DynamoDBLocalFixture.java demonstrates how to ]
+// snippet-service:[dynamodb]
+// snippet-keyword:[Java]
+// snippet-keyword:[Amazon DynamoDB]
+// snippet-keyword:[Code Sample]
+// snippet-keyword:[ ]
+// snippet-sourcetype:[full-example]
+// snippet-sourcedate:[ ]
+// snippet-sourceauthor:[AWS]
 // snippet-start:[dynamodb.java.codeexample.DynamoDBLocalFixture] 
-=======
-// snippet-start:[dynamodb.Java.CodeExample.DynamoDBLocalFixture] 
-
->>>>>>> a604417e
-/**
- * Copyright 2010-2019 Amazon.com, Inc. or its affiliates. All Rights Reserved.
- *
- * This file is licensed under the Apache License, Version 2.0 (the "License").
- * You may not use this file except in compliance with the License. A copy of
- * the License is located at
- *
- * http://aws.amazon.com/apache2.0/
- *
- * This file is distributed on an "AS IS" BASIS, WITHOUT WARRANTIES OR
- * CONDITIONS OF ANY KIND, either express or implied. See the License for the
- * specific language governing permissions and limitations under the License.
-*/
-<<<<<<< HEAD
+/**
+ * Copyright 2010-2019 Amazon.com, Inc. or its affiliates. All Rights Reserved.
+ *
+ * This file is licensed under the Apache License, Version 2.0 (the "License").
+ * You may not use this file except in compliance with the License. A copy of
+ * the License is located at
+ *
+ * http://aws.amazon.com/apache2.0/
+ *
+ * This file is distributed on an "AS IS" BASIS, WITHOUT WARRANTIES OR
+ * CONDITIONS OF ANY KIND, either express or implied. See the License for the
+ * specific language governing permissions and limitations under the License.
+*/
 
 
 package com.amazonaws.services.dynamodbv2;
@@ -89,68 +83,4 @@
     }
 }
 
-// snippet-end:[dynamodb.java.codeexample.DynamoDBLocalFixture] 
-=======
-
-
-package com.amazonaws.services.dynamodbv2;
-
-import com.amazonaws.services.dynamodbv2.AmazonDynamoDB;
-import com.amazonaws.services.dynamodbv2.AmazonDynamoDBClient;
-import com.amazonaws.services.dynamodbv2.local.embedded.DynamoDBEmbedded;
-import com.amazonaws.services.dynamodbv2.local.main.ServerRunner;
-import com.amazonaws.services.dynamodbv2.local.server.DynamoDBProxyServer;
-import com.amazonaws.services.dynamodbv2.model.ListTablesResult;
-
-/**
- * This class demonstrates how to use DynamoDB Local as a test fixture.
- * 
- * @author Alexander Patrikalakis
- */
-public class DynamoDBLocalFixture {
-    public static void main(String[] args) throws Exception {
-        AmazonDynamoDB dynamodb = null;
-        try {
-            // Create an in-memory and in-process instance of DynamoDB Local
-            // that skips HTTP
-            dynamodb = DynamoDBEmbedded.create();
-            // use the DynamoDB API with DynamoDBEmbedded
-            listTables(dynamodb.listTables(), "DynamoDB Embedded");
-        }
-        finally {
-            // Shutdown the thread pools in DynamoDB Local / Embedded
-            if (dynamodb != null) {
-                dynamodb.shutdown();
-            }
-        }
-
-        // Create an in-memory and in-process instance of DynamoDB Local that
-        // runs over HTTP
-        final String[] localArgs = { "-inMemory" };
-        DynamoDBProxyServer server = null;
-        try {
-            server = ServerRunner.createServerFromCommandLineArgs(localArgs);
-            server.start();
-            dynamodb = new AmazonDynamoDBClient();
-            dynamodb.setEndpoint("http://localhost:8000");
-
-            // use the DynamoDB API over HTTP
-            listTables(dynamodb.listTables(), "DynamoDB Local over HTTP");
-        }
-        finally {
-            // Stop the DynamoDB Local endpoint
-            if (server != null) {
-                server.stop();
-            }
-        }
-    }
-
-    public static void listTables(ListTablesResult result, String method) {
-        System.out.println("found " + Integer.toString(result.getTableNames().size()) + " tables with " + method);
-        for (String table : result.getTableNames()) {
-            System.out.println(table);
-        }
-    }
-}
-// snippet-end:[dynamodb.Java.CodeExample.DynamoDBLocalFixture]
->>>>>>> a604417e
+// snippet-end:[dynamodb.java.codeexample.DynamoDBLocalFixture] 