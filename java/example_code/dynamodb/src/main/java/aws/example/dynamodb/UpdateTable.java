//snippet-sourcedescription:[UpdateTable.java demonstrates how to update a DynamoDB table (change provisioned throughput).]
//snippet-keyword:[Java]
//snippet-keyword:[Code Sample]
//snippet-service:[dynamodb]
<<<<<<< HEAD
//snippet-sourcetype:[<<snippet or full-example>>]
=======
//snippet-sourcetype:[full-example]
>>>>>>> 7c6537b5
//snippet-sourcedate:[]
//snippet-sourceauthor:[AWS]
/*
   Copyright 2010-2018 Amazon.com, Inc. or its affiliates. All Rights Reserved.

   This file is licensed under the Apache License, Version 2.0 (the "License").
   You may not use this file except in compliance with the License. A copy of
   the License is located at

    http://aws.amazon.com/apache2.0/

   This file is distributed on an "AS IS" BASIS, WITHOUT WARRANTIES OR
   CONDITIONS OF ANY KIND, either express or implied. See the License for the
   specific language governing permissions and limitations under the License.
*/
package aws.example.dynamodb;
import com.amazonaws.services.dynamodbv2.AmazonDynamoDB;
import com.amazonaws.services.dynamodbv2.AmazonDynamoDBClientBuilder;
import com.amazonaws.services.dynamodbv2.model.ProvisionedThroughput;
import com.amazonaws.AmazonServiceException;

/**
 * Update a DynamoDB table (change provisioned throughput).
 *
 * Takes the name of the table to update, the read capacity and the write
 * capacity to use.
 *
 * This code expects that you have AWS credentials set up per:
 * http://docs.aws.amazon.com/java-sdk/latest/developer-guide/setup-credentials.html
 */
public class UpdateTable
{
    public static void main(String[] args)
    {
        final String USAGE = "\n" +
            "Usage:\n" +
            "    UpdateTable <table> <read> <write>\n\n" +
            "Where:\n" +
            "    table - the table to put the item in.\n" +
            "    read  - the new read capacity of the table.\n" +
            "    write - the new write capacity of the table.\n\n" +
            "Example:\n" +
            "    UpdateTable HelloTable 16 10\n";

        if (args.length < 3) {
            System.out.println(USAGE);
            System.exit(1);
        }

        String table_name = args[0];
        Long read_capacity = Long.parseLong(args[1]);
        Long write_capacity = Long.parseLong(args[2]);

        System.out.format(
                "Updating %s with new provisioned throughput values\n",
                table_name);
        System.out.format("Read capacity : %d\n", read_capacity);
        System.out.format("Write capacity : %d\n", write_capacity);

        ProvisionedThroughput table_throughput = new ProvisionedThroughput(
              read_capacity, write_capacity);

        final AmazonDynamoDB ddb = AmazonDynamoDBClientBuilder.defaultClient();

        try {
            ddb.updateTable(table_name, table_throughput);
        } catch (AmazonServiceException e) {
            System.err.println(e.getErrorMessage());
            System.exit(1);
        }
        System.out.println("Done!");
    }
}
<|MERGE_RESOLUTION|>--- conflicted
+++ resolved
@@ -1,82 +1,78 @@
-//snippet-sourcedescription:[UpdateTable.java demonstrates how to update a DynamoDB table (change provisioned throughput).]
-//snippet-keyword:[Java]
-//snippet-keyword:[Code Sample]
-//snippet-service:[dynamodb]
-<<<<<<< HEAD
-//snippet-sourcetype:[<<snippet or full-example>>]
-=======
-//snippet-sourcetype:[full-example]
->>>>>>> 7c6537b5
-//snippet-sourcedate:[]
-//snippet-sourceauthor:[AWS]
-/*
-   Copyright 2010-2018 Amazon.com, Inc. or its affiliates. All Rights Reserved.
-
-   This file is licensed under the Apache License, Version 2.0 (the "License").
-   You may not use this file except in compliance with the License. A copy of
-   the License is located at
-
-    http://aws.amazon.com/apache2.0/
-
-   This file is distributed on an "AS IS" BASIS, WITHOUT WARRANTIES OR
-   CONDITIONS OF ANY KIND, either express or implied. See the License for the
-   specific language governing permissions and limitations under the License.
-*/
-package aws.example.dynamodb;
-import com.amazonaws.services.dynamodbv2.AmazonDynamoDB;
-import com.amazonaws.services.dynamodbv2.AmazonDynamoDBClientBuilder;
-import com.amazonaws.services.dynamodbv2.model.ProvisionedThroughput;
-import com.amazonaws.AmazonServiceException;
-
-/**
- * Update a DynamoDB table (change provisioned throughput).
- *
- * Takes the name of the table to update, the read capacity and the write
- * capacity to use.
- *
- * This code expects that you have AWS credentials set up per:
- * http://docs.aws.amazon.com/java-sdk/latest/developer-guide/setup-credentials.html
- */
-public class UpdateTable
-{
-    public static void main(String[] args)
-    {
-        final String USAGE = "\n" +
-            "Usage:\n" +
-            "    UpdateTable <table> <read> <write>\n\n" +
-            "Where:\n" +
-            "    table - the table to put the item in.\n" +
-            "    read  - the new read capacity of the table.\n" +
-            "    write - the new write capacity of the table.\n\n" +
-            "Example:\n" +
-            "    UpdateTable HelloTable 16 10\n";
-
-        if (args.length < 3) {
-            System.out.println(USAGE);
-            System.exit(1);
-        }
-
-        String table_name = args[0];
-        Long read_capacity = Long.parseLong(args[1]);
-        Long write_capacity = Long.parseLong(args[2]);
-
-        System.out.format(
-                "Updating %s with new provisioned throughput values\n",
-                table_name);
-        System.out.format("Read capacity : %d\n", read_capacity);
-        System.out.format("Write capacity : %d\n", write_capacity);
-
-        ProvisionedThroughput table_throughput = new ProvisionedThroughput(
-              read_capacity, write_capacity);
-
-        final AmazonDynamoDB ddb = AmazonDynamoDBClientBuilder.defaultClient();
-
-        try {
-            ddb.updateTable(table_name, table_throughput);
-        } catch (AmazonServiceException e) {
-            System.err.println(e.getErrorMessage());
-            System.exit(1);
-        }
-        System.out.println("Done!");
-    }
-}
+//snippet-sourcedescription:[UpdateTable.java demonstrates how to update a DynamoDB table (change provisioned throughput).]
+//snippet-keyword:[Java]
+//snippet-keyword:[Code Sample]
+//snippet-service:[dynamodb]
+//snippet-sourcetype:[full-example]
+//snippet-sourcedate:[]
+//snippet-sourceauthor:[AWS]
+/*
+   Copyright 2010-2018 Amazon.com, Inc. or its affiliates. All Rights Reserved.
+
+   This file is licensed under the Apache License, Version 2.0 (the "License").
+   You may not use this file except in compliance with the License. A copy of
+   the License is located at
+
+    http://aws.amazon.com/apache2.0/
+
+   This file is distributed on an "AS IS" BASIS, WITHOUT WARRANTIES OR
+   CONDITIONS OF ANY KIND, either express or implied. See the License for the
+   specific language governing permissions and limitations under the License.
+*/
+package aws.example.dynamodb;
+import com.amazonaws.services.dynamodbv2.AmazonDynamoDB;
+import com.amazonaws.services.dynamodbv2.AmazonDynamoDBClientBuilder;
+import com.amazonaws.services.dynamodbv2.model.ProvisionedThroughput;
+import com.amazonaws.AmazonServiceException;
+
+/**
+ * Update a DynamoDB table (change provisioned throughput).
+ *
+ * Takes the name of the table to update, the read capacity and the write
+ * capacity to use.
+ *
+ * This code expects that you have AWS credentials set up per:
+ * http://docs.aws.amazon.com/java-sdk/latest/developer-guide/setup-credentials.html
+ */
+public class UpdateTable
+{
+    public static void main(String[] args)
+    {
+        final String USAGE = "\n" +
+            "Usage:\n" +
+            "    UpdateTable <table> <read> <write>\n\n" +
+            "Where:\n" +
+            "    table - the table to put the item in.\n" +
+            "    read  - the new read capacity of the table.\n" +
+            "    write - the new write capacity of the table.\n\n" +
+            "Example:\n" +
+            "    UpdateTable HelloTable 16 10\n";
+
+        if (args.length < 3) {
+            System.out.println(USAGE);
+            System.exit(1);
+        }
+
+        String table_name = args[0];
+        Long read_capacity = Long.parseLong(args[1]);
+        Long write_capacity = Long.parseLong(args[2]);
+
+        System.out.format(
+                "Updating %s with new provisioned throughput values\n",
+                table_name);
+        System.out.format("Read capacity : %d\n", read_capacity);
+        System.out.format("Write capacity : %d\n", write_capacity);
+
+        ProvisionedThroughput table_throughput = new ProvisionedThroughput(
+              read_capacity, write_capacity);
+
+        final AmazonDynamoDB ddb = AmazonDynamoDBClientBuilder.defaultClient();
+
+        try {
+            ddb.updateTable(table_name, table_throughput);
+        } catch (AmazonServiceException e) {
+            System.err.println(e.getErrorMessage());
+            System.exit(1);
+        }
+        System.out.println("Done!");
+    }
+}