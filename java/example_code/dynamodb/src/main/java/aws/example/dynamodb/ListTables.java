--- conflicted
+++ resolved
@@ -1,87 +1,83 @@
-//snippet-sourcedescription:[ListTables.java demonstrates how to list DynamoDB tables for the current AWS account.]
-//snippet-keyword:[Java]
-//snippet-keyword:[Code Sample]
-//snippet-service:[dynamodb]
-<<<<<<< HEAD
-//snippet-sourcetype:[<<snippet or full-example>>]
-=======
-//snippet-sourcetype:[full-example]
->>>>>>> 7c6537b5
-//snippet-sourcedate:[]
-//snippet-sourceauthor:[AWS]
-/*
-   Copyright 2010-2018 Amazon.com, Inc. or its affiliates. All Rights Reserved.
-
-   This file is licensed under the Apache License, Version 2.0 (the "License").
-   You may not use this file except in compliance with the License. A copy of
-   the License is located at
-
-    http://aws.amazon.com/apache2.0/
-
-   This file is distributed on an "AS IS" BASIS, WITHOUT WARRANTIES OR
-   CONDITIONS OF ANY KIND, either express or implied. See the License for the
-   specific language governing permissions and limitations under the License.
-*/
-package aws.example.dynamodb;
-import com.amazonaws.AmazonServiceException;
-import com.amazonaws.services.dynamodbv2.AmazonDynamoDB;
-import com.amazonaws.services.dynamodbv2.AmazonDynamoDBClientBuilder;
-import com.amazonaws.services.dynamodbv2.model.ListTablesRequest;
-import com.amazonaws.services.dynamodbv2.model.ListTablesResult;
-import java.util.List;
-
-/**
- * List DynamoDB tables for the current AWS account.
- *
- * This code expects that you have AWS credentials set up per:
- * http://docs.aws.amazon.com/java-sdk/latest/developer-guide/setup-credentials.html
- */
-public class ListTables
-{
-    public static void main(String[] args)
-    {
-        System.out.println("Your DynamoDB tables:\n");
-
-        final AmazonDynamoDB ddb = AmazonDynamoDBClientBuilder.defaultClient();
-
-        ListTablesRequest request;
-
-        boolean more_tables = true;
-        String last_name = null;
-
-        while(more_tables) {
-            try {
-                if (last_name == null) {
-                	request = new ListTablesRequest().withLimit(10);
-                }
-                else {
-                	request = new ListTablesRequest()
-                			.withLimit(10)
-                			.withExclusiveStartTableName(last_name);
-                }
-
-                ListTablesResult table_list = ddb.listTables(request);
-                List<String> table_names = table_list.getTableNames();
-
-                if (table_names.size() > 0) {
-                    for (String cur_name : table_names) {
-                        System.out.format("* %s\n", cur_name);
-                    }
-                } else {
-                    System.out.println("No tables found!");
-                    System.exit(0);
-                }
-
-                last_name = table_list.getLastEvaluatedTableName();
-                if (last_name == null) {
-                    more_tables = false;
-                }
-
-            } catch (AmazonServiceException e) {
-                System.err.println(e.getErrorMessage());
-                System.exit(1);
-            }
-        }
-        System.out.println("\nDone!");
-    }
-}
+//snippet-sourcedescription:[ListTables.java demonstrates how to list DynamoDB tables for the current AWS account.]
+//snippet-keyword:[Java]
+//snippet-keyword:[Code Sample]
+//snippet-service:[dynamodb]
+//snippet-sourcetype:[full-example]
+//snippet-sourcedate:[]
+//snippet-sourceauthor:[AWS]
+/*
+   Copyright 2010-2018 Amazon.com, Inc. or its affiliates. All Rights Reserved.
+
+   This file is licensed under the Apache License, Version 2.0 (the "License").
+   You may not use this file except in compliance with the License. A copy of
+   the License is located at
+
+    http://aws.amazon.com/apache2.0/
+
+   This file is distributed on an "AS IS" BASIS, WITHOUT WARRANTIES OR
+   CONDITIONS OF ANY KIND, either express or implied. See the License for the
+   specific language governing permissions and limitations under the License.
+*/
+package aws.example.dynamodb;
+import com.amazonaws.AmazonServiceException;
+import com.amazonaws.services.dynamodbv2.AmazonDynamoDB;
+import com.amazonaws.services.dynamodbv2.AmazonDynamoDBClientBuilder;
+import com.amazonaws.services.dynamodbv2.model.ListTablesRequest;
+import com.amazonaws.services.dynamodbv2.model.ListTablesResult;
+import java.util.List;
+
+/**
+ * List DynamoDB tables for the current AWS account.
+ *
+ * This code expects that you have AWS credentials set up per:
+ * http://docs.aws.amazon.com/java-sdk/latest/developer-guide/setup-credentials.html
+ */
+public class ListTables
+{
+    public static void main(String[] args)
+    {
+        System.out.println("Your DynamoDB tables:\n");
+
+        final AmazonDynamoDB ddb = AmazonDynamoDBClientBuilder.defaultClient();
+
+        ListTablesRequest request;
+
+        boolean more_tables = true;
+        String last_name = null;
+
+        while(more_tables) {
+            try {
+                if (last_name == null) {
+                	request = new ListTablesRequest().withLimit(10);
+                }
+                else {
+                	request = new ListTablesRequest()
+                			.withLimit(10)
+                			.withExclusiveStartTableName(last_name);
+                }
+
+                ListTablesResult table_list = ddb.listTables(request);
+                List<String> table_names = table_list.getTableNames();
+
+                if (table_names.size() > 0) {
+                    for (String cur_name : table_names) {
+                        System.out.format("* %s\n", cur_name);
+                    }
+                } else {
+                    System.out.println("No tables found!");
+                    System.exit(0);
+                }
+
+                last_name = table_list.getLastEvaluatedTableName();
+                if (last_name == null) {
+                    more_tables = false;
+                }
+
+            } catch (AmazonServiceException e) {
+                System.err.println(e.getErrorMessage());
+                System.exit(1);
+            }
+        }
+        System.out.println("\nDone!");
+    }
+}