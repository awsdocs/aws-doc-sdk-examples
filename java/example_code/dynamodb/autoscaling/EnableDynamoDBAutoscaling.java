--- conflicted
+++ resolved
@@ -1,32 +1,26 @@
-// snippet-sourcedescription:[EnableDynamoDBAutoscaling.java demonstrates how to ]
-// snippet-service:[dynamodb]
-// snippet-keyword:[Java]
-// snippet-keyword:[Amazon DynamoDB]
-// snippet-keyword:[Code Sample]
-// snippet-keyword:[ ]
-// snippet-sourcetype:[full-example]
-// snippet-sourcedate:[ ]
-// snippet-sourceauthor:[AWS]
-<<<<<<< HEAD
+// snippet-sourcedescription:[EnableDynamoDBAutoscaling.java demonstrates how to ]
+// snippet-service:[dynamodb]
+// snippet-keyword:[Java]
+// snippet-keyword:[Amazon DynamoDB]
+// snippet-keyword:[Code Sample]
+// snippet-keyword:[ ]
+// snippet-sourcetype:[full-example]
+// snippet-sourcedate:[ ]
+// snippet-sourceauthor:[AWS]
 // snippet-start:[dynamodb.java.codeexample.EnableDynamoDBAutoscaling] 
-=======
-// snippet-start:[dynamodb.Java.CodeExample.EnableDynamoDBAutoscaling] 
-
->>>>>>> a604417e
-/**
- * Copyright 2010-2019 Amazon.com, Inc. or its affiliates. All Rights Reserved.
- *
- * This file is licensed under the Apache License, Version 2.0 (the "License").
- * You may not use this file except in compliance with the License. A copy of
- * the License is located at
- *
- * http://aws.amazon.com/apache2.0/
- *
- * This file is distributed on an "AS IS" BASIS, WITHOUT WARRANTIES OR
- * CONDITIONS OF ANY KIND, either express or implied. See the License for the
- * specific language governing permissions and limitations under the License.
-*/
-<<<<<<< HEAD
+/**
+ * Copyright 2010-2019 Amazon.com, Inc. or its affiliates. All Rights Reserved.
+ *
+ * This file is licensed under the Apache License, Version 2.0 (the "License").
+ * You may not use this file except in compliance with the License. A copy of
+ * the License is located at
+ *
+ * http://aws.amazon.com/apache2.0/
+ *
+ * This file is distributed on an "AS IS" BASIS, WITHOUT WARRANTIES OR
+ * CONDITIONS OF ANY KIND, either express or implied. See the License for the
+ * specific language governing permissions and limitations under the License.
+*/
 package com.amazonaws.codesamples.autoscaling;
 
 import com.amazonaws.services.applicationautoscaling.AWSApplicationAutoScalingClient;
@@ -133,112 +127,4 @@
 
 }
 
-// snippet-end:[dynamodb.java.codeexample.EnableDynamoDBAutoscaling] 
-=======
-package com.amazonaws.codesamples.autoscaling;
-
-import com.amazonaws.services.applicationautoscaling.AWSApplicationAutoScalingClient;
-import com.amazonaws.services.applicationautoscaling.AWSApplicationAutoScalingClientBuilder;
-import com.amazonaws.services.applicationautoscaling.model.DescribeScalableTargetsRequest;
-import com.amazonaws.services.applicationautoscaling.model.DescribeScalableTargetsResult;
-import com.amazonaws.services.applicationautoscaling.model.DescribeScalingPoliciesRequest;
-import com.amazonaws.services.applicationautoscaling.model.DescribeScalingPoliciesResult;
-import com.amazonaws.services.applicationautoscaling.model.MetricType;
-import com.amazonaws.services.applicationautoscaling.model.PolicyType;
-import com.amazonaws.services.applicationautoscaling.model.PredefinedMetricSpecification;
-import com.amazonaws.services.applicationautoscaling.model.PutScalingPolicyRequest;
-import com.amazonaws.services.applicationautoscaling.model.RegisterScalableTargetRequest;
-import com.amazonaws.services.applicationautoscaling.model.ScalableDimension;
-import com.amazonaws.services.applicationautoscaling.model.ServiceNamespace;
-import com.amazonaws.services.applicationautoscaling.model.TargetTrackingScalingPolicyConfiguration;
-
-public class EnableDynamoDBAutoscaling {
-
-    static AWSApplicationAutoScalingClient aaClient = (AWSApplicationAutoScalingClient) AWSApplicationAutoScalingClientBuilder.standard().build();
-
-    public static void main(String args[]) {
-
-	ServiceNamespace ns = ServiceNamespace.Dynamodb;
-	ScalableDimension tableWCUs = ScalableDimension.DynamodbTableWriteCapacityUnits;
-	String resourceID = "table/TestTable";
-
-	// Define the scalable target
-	RegisterScalableTargetRequest rstRequest = new RegisterScalableTargetRequest()
-		.withServiceNamespace(ns)
-		.withResourceId(resourceID)
-		.withScalableDimension(tableWCUs)
-		.withMinCapacity(5)
-		.withMaxCapacity(10)
-		.withRoleARN("SERVICE_ROLE_ARN_GOES_HERE");
-	
-	try {
-	    aaClient.registerScalableTarget(rstRequest);
-	} catch (Exception e) {
-	    System.err.println("Unable to register scalable target: ");
-	    System.err.println(e.getMessage());
-	}
-
-	// Verify that the target was created
-	DescribeScalableTargetsRequest dscRequest = new DescribeScalableTargetsRequest()
-		.withServiceNamespace(ns)
-		.withScalableDimension(tableWCUs)
-		.withResourceIds(resourceID);
-	try {
-	    DescribeScalableTargetsResult dsaResult = aaClient.describeScalableTargets(dscRequest);
-	    System.out.println("DescribeScalableTargets result: ");
-	    System.out.println(dsaResult);
-	    System.out.println();
-	} catch (Exception e) {
-	    System.err.println("Unable to describe scalable target: ");
-	    System.err.println(e.getMessage());
-	}
-	
-	System.out.println();
-
-	// Configure a scaling policy
-	TargetTrackingScalingPolicyConfiguration targetTrackingScalingPolicyConfiguration = 
-		new TargetTrackingScalingPolicyConfiguration()
-		.withPredefinedMetricSpecification(
-			new PredefinedMetricSpecification()
-			.withPredefinedMetricType(MetricType. DynamoDBWriteCapacityUtilization))
-		.withTargetValue(50.0)
-		.withScaleInCooldown(60)
-		.withScaleOutCooldown(60);
-
-	// Create the scaling policy, based on your configuration
-	PutScalingPolicyRequest pspRequest = new PutScalingPolicyRequest()
-		.withServiceNamespace(ns)
-		.withScalableDimension(tableWCUs)
-		.withResourceId(resourceID)
-		.withPolicyName("MyScalingPolicy")
-		.withPolicyType(PolicyType.TargetTrackingScaling)
-		.withTargetTrackingScalingPolicyConfiguration(targetTrackingScalingPolicyConfiguration);
-	
-	try {
-	    aaClient.putScalingPolicy(pspRequest);
-	} catch (Exception e) {
-	    System.err.println("Unable to put scaling policy: ");
-	    System.err.println(e.getMessage());
-	}
-
-	// Verify that the scaling policy was created
-	DescribeScalingPoliciesRequest dspRequest = new DescribeScalingPoliciesRequest()
-		.withServiceNamespace(ns)
-		.withScalableDimension(tableWCUs)
-		.withResourceId(resourceID);
-	
-	try {
-	    DescribeScalingPoliciesResult dspResult = aaClient.describeScalingPolicies(dspRequest);
-	    System.out.println("DescribeScalingPolicies result: ");
-	    System.out.println(dspResult);
-	} catch (Exception e) {
-	    e.printStackTrace();
-	    System.err.println("Unable to describe scaling policy: ");
-	    System.err.println(e.getMessage());
-	}
-
-    }
-
-}
-// snippet-end:[dynamodb.Java.CodeExample.EnableDynamoDBAutoscaling]
->>>>>>> a604417e
+// snippet-end:[dynamodb.java.codeexample.EnableDynamoDBAutoscaling] 