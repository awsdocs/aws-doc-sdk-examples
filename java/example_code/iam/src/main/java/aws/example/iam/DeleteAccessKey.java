--- conflicted
+++ resolved
@@ -1,64 +1,59 @@
-//snippet-sourcedescription:[DeleteAccessKey.java demonstrates how to delete an access key from an IAM user.]
-//snippet-keyword:[Java]
-//snippet-keyword:[Code Sample]
-<<<<<<< HEAD
-//snippet-service:[<<ADD SERVICE>>]
-//snippet-sourcetype:[<<snippet or full-example>>]
-=======
-//snippet-keyword:[AWS Identity and Access Management (IAM)]
-//snippet-service:[iam]
-//snippet-sourcetype:[full-example]
->>>>>>> 7c6537b5
-//snippet-sourcedate:[]
-//snippet-sourceauthor:[AWS]
-/*
- * Copyright 2010-2018 Amazon.com, Inc. or its affiliates. All Rights Reserved.
- *
- * Licensed under the Apache License, Version 2.0 (the "License").
- * You may not use this file except in compliance with the License.
- * A copy of the License is located at
- *
- *  http://aws.amazon.com/apache2.0
- *
- * or in the "license" file accompanying this file. This file is distributed
- * on an "AS IS" BASIS, WITHOUT WARRANTIES OR CONDITIONS OF ANY KIND, either
- * express or implied. See the License for the specific language governing
- * permissions and limitations under the License.
- */
-package aws.example.iam;
-import com.amazonaws.services.identitymanagement.AmazonIdentityManagement;
-import com.amazonaws.services.identitymanagement.AmazonIdentityManagementClientBuilder;
-import com.amazonaws.services.identitymanagement.model.DeleteAccessKeyRequest;
-import com.amazonaws.services.identitymanagement.model.DeleteAccessKeyResult;
-
-/**
- * Deletes an access key from an IAM user
- */
-public class DeleteAccessKey {
-    public static void main(String[] args) {
-
-        final String USAGE =
-            "To run this example, supply a username and access key id\n" +
-            "Ex: DeleteAccessKey <username> <access-key-id>\n";
-
-        if (args.length != 2) {
-            System.out.println(USAGE);
-            System.exit(1);
-        }
-
-        String username = args[0];
-        String access_key = args[1];
-
-        final AmazonIdentityManagement iam =
-            AmazonIdentityManagementClientBuilder.defaultClient();
-
-        DeleteAccessKeyRequest request = new DeleteAccessKeyRequest()
-            .withAccessKeyId(access_key)
-            .withUserName(username);
-
-        DeleteAccessKeyResult response = iam.deleteAccessKey(request);
-
-        System.out.println("Successfully deleted access key " + access_key +
-                " from user " + username);
-    }
-}
+//snippet-sourcedescription:[DeleteAccessKey.java demonstrates how to delete an access key from an IAM user.]
+//snippet-keyword:[Java]
+//snippet-keyword:[Code Sample]
+//snippet-keyword:[AWS Identity and Access Management (IAM)]
+//snippet-service:[iam]
+//snippet-sourcetype:[full-example]
+//snippet-sourcedate:[]
+//snippet-sourceauthor:[AWS]
+/*
+ * Copyright 2010-2018 Amazon.com, Inc. or its affiliates. All Rights Reserved.
+ *
+ * Licensed under the Apache License, Version 2.0 (the "License").
+ * You may not use this file except in compliance with the License.
+ * A copy of the License is located at
+ *
+ *  http://aws.amazon.com/apache2.0
+ *
+ * or in the "license" file accompanying this file. This file is distributed
+ * on an "AS IS" BASIS, WITHOUT WARRANTIES OR CONDITIONS OF ANY KIND, either
+ * express or implied. See the License for the specific language governing
+ * permissions and limitations under the License.
+ */
+package aws.example.iam;
+import com.amazonaws.services.identitymanagement.AmazonIdentityManagement;
+import com.amazonaws.services.identitymanagement.AmazonIdentityManagementClientBuilder;
+import com.amazonaws.services.identitymanagement.model.DeleteAccessKeyRequest;
+import com.amazonaws.services.identitymanagement.model.DeleteAccessKeyResult;
+
+/**
+ * Deletes an access key from an IAM user
+ */
+public class DeleteAccessKey {
+    public static void main(String[] args) {
+
+        final String USAGE =
+            "To run this example, supply a username and access key id\n" +
+            "Ex: DeleteAccessKey <username> <access-key-id>\n";
+
+        if (args.length != 2) {
+            System.out.println(USAGE);
+            System.exit(1);
+        }
+
+        String username = args[0];
+        String access_key = args[1];
+
+        final AmazonIdentityManagement iam =
+            AmazonIdentityManagementClientBuilder.defaultClient();
+
+        DeleteAccessKeyRequest request = new DeleteAccessKeyRequest()
+            .withAccessKeyId(access_key)
+            .withUserName(username);
+
+        DeleteAccessKeyResult response = iam.deleteAccessKey(request);
+
+        System.out.println("Successfully deleted access key " + access_key +
+                " from user " + username);
+    }
+}