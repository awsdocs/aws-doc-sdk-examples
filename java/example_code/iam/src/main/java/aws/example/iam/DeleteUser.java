//snippet-sourcedescription:[DeleteUser.java demonstrates how to delete an IAM user. This is only possible for users with no associated resources.]
//snippet-keyword:[Java]
//snippet-keyword:[Code Sample]
<<<<<<< HEAD
//snippet-service:[<<ADD SERVICE>>]
//snippet-sourcetype:[<<snippet or full-example>>]
=======
//snippet-keyword:[AWS Identity and Access Management (IAM)]
//snippet-service:[iam]
//snippet-sourcetype:[full-example]
>>>>>>> 7c6537b5
//snippet-sourcedate:[]
//snippet-sourceauthor:[AWS]
/*
 * Copyright 2010-2018 Amazon.com, Inc. or its affiliates. All Rights Reserved.
 *
 * Licensed under the Apache License, Version 2.0 (the "License").
 * You may not use this file except in compliance with the License.
 * A copy of the License is located at
 *
 *  http://aws.amazon.com/apache2.0
 *
 * or in the "license" file accompanying this file. This file is distributed
 * on an "AS IS" BASIS, WITHOUT WARRANTIES OR CONDITIONS OF ANY KIND, either
 * express or implied. See the License for the specific language governing
 * permissions and limitations under the License.
 */
package aws.example.iam;
import com.amazonaws.services.identitymanagement.AmazonIdentityManagement;
import com.amazonaws.services.identitymanagement.AmazonIdentityManagementClientBuilder;
import com.amazonaws.services.identitymanagement.model.DeleteConflictException;
import com.amazonaws.services.identitymanagement.model.DeleteUserRequest;

/**
 * Deletes an IAM user. This is only possible for users with no associated
 * resources
 */
public class DeleteUser {
    public static void main(String[] args) {

        final String USAGE =
            "To run this example, supply a username\n" +
            "Ex: DeleteUser <username>\n";

        if (args.length != 1) {
            System.out.println(USAGE);
            System.exit(1);
        }

        String username = args[0];

        final AmazonIdentityManagement iam =
            AmazonIdentityManagementClientBuilder.defaultClient();

        DeleteUserRequest request = new DeleteUserRequest()
            .withUserName(username);

        try {
            iam.deleteUser(request);
        } catch (DeleteConflictException e) {
            System.out.println("Unable to delete user. Verify user is not" +
                    " associated with any resources");
            throw e;
        }

        System.out.println("Successfully deleted IAM user " + username);
    }
}
<|MERGE_RESOLUTION|>--- conflicted
+++ resolved
@@ -1,68 +1,63 @@
-//snippet-sourcedescription:[DeleteUser.java demonstrates how to delete an IAM user. This is only possible for users with no associated resources.]
-//snippet-keyword:[Java]
-//snippet-keyword:[Code Sample]
-<<<<<<< HEAD
-//snippet-service:[<<ADD SERVICE>>]
-//snippet-sourcetype:[<<snippet or full-example>>]
-=======
-//snippet-keyword:[AWS Identity and Access Management (IAM)]
-//snippet-service:[iam]
-//snippet-sourcetype:[full-example]
->>>>>>> 7c6537b5
-//snippet-sourcedate:[]
-//snippet-sourceauthor:[AWS]
-/*
- * Copyright 2010-2018 Amazon.com, Inc. or its affiliates. All Rights Reserved.
- *
- * Licensed under the Apache License, Version 2.0 (the "License").
- * You may not use this file except in compliance with the License.
- * A copy of the License is located at
- *
- *  http://aws.amazon.com/apache2.0
- *
- * or in the "license" file accompanying this file. This file is distributed
- * on an "AS IS" BASIS, WITHOUT WARRANTIES OR CONDITIONS OF ANY KIND, either
- * express or implied. See the License for the specific language governing
- * permissions and limitations under the License.
- */
-package aws.example.iam;
-import com.amazonaws.services.identitymanagement.AmazonIdentityManagement;
-import com.amazonaws.services.identitymanagement.AmazonIdentityManagementClientBuilder;
-import com.amazonaws.services.identitymanagement.model.DeleteConflictException;
-import com.amazonaws.services.identitymanagement.model.DeleteUserRequest;
-
-/**
- * Deletes an IAM user. This is only possible for users with no associated
- * resources
- */
-public class DeleteUser {
-    public static void main(String[] args) {
-
-        final String USAGE =
-            "To run this example, supply a username\n" +
-            "Ex: DeleteUser <username>\n";
-
-        if (args.length != 1) {
-            System.out.println(USAGE);
-            System.exit(1);
-        }
-
-        String username = args[0];
-
-        final AmazonIdentityManagement iam =
-            AmazonIdentityManagementClientBuilder.defaultClient();
-
-        DeleteUserRequest request = new DeleteUserRequest()
-            .withUserName(username);
-
-        try {
-            iam.deleteUser(request);
-        } catch (DeleteConflictException e) {
-            System.out.println("Unable to delete user. Verify user is not" +
-                    " associated with any resources");
-            throw e;
-        }
-
-        System.out.println("Successfully deleted IAM user " + username);
-    }
-}
+//snippet-sourcedescription:[DeleteUser.java demonstrates how to delete an IAM user. This is only possible for users with no associated resources.]
+//snippet-keyword:[Java]
+//snippet-keyword:[Code Sample]
+//snippet-keyword:[AWS Identity and Access Management (IAM)]
+//snippet-service:[iam]
+//snippet-sourcetype:[full-example]
+//snippet-sourcedate:[]
+//snippet-sourceauthor:[AWS]
+/*
+ * Copyright 2010-2018 Amazon.com, Inc. or its affiliates. All Rights Reserved.
+ *
+ * Licensed under the Apache License, Version 2.0 (the "License").
+ * You may not use this file except in compliance with the License.
+ * A copy of the License is located at
+ *
+ *  http://aws.amazon.com/apache2.0
+ *
+ * or in the "license" file accompanying this file. This file is distributed
+ * on an "AS IS" BASIS, WITHOUT WARRANTIES OR CONDITIONS OF ANY KIND, either
+ * express or implied. See the License for the specific language governing
+ * permissions and limitations under the License.
+ */
+package aws.example.iam;
+import com.amazonaws.services.identitymanagement.AmazonIdentityManagement;
+import com.amazonaws.services.identitymanagement.AmazonIdentityManagementClientBuilder;
+import com.amazonaws.services.identitymanagement.model.DeleteConflictException;
+import com.amazonaws.services.identitymanagement.model.DeleteUserRequest;
+
+/**
+ * Deletes an IAM user. This is only possible for users with no associated
+ * resources
+ */
+public class DeleteUser {
+    public static void main(String[] args) {
+
+        final String USAGE =
+            "To run this example, supply a username\n" +
+            "Ex: DeleteUser <username>\n";
+
+        if (args.length != 1) {
+            System.out.println(USAGE);
+            System.exit(1);
+        }
+
+        String username = args[0];
+
+        final AmazonIdentityManagement iam =
+            AmazonIdentityManagementClientBuilder.defaultClient();
+
+        DeleteUserRequest request = new DeleteUserRequest()
+            .withUserName(username);
+
+        try {
+            iam.deleteUser(request);
+        } catch (DeleteConflictException e) {
+            System.out.println("Unable to delete user. Verify user is not" +
+                    " associated with any resources");
+            throw e;
+        }
+
+        System.out.println("Successfully deleted IAM user " + username);
+    }
+}