--- conflicted
+++ resolved
@@ -1,63 +1,58 @@
-//snippet-sourcedescription:[CreateUser.java demonstrates how to create an IAM user.]
-//snippet-keyword:[Java]
-//snippet-keyword:[Code Sample]
-<<<<<<< HEAD
-//snippet-service:[<<ADD SERVICE>>]
-//snippet-sourcetype:[<<snippet or full-example>>]
-=======
-//snippet-keyword:[AWS Identity and Access Management (IAM)]
-//snippet-service:[iam]
-//snippet-sourcetype:[full-example]
->>>>>>> 7c6537b5
-//snippet-sourcedate:[]
-//snippet-sourceauthor:[AWS]
-/*
- * Copyright 2010-2018 Amazon.com, Inc. or its affiliates. All Rights Reserved.
- *
- * Licensed under the Apache License, Version 2.0 (the "License").
- * You may not use this file except in compliance with the License.
- * A copy of the License is located at
- *
- *  http://aws.amazon.com/apache2.0
- *
- * or in the "license" file accompanying this file. This file is distributed
- * on an "AS IS" BASIS, WITHOUT WARRANTIES OR CONDITIONS OF ANY KIND, either
- * express or implied. See the License for the specific language governing
- * permissions and limitations under the License.
- */
-package aws.example.iam;
-import com.amazonaws.services.identitymanagement.AmazonIdentityManagement;
-import com.amazonaws.services.identitymanagement.AmazonIdentityManagementClientBuilder;
-import com.amazonaws.services.identitymanagement.model.CreateUserRequest;
-import com.amazonaws.services.identitymanagement.model.CreateUserResult;
-
-/**
- * Creates an IAM user
- */
-public class CreateUser {
-
-    public static void main(String[] args) {
-
-        final String USAGE =
-            "To run this example, supply a username\n" +
-            "Ex: CreateUser <username>\n";
-
-        if (args.length != 1) {
-            System.out.println(USAGE);
-            System.exit(1);
-        }
-
-        String username = args[0];
-
-        final AmazonIdentityManagement iam =
-            AmazonIdentityManagementClientBuilder.defaultClient();
-
-        CreateUserRequest request = new CreateUserRequest()
-            .withUserName(username);
-
-        CreateUserResult response = iam.createUser(request);
-
-        System.out.println("Successfully created user: " +
-                response.getUser().getUserName());
-    }
-}
+//snippet-sourcedescription:[CreateUser.java demonstrates how to create an IAM user.]
+//snippet-keyword:[Java]
+//snippet-keyword:[Code Sample]
+//snippet-keyword:[AWS Identity and Access Management (IAM)]
+//snippet-service:[iam]
+//snippet-sourcetype:[full-example]
+//snippet-sourcedate:[]
+//snippet-sourceauthor:[AWS]
+/*
+ * Copyright 2010-2018 Amazon.com, Inc. or its affiliates. All Rights Reserved.
+ *
+ * Licensed under the Apache License, Version 2.0 (the "License").
+ * You may not use this file except in compliance with the License.
+ * A copy of the License is located at
+ *
+ *  http://aws.amazon.com/apache2.0
+ *
+ * or in the "license" file accompanying this file. This file is distributed
+ * on an "AS IS" BASIS, WITHOUT WARRANTIES OR CONDITIONS OF ANY KIND, either
+ * express or implied. See the License for the specific language governing
+ * permissions and limitations under the License.
+ */
+package aws.example.iam;
+import com.amazonaws.services.identitymanagement.AmazonIdentityManagement;
+import com.amazonaws.services.identitymanagement.AmazonIdentityManagementClientBuilder;
+import com.amazonaws.services.identitymanagement.model.CreateUserRequest;
+import com.amazonaws.services.identitymanagement.model.CreateUserResult;
+
+/**
+ * Creates an IAM user
+ */
+public class CreateUser {
+
+    public static void main(String[] args) {
+
+        final String USAGE =
+            "To run this example, supply a username\n" +
+            "Ex: CreateUser <username>\n";
+
+        if (args.length != 1) {
+            System.out.println(USAGE);
+            System.exit(1);
+        }
+
+        String username = args[0];
+
+        final AmazonIdentityManagement iam =
+            AmazonIdentityManagementClientBuilder.defaultClient();
+
+        CreateUserRequest request = new CreateUserRequest()
+            .withUserName(username);
+
+        CreateUserResult response = iam.createUser(request);
+
+        System.out.println("Successfully created user: " +
+                response.getUser().getUserName());
+    }
+}