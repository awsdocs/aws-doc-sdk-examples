//snippet-sourcedescription:[DetachRolePolicy.java demonstrates how to detache a policy from a role.]
//snippet-keyword:[Java]
//snippet-keyword:[Code Sample]
<<<<<<< HEAD
//snippet-service:[<<ADD SERVICE>>]
//snippet-sourcetype:[<<snippet or full-example>>]
=======
//snippet-keyword:[AWS Identity and Access Management (IAM)]
//snippet-service:[iam]
//snippet-sourcetype:[full-example]
>>>>>>> 7c6537b5
//snippet-sourcedate:[]
//snippet-sourceauthor:[AWS]
/*
 * Copyright 2010-2018 Amazon.com, Inc. or its affiliates. All Rights Reserved.
 *
 * Licensed under the Apache License, Version 2.0 (the "License").
 * You may not use this file except in compliance with the License.
 * A copy of the License is located at
 *
 *  http://aws.amazon.com/apache2.0
 *
 * or in the "license" file accompanying this file. This file is distributed
 * on an "AS IS" BASIS, WITHOUT WARRANTIES OR CONDITIONS OF ANY KIND, either
 * express or implied. See the License for the specific language governing
 * permissions and limitations under the License.
 */
package aws.example.iam;
import com.amazonaws.services.identitymanagement.AmazonIdentityManagement;
import com.amazonaws.services.identitymanagement.AmazonIdentityManagementClientBuilder;
import com.amazonaws.services.identitymanagement.model.DetachRolePolicyRequest;
import com.amazonaws.services.identitymanagement.model.DetachRolePolicyResult;

/**
 * Detaches a policy from a role
 */
public class DetachRolePolicy {
    public static void main(String[] args) {

        final String USAGE =
            "To run this example, supply a role name and policy arn\n" +
            "Ex: DetachRolePolicy <role-name> <policy-arn>>\n";

        if (args.length != 1) {
            System.out.println(USAGE);
            System.exit(1);
        }

        String role_name = args[0];
        String policy_arn = args[1];

        final AmazonIdentityManagement iam =
            AmazonIdentityManagementClientBuilder.defaultClient();

        DetachRolePolicyRequest request = new DetachRolePolicyRequest()
            .withRoleName(role_name)
            .withPolicyArn(policy_arn);

        DetachRolePolicyResult response = iam.detachRolePolicy(request);

        System.out.println("Successfully detached policy " + policy_arn +
                " from role " + role_name);
    }
}
<|MERGE_RESOLUTION|>--- conflicted
+++ resolved
@@ -1,64 +1,59 @@
-//snippet-sourcedescription:[DetachRolePolicy.java demonstrates how to detache a policy from a role.]
-//snippet-keyword:[Java]
-//snippet-keyword:[Code Sample]
-<<<<<<< HEAD
-//snippet-service:[<<ADD SERVICE>>]
-//snippet-sourcetype:[<<snippet or full-example>>]
-=======
-//snippet-keyword:[AWS Identity and Access Management (IAM)]
-//snippet-service:[iam]
-//snippet-sourcetype:[full-example]
->>>>>>> 7c6537b5
-//snippet-sourcedate:[]
-//snippet-sourceauthor:[AWS]
-/*
- * Copyright 2010-2018 Amazon.com, Inc. or its affiliates. All Rights Reserved.
- *
- * Licensed under the Apache License, Version 2.0 (the "License").
- * You may not use this file except in compliance with the License.
- * A copy of the License is located at
- *
- *  http://aws.amazon.com/apache2.0
- *
- * or in the "license" file accompanying this file. This file is distributed
- * on an "AS IS" BASIS, WITHOUT WARRANTIES OR CONDITIONS OF ANY KIND, either
- * express or implied. See the License for the specific language governing
- * permissions and limitations under the License.
- */
-package aws.example.iam;
-import com.amazonaws.services.identitymanagement.AmazonIdentityManagement;
-import com.amazonaws.services.identitymanagement.AmazonIdentityManagementClientBuilder;
-import com.amazonaws.services.identitymanagement.model.DetachRolePolicyRequest;
-import com.amazonaws.services.identitymanagement.model.DetachRolePolicyResult;
-
-/**
- * Detaches a policy from a role
- */
-public class DetachRolePolicy {
-    public static void main(String[] args) {
-
-        final String USAGE =
-            "To run this example, supply a role name and policy arn\n" +
-            "Ex: DetachRolePolicy <role-name> <policy-arn>>\n";
-
-        if (args.length != 1) {
-            System.out.println(USAGE);
-            System.exit(1);
-        }
-
-        String role_name = args[0];
-        String policy_arn = args[1];
-
-        final AmazonIdentityManagement iam =
-            AmazonIdentityManagementClientBuilder.defaultClient();
-
-        DetachRolePolicyRequest request = new DetachRolePolicyRequest()
-            .withRoleName(role_name)
-            .withPolicyArn(policy_arn);
-
-        DetachRolePolicyResult response = iam.detachRolePolicy(request);
-
-        System.out.println("Successfully detached policy " + policy_arn +
-                " from role " + role_name);
-    }
-}
+//snippet-sourcedescription:[DetachRolePolicy.java demonstrates how to detache a policy from a role.]
+//snippet-keyword:[Java]
+//snippet-keyword:[Code Sample]
+//snippet-keyword:[AWS Identity and Access Management (IAM)]
+//snippet-service:[iam]
+//snippet-sourcetype:[full-example]
+//snippet-sourcedate:[]
+//snippet-sourceauthor:[AWS]
+/*
+ * Copyright 2010-2018 Amazon.com, Inc. or its affiliates. All Rights Reserved.
+ *
+ * Licensed under the Apache License, Version 2.0 (the "License").
+ * You may not use this file except in compliance with the License.
+ * A copy of the License is located at
+ *
+ *  http://aws.amazon.com/apache2.0
+ *
+ * or in the "license" file accompanying this file. This file is distributed
+ * on an "AS IS" BASIS, WITHOUT WARRANTIES OR CONDITIONS OF ANY KIND, either
+ * express or implied. See the License for the specific language governing
+ * permissions and limitations under the License.
+ */
+package aws.example.iam;
+import com.amazonaws.services.identitymanagement.AmazonIdentityManagement;
+import com.amazonaws.services.identitymanagement.AmazonIdentityManagementClientBuilder;
+import com.amazonaws.services.identitymanagement.model.DetachRolePolicyRequest;
+import com.amazonaws.services.identitymanagement.model.DetachRolePolicyResult;
+
+/**
+ * Detaches a policy from a role
+ */
+public class DetachRolePolicy {
+    public static void main(String[] args) {
+
+        final String USAGE =
+            "To run this example, supply a role name and policy arn\n" +
+            "Ex: DetachRolePolicy <role-name> <policy-arn>>\n";
+
+        if (args.length != 1) {
+            System.out.println(USAGE);
+            System.exit(1);
+        }
+
+        String role_name = args[0];
+        String policy_arn = args[1];
+
+        final AmazonIdentityManagement iam =
+            AmazonIdentityManagementClientBuilder.defaultClient();
+
+        DetachRolePolicyRequest request = new DetachRolePolicyRequest()
+            .withRoleName(role_name)
+            .withPolicyArn(policy_arn);
+
+        DetachRolePolicyResult response = iam.detachRolePolicy(request);
+
+        System.out.println("Successfully detached policy " + policy_arn +
+                " from role " + role_name);
+    }
+}