<<<<<<< HEAD
 
//snippet-sourcedescription:[<<FILENAME>> demonstrates how to ...]
//snippet-keyword:[Java]
//snippet-keyword:[Code Sample]
//snippet-service:[<<ADD SERVICE>>]
//snippet-sourcetype:[<<snippet or full-example>>]
//snippet-sourcedate:[]
//snippet-sourceauthor:[AWS]


=======
//snippet-sourcedescription:[CreateBucket.java demonstrates how to create a new S3 bucket.]
//snippet-keyword:[Java]
//snippet-keyword:[Code Sample]
//snippet-keyword:[Amazon S3]
//snippet-keyword:[createBucket]
//snippet-service:[s3]
//snippet-sourcetype:[full-example]
//snippet-sourcedate:[]
//snippet-sourceauthor:[AWS]
>>>>>>> 7c6537b5
/*
   Copyright 2010-2018 Amazon.com, Inc. or its affiliates. All Rights Reserved.

   This file is licensed under the Apache License, Version 2.0 (the "License").
   You may not use this file except in compliance with the License. A copy of
   the License is located at

    http://aws.amazon.com/apache2.0/

   This file is distributed on an "AS IS" BASIS, WITHOUT WARRANTIES OR
   CONDITIONS OF ANY KIND, either express or implied. See the License for the
   specific language governing permissions and limitations under the License.
*/
package aws.example.s3;
import com.amazonaws.services.s3.AmazonS3ClientBuilder;
import com.amazonaws.services.s3.AmazonS3;
import com.amazonaws.services.s3.model.AmazonS3Exception;
import com.amazonaws.services.s3.model.Bucket;
import java.util.List;

/**
 * Create an Amazon S3 bucket.
 *
 * This code expects that you have AWS credentials set up per:
 * http://docs.aws.amazon.com/java-sdk/latest/developer-guide/setup-credentials.html
 */
public class CreateBucket
{
    public static Bucket getBucket(String bucket_name) {
        final AmazonS3 s3 = AmazonS3ClientBuilder.defaultClient();
        Bucket named_bucket = null;
        List<Bucket> buckets = s3.listBuckets();
        for (Bucket b : buckets) {
            if (b.getName().equals(bucket_name)) {
                named_bucket = b;
            }
        }
        return named_bucket;
    }

    public static Bucket createBucket(String bucket_name) {
        final AmazonS3 s3 = AmazonS3ClientBuilder.defaultClient();
        Bucket b = null;
        if (s3.doesBucketExist(bucket_name)) {
            System.out.format("Bucket %s already exists.\n", bucket_name);
            b = getBucket(bucket_name);
        } else {
            try {
                b = s3.createBucket(bucket_name);
            } catch (AmazonS3Exception e) {
                System.err.println(e.getErrorMessage());
            }
        }
        return b;
    }

    public static void main(String[] args)
    {
        final String USAGE = "\n" +
            "CreateBucket - create an S3 bucket\n\n" +
            "Usage: CreateBucket <bucketname>\n\n" +
            "Where:\n" +
            "  bucketname - the name of the bucket to create.\n\n" +
            "The bucket name must be unique, or an error will result.\n";

        if (args.length < 1) {
            System.out.println(USAGE);
            System.exit(1);
        }

        String bucket_name = args[0];

        System.out.format("\nCreating S3 bucket: %s\n", bucket_name);
        Bucket b = createBucket(bucket_name);
        if (b == null) {
            System.out.println("Error creating bucket!\n");
        } else {
            System.out.println("Done!\n");
        }
    }
<<<<<<< HEAD
}

=======
}
>>>>>>> 7c6537b5
<|MERGE_RESOLUTION|>--- conflicted
+++ resolved
@@ -1,108 +1,90 @@
-<<<<<<< HEAD
- 
-//snippet-sourcedescription:[<<FILENAME>> demonstrates how to ...]
-//snippet-keyword:[Java]
-//snippet-keyword:[Code Sample]
-//snippet-service:[<<ADD SERVICE>>]
-//snippet-sourcetype:[<<snippet or full-example>>]
-//snippet-sourcedate:[]
-//snippet-sourceauthor:[AWS]
-
-
-=======
-//snippet-sourcedescription:[CreateBucket.java demonstrates how to create a new S3 bucket.]
-//snippet-keyword:[Java]
-//snippet-keyword:[Code Sample]
-//snippet-keyword:[Amazon S3]
-//snippet-keyword:[createBucket]
-//snippet-service:[s3]
-//snippet-sourcetype:[full-example]
-//snippet-sourcedate:[]
-//snippet-sourceauthor:[AWS]
->>>>>>> 7c6537b5
-/*
-   Copyright 2010-2018 Amazon.com, Inc. or its affiliates. All Rights Reserved.
-
-   This file is licensed under the Apache License, Version 2.0 (the "License").
-   You may not use this file except in compliance with the License. A copy of
-   the License is located at
-
-    http://aws.amazon.com/apache2.0/
-
-   This file is distributed on an "AS IS" BASIS, WITHOUT WARRANTIES OR
-   CONDITIONS OF ANY KIND, either express or implied. See the License for the
-   specific language governing permissions and limitations under the License.
-*/
-package aws.example.s3;
-import com.amazonaws.services.s3.AmazonS3ClientBuilder;
-import com.amazonaws.services.s3.AmazonS3;
-import com.amazonaws.services.s3.model.AmazonS3Exception;
-import com.amazonaws.services.s3.model.Bucket;
-import java.util.List;
-
-/**
- * Create an Amazon S3 bucket.
- *
- * This code expects that you have AWS credentials set up per:
- * http://docs.aws.amazon.com/java-sdk/latest/developer-guide/setup-credentials.html
- */
-public class CreateBucket
-{
-    public static Bucket getBucket(String bucket_name) {
-        final AmazonS3 s3 = AmazonS3ClientBuilder.defaultClient();
-        Bucket named_bucket = null;
-        List<Bucket> buckets = s3.listBuckets();
-        for (Bucket b : buckets) {
-            if (b.getName().equals(bucket_name)) {
-                named_bucket = b;
-            }
-        }
-        return named_bucket;
-    }
-
-    public static Bucket createBucket(String bucket_name) {
-        final AmazonS3 s3 = AmazonS3ClientBuilder.defaultClient();
-        Bucket b = null;
-        if (s3.doesBucketExist(bucket_name)) {
-            System.out.format("Bucket %s already exists.\n", bucket_name);
-            b = getBucket(bucket_name);
-        } else {
-            try {
-                b = s3.createBucket(bucket_name);
-            } catch (AmazonS3Exception e) {
-                System.err.println(e.getErrorMessage());
-            }
-        }
-        return b;
-    }
-
-    public static void main(String[] args)
-    {
-        final String USAGE = "\n" +
-            "CreateBucket - create an S3 bucket\n\n" +
-            "Usage: CreateBucket <bucketname>\n\n" +
-            "Where:\n" +
-            "  bucketname - the name of the bucket to create.\n\n" +
-            "The bucket name must be unique, or an error will result.\n";
-
-        if (args.length < 1) {
-            System.out.println(USAGE);
-            System.exit(1);
-        }
-
-        String bucket_name = args[0];
-
-        System.out.format("\nCreating S3 bucket: %s\n", bucket_name);
-        Bucket b = createBucket(bucket_name);
-        if (b == null) {
-            System.out.println("Error creating bucket!\n");
-        } else {
-            System.out.println("Done!\n");
-        }
-    }
-<<<<<<< HEAD
-}
-
-=======
-}
->>>>>>> 7c6537b5
+//snippet-sourcedescription:[CreateBucket.java demonstrates how to create a new S3 bucket.]
+//snippet-keyword:[Java]
+//snippet-keyword:[Code Sample]
+//snippet-keyword:[Amazon S3]
+//snippet-keyword:[createBucket]
+//snippet-service:[s3]
+//snippet-sourcetype:[full-example]
+//snippet-sourcedate:[]
+//snippet-sourceauthor:[AWS]
+/*
+   Copyright 2010-2018 Amazon.com, Inc. or its affiliates. All Rights Reserved.
+
+   This file is licensed under the Apache License, Version 2.0 (the "License").
+   You may not use this file except in compliance with the License. A copy of
+   the License is located at
+
+    http://aws.amazon.com/apache2.0/
+
+   This file is distributed on an "AS IS" BASIS, WITHOUT WARRANTIES OR
+   CONDITIONS OF ANY KIND, either express or implied. See the License for the
+   specific language governing permissions and limitations under the License.
+*/
+package aws.example.s3;
+import com.amazonaws.services.s3.AmazonS3ClientBuilder;
+import com.amazonaws.services.s3.AmazonS3;
+import com.amazonaws.services.s3.model.AmazonS3Exception;
+import com.amazonaws.services.s3.model.Bucket;
+import java.util.List;
+
+/**
+ * Create an Amazon S3 bucket.
+ *
+ * This code expects that you have AWS credentials set up per:
+ * http://docs.aws.amazon.com/java-sdk/latest/developer-guide/setup-credentials.html
+ */
+public class CreateBucket
+{
+    public static Bucket getBucket(String bucket_name) {
+        final AmazonS3 s3 = AmazonS3ClientBuilder.defaultClient();
+        Bucket named_bucket = null;
+        List<Bucket> buckets = s3.listBuckets();
+        for (Bucket b : buckets) {
+            if (b.getName().equals(bucket_name)) {
+                named_bucket = b;
+            }
+        }
+        return named_bucket;
+    }
+
+    public static Bucket createBucket(String bucket_name) {
+        final AmazonS3 s3 = AmazonS3ClientBuilder.defaultClient();
+        Bucket b = null;
+        if (s3.doesBucketExist(bucket_name)) {
+            System.out.format("Bucket %s already exists.\n", bucket_name);
+            b = getBucket(bucket_name);
+        } else {
+            try {
+                b = s3.createBucket(bucket_name);
+            } catch (AmazonS3Exception e) {
+                System.err.println(e.getErrorMessage());
+            }
+        }
+        return b;
+    }
+
+    public static void main(String[] args)
+    {
+        final String USAGE = "\n" +
+            "CreateBucket - create an S3 bucket\n\n" +
+            "Usage: CreateBucket <bucketname>\n\n" +
+            "Where:\n" +
+            "  bucketname - the name of the bucket to create.\n\n" +
+            "The bucket name must be unique, or an error will result.\n";
+
+        if (args.length < 1) {
+            System.out.println(USAGE);
+            System.exit(1);
+        }
+
+        String bucket_name = args[0];
+
+        System.out.format("\nCreating S3 bucket: %s\n", bucket_name);
+        Bucket b = createBucket(bucket_name);
+        if (b == null) {
+            System.out.println("Error creating bucket!\n");
+        } else {
+            System.out.println("Done!\n");
+        }
+    }
+}