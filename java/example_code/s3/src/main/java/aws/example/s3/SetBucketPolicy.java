<<<<<<< HEAD
 
//snippet-sourcedescription:[<<FILENAME>> demonstrates how to ...]
//snippet-keyword:[Java]
//snippet-keyword:[Code Sample]
//snippet-service:[<<ADD SERVICE>>]
//snippet-sourcetype:[<<snippet or full-example>>]
//snippet-sourcedate:[]
//snippet-sourceauthor:[AWS]


=======
//snippet-sourcedescription:[SetBucketPolicy.java demonstrates how to create a Policy object and set it on an S3 bucket.]
//snippet-keyword:[Java]
//snippet-keyword:[Code Sample]
//snippet-keyword:[Amazon S3]
//snippet-keyword:[setBucketPolicy]
//snippet-service:[s3]
//snippet-sourcetype:[full-example]
//snippet-sourcedate:[]
//snippet-sourceauthor:[AWS]
>>>>>>> 7c6537b5
/*
Copyright 2010-2018 Amazon.com, Inc. or its affiliates. All Rights Reserved.

This file is licensed under the Apache License, Version 2.0 (the "License").
You may not use this file except in compliance with the License. A copy of
the License is located at

http://aws.amazon.com/apache2.0/

This file is distributed on an "AS IS" BASIS, WITHOUT WARRANTIES OR
CONDITIONS OF ANY KIND, either express or implied. See the License for the
specific language governing permissions and limitations under the License.
*/
package aws.example.s3;

import com.amazonaws.services.s3.AmazonS3;
import com.amazonaws.services.s3.AmazonS3ClientBuilder;
import com.amazonaws.AmazonServiceException;
import com.amazonaws.auth.policy.Policy;
import com.amazonaws.auth.policy.Principal;
import com.amazonaws.auth.policy.Resource;
import com.amazonaws.auth.policy.Statement;
import com.amazonaws.auth.policy.actions.S3Actions;
import java.io.IOException;
import java.nio.charset.Charset;
import java.nio.file.Files;
import java.nio.file.Paths;
import java.util.List;

/**
* Add a bucket policy to an existing S3 bucket.
*
* This code expects that you have AWS credentials set up per:
* http://docs.aws.amazon.com/java-sdk/latest/developer-guide/setup-credentials.html
*/
public class SetBucketPolicy
{
    // Loads a JSON-formatted policy from a file, verifying it with the Policy
    // class.
    private static String getBucketPolicyFromFile(String policy_file)
    {
        StringBuilder file_text = new StringBuilder();
        try {
            List<String> lines = Files.readAllLines(
            Paths.get(policy_file), Charset.forName("UTF-8"));
            for (String line : lines) {
                file_text.append(line);
            }
        } catch (IOException e) {
            System.out.format("Problem reading file: \"%s\"", policy_file);
            System.out.println(e.getMessage());
        }

        // Verify the policy by trying to load it into a Policy object.
        Policy bucket_policy = null;
        try {
            bucket_policy = Policy.fromJson(file_text.toString());
        } catch (IllegalArgumentException e) {
            System.out.format("Invalid policy text in file: \"%s\"",
                    policy_file);
            System.out.println(e.getMessage());
        }

        return bucket_policy.toJson();
    }

    // Sets a public read policy on the bucket.
    public static String getPublicReadPolicy(String bucket_name)
    {
        Policy bucket_policy = new Policy().withStatements(
            new Statement(Statement.Effect.Allow)
                .withPrincipals(Principal.AllUsers)
                .withActions(S3Actions.GetObject)
                .withResources(new Resource(
                    "arn:aws:s3:::" + bucket_name + "/*")));
        return bucket_policy.toJson();
    }

    public static void setBucketPolicy(String bucket_name, String policy_text)
    {
        final AmazonS3 s3 = AmazonS3ClientBuilder.defaultClient();
        try {
            s3.setBucketPolicy(bucket_name, policy_text);
        } catch (AmazonServiceException e) {
            System.err.println(e.getErrorMessage());
            System.exit(1);
        }
    }

   public static void main(String[] args)
   {
      final String USAGE = "\n" +
         "Usage:\n" +
         "    SetBucketPolicy <bucket> [policyfile]\n\n" +
         "Where:\n" +
         "    bucket     - the bucket to set the policy on.\n" +
         "    policyfile - an optional JSON file containing the policy\n" +
         "                 description.\n\n" +
         "If no policyfile is given, a generic public-read policy will be set on\n" +
         "the bucket.\n\n" +
         "Example:\n" +
         "    SetBucketPolicy testbucket mypolicy.json\n\n";

      if (args.length < 1) {
         System.out.println(USAGE);
         System.exit(1);
      }

      String bucket_name = args[0];
      String policy_text = null;

      // if a second argument was given (JSON file name), then load the policy
      // from that file.
      if (args.length > 1) {
         policy_text = getBucketPolicyFromFile(args[1]);
      } else {
         policy_text = getPublicReadPolicy(bucket_name);
      }

      System.out.println("Setting policy:");
      System.out.println("----");
      System.out.println(policy_text);
      System.out.println("----");
      System.out.format("On S3 bucket: \"%s\"\n", bucket_name);

      setBucketPolicy(bucket_name, policy_text);

      System.out.println("Done!");
   }
<<<<<<< HEAD
}

=======
}
>>>>>>> 7c6537b5
<|MERGE_RESOLUTION|>--- conflicted
+++ resolved
@@ -1,157 +1,139 @@
-<<<<<<< HEAD
- 
-//snippet-sourcedescription:[<<FILENAME>> demonstrates how to ...]
-//snippet-keyword:[Java]
-//snippet-keyword:[Code Sample]
-//snippet-service:[<<ADD SERVICE>>]
-//snippet-sourcetype:[<<snippet or full-example>>]
-//snippet-sourcedate:[]
-//snippet-sourceauthor:[AWS]
-
-
-=======
-//snippet-sourcedescription:[SetBucketPolicy.java demonstrates how to create a Policy object and set it on an S3 bucket.]
-//snippet-keyword:[Java]
-//snippet-keyword:[Code Sample]
-//snippet-keyword:[Amazon S3]
-//snippet-keyword:[setBucketPolicy]
-//snippet-service:[s3]
-//snippet-sourcetype:[full-example]
-//snippet-sourcedate:[]
-//snippet-sourceauthor:[AWS]
->>>>>>> 7c6537b5
-/*
-Copyright 2010-2018 Amazon.com, Inc. or its affiliates. All Rights Reserved.
-
-This file is licensed under the Apache License, Version 2.0 (the "License").
-You may not use this file except in compliance with the License. A copy of
-the License is located at
-
-http://aws.amazon.com/apache2.0/
-
-This file is distributed on an "AS IS" BASIS, WITHOUT WARRANTIES OR
-CONDITIONS OF ANY KIND, either express or implied. See the License for the
-specific language governing permissions and limitations under the License.
-*/
-package aws.example.s3;
-
-import com.amazonaws.services.s3.AmazonS3;
-import com.amazonaws.services.s3.AmazonS3ClientBuilder;
-import com.amazonaws.AmazonServiceException;
-import com.amazonaws.auth.policy.Policy;
-import com.amazonaws.auth.policy.Principal;
-import com.amazonaws.auth.policy.Resource;
-import com.amazonaws.auth.policy.Statement;
-import com.amazonaws.auth.policy.actions.S3Actions;
-import java.io.IOException;
-import java.nio.charset.Charset;
-import java.nio.file.Files;
-import java.nio.file.Paths;
-import java.util.List;
-
-/**
-* Add a bucket policy to an existing S3 bucket.
-*
-* This code expects that you have AWS credentials set up per:
-* http://docs.aws.amazon.com/java-sdk/latest/developer-guide/setup-credentials.html
-*/
-public class SetBucketPolicy
-{
-    // Loads a JSON-formatted policy from a file, verifying it with the Policy
-    // class.
-    private static String getBucketPolicyFromFile(String policy_file)
-    {
-        StringBuilder file_text = new StringBuilder();
-        try {
-            List<String> lines = Files.readAllLines(
-            Paths.get(policy_file), Charset.forName("UTF-8"));
-            for (String line : lines) {
-                file_text.append(line);
-            }
-        } catch (IOException e) {
-            System.out.format("Problem reading file: \"%s\"", policy_file);
-            System.out.println(e.getMessage());
-        }
-
-        // Verify the policy by trying to load it into a Policy object.
-        Policy bucket_policy = null;
-        try {
-            bucket_policy = Policy.fromJson(file_text.toString());
-        } catch (IllegalArgumentException e) {
-            System.out.format("Invalid policy text in file: \"%s\"",
-                    policy_file);
-            System.out.println(e.getMessage());
-        }
-
-        return bucket_policy.toJson();
-    }
-
-    // Sets a public read policy on the bucket.
-    public static String getPublicReadPolicy(String bucket_name)
-    {
-        Policy bucket_policy = new Policy().withStatements(
-            new Statement(Statement.Effect.Allow)
-                .withPrincipals(Principal.AllUsers)
-                .withActions(S3Actions.GetObject)
-                .withResources(new Resource(
-                    "arn:aws:s3:::" + bucket_name + "/*")));
-        return bucket_policy.toJson();
-    }
-
-    public static void setBucketPolicy(String bucket_name, String policy_text)
-    {
-        final AmazonS3 s3 = AmazonS3ClientBuilder.defaultClient();
-        try {
-            s3.setBucketPolicy(bucket_name, policy_text);
-        } catch (AmazonServiceException e) {
-            System.err.println(e.getErrorMessage());
-            System.exit(1);
-        }
-    }
-
-   public static void main(String[] args)
-   {
-      final String USAGE = "\n" +
-         "Usage:\n" +
-         "    SetBucketPolicy <bucket> [policyfile]\n\n" +
-         "Where:\n" +
-         "    bucket     - the bucket to set the policy on.\n" +
-         "    policyfile - an optional JSON file containing the policy\n" +
-         "                 description.\n\n" +
-         "If no policyfile is given, a generic public-read policy will be set on\n" +
-         "the bucket.\n\n" +
-         "Example:\n" +
-         "    SetBucketPolicy testbucket mypolicy.json\n\n";
-
-      if (args.length < 1) {
-         System.out.println(USAGE);
-         System.exit(1);
-      }
-
-      String bucket_name = args[0];
-      String policy_text = null;
-
-      // if a second argument was given (JSON file name), then load the policy
-      // from that file.
-      if (args.length > 1) {
-         policy_text = getBucketPolicyFromFile(args[1]);
-      } else {
-         policy_text = getPublicReadPolicy(bucket_name);
-      }
-
-      System.out.println("Setting policy:");
-      System.out.println("----");
-      System.out.println(policy_text);
-      System.out.println("----");
-      System.out.format("On S3 bucket: \"%s\"\n", bucket_name);
-
-      setBucketPolicy(bucket_name, policy_text);
-
-      System.out.println("Done!");
-   }
-<<<<<<< HEAD
-}
-
-=======
-}
->>>>>>> 7c6537b5
+//snippet-sourcedescription:[SetBucketPolicy.java demonstrates how to create a Policy object and set it on an S3 bucket.]
+//snippet-keyword:[Java]
+//snippet-keyword:[Code Sample]
+//snippet-keyword:[Amazon S3]
+//snippet-keyword:[setBucketPolicy]
+//snippet-service:[s3]
+//snippet-sourcetype:[full-example]
+//snippet-sourcedate:[]
+//snippet-sourceauthor:[AWS]
+/*
+Copyright 2010-2018 Amazon.com, Inc. or its affiliates. All Rights Reserved.
+
+This file is licensed under the Apache License, Version 2.0 (the "License").
+You may not use this file except in compliance with the License. A copy of
+the License is located at
+
+http://aws.amazon.com/apache2.0/
+
+This file is distributed on an "AS IS" BASIS, WITHOUT WARRANTIES OR
+CONDITIONS OF ANY KIND, either express or implied. See the License for the
+specific language governing permissions and limitations under the License.
+*/
+package aws.example.s3;
+
+import com.amazonaws.services.s3.AmazonS3;
+import com.amazonaws.services.s3.AmazonS3ClientBuilder;
+import com.amazonaws.AmazonServiceException;
+import com.amazonaws.auth.policy.Policy;
+import com.amazonaws.auth.policy.Principal;
+import com.amazonaws.auth.policy.Resource;
+import com.amazonaws.auth.policy.Statement;
+import com.amazonaws.auth.policy.actions.S3Actions;
+import java.io.IOException;
+import java.nio.charset.Charset;
+import java.nio.file.Files;
+import java.nio.file.Paths;
+import java.util.List;
+
+/**
+* Add a bucket policy to an existing S3 bucket.
+*
+* This code expects that you have AWS credentials set up per:
+* http://docs.aws.amazon.com/java-sdk/latest/developer-guide/setup-credentials.html
+*/
+public class SetBucketPolicy
+{
+    // Loads a JSON-formatted policy from a file, verifying it with the Policy
+    // class.
+    private static String getBucketPolicyFromFile(String policy_file)
+    {
+        StringBuilder file_text = new StringBuilder();
+        try {
+            List<String> lines = Files.readAllLines(
+            Paths.get(policy_file), Charset.forName("UTF-8"));
+            for (String line : lines) {
+                file_text.append(line);
+            }
+        } catch (IOException e) {
+            System.out.format("Problem reading file: \"%s\"", policy_file);
+            System.out.println(e.getMessage());
+        }
+
+        // Verify the policy by trying to load it into a Policy object.
+        Policy bucket_policy = null;
+        try {
+            bucket_policy = Policy.fromJson(file_text.toString());
+        } catch (IllegalArgumentException e) {
+            System.out.format("Invalid policy text in file: \"%s\"",
+                    policy_file);
+            System.out.println(e.getMessage());
+        }
+
+        return bucket_policy.toJson();
+    }
+
+    // Sets a public read policy on the bucket.
+    public static String getPublicReadPolicy(String bucket_name)
+    {
+        Policy bucket_policy = new Policy().withStatements(
+            new Statement(Statement.Effect.Allow)
+                .withPrincipals(Principal.AllUsers)
+                .withActions(S3Actions.GetObject)
+                .withResources(new Resource(
+                    "arn:aws:s3:::" + bucket_name + "/*")));
+        return bucket_policy.toJson();
+    }
+
+    public static void setBucketPolicy(String bucket_name, String policy_text)
+    {
+        final AmazonS3 s3 = AmazonS3ClientBuilder.defaultClient();
+        try {
+            s3.setBucketPolicy(bucket_name, policy_text);
+        } catch (AmazonServiceException e) {
+            System.err.println(e.getErrorMessage());
+            System.exit(1);
+        }
+    }
+
+   public static void main(String[] args)
+   {
+      final String USAGE = "\n" +
+         "Usage:\n" +
+         "    SetBucketPolicy <bucket> [policyfile]\n\n" +
+         "Where:\n" +
+         "    bucket     - the bucket to set the policy on.\n" +
+         "    policyfile - an optional JSON file containing the policy\n" +
+         "                 description.\n\n" +
+         "If no policyfile is given, a generic public-read policy will be set on\n" +
+         "the bucket.\n\n" +
+         "Example:\n" +
+         "    SetBucketPolicy testbucket mypolicy.json\n\n";
+
+      if (args.length < 1) {
+         System.out.println(USAGE);
+         System.exit(1);
+      }
+
+      String bucket_name = args[0];
+      String policy_text = null;
+
+      // if a second argument was given (JSON file name), then load the policy
+      // from that file.
+      if (args.length > 1) {
+         policy_text = getBucketPolicyFromFile(args[1]);
+      } else {
+         policy_text = getPublicReadPolicy(bucket_name);
+      }
+
+      System.out.println("Setting policy:");
+      System.out.println("----");
+      System.out.println(policy_text);
+      System.out.println("----");
+      System.out.format("On S3 bucket: \"%s\"\n", bucket_name);
+
+      setBucketPolicy(bucket_name, policy_text);
+
+      System.out.println("Done!");
+   }
+}