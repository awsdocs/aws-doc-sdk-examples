<<<<<<< HEAD
 
//snippet-sourcedescription:[<<FILENAME>> demonstrates how to ...]
//snippet-keyword:[Java]
//snippet-keyword:[Code Sample]
//snippet-service:[<<ADD SERVICE>>]
//snippet-sourcetype:[<<snippet or full-example>>]
//snippet-sourcedate:[]
//snippet-sourceauthor:[AWS]


=======
//snippet-sourcedescription:[GetBucketPolicy.java demonstrates how to get the bucket policy from an existing S3 bucket.]
//snippet-keyword:[Java]
//snippet-keyword:[Code Sample]
//snippet-keyword:[Amazon S3]
//snippet-keyword:[getBucketPolicy]
//snippet-service:[s3]
//snippet-sourcetype:[full-example]
//snippet-sourcedate:[]
//snippet-sourceauthor:[AWS]
>>>>>>> 7c6537b5
/*
Copyright 2010-2018 Amazon.com, Inc. or its affiliates. All Rights Reserved.

This file is licensed under the Apache License, Version 2.0 (the "License").
You may not use this file except in compliance with the License. A copy of
the License is located at

http://aws.amazon.com/apache2.0/

This file is distributed on an "AS IS" BASIS, WITHOUT WARRANTIES OR
CONDITIONS OF ANY KIND, either express or implied. See the License for the
specific language governing permissions and limitations under the License.
*/
package aws.example.s3;

import com.amazonaws.AmazonServiceException;
import com.amazonaws.services.s3.AmazonS3;
import com.amazonaws.services.s3.AmazonS3ClientBuilder;
import com.amazonaws.services.s3.model.BucketPolicy;

/**
* Get the bucket policy from an existing S3 bucket.
*
* This code expects that you have AWS credentials set up per:
* http://docs.aws.amazon.com/java-sdk/latest/developer-guide/setup-credentials.html
*/
public class GetBucketPolicy
{
   public static void main(String[] args)
   {
      final String USAGE = "\n" +
         "Usage:\n" +
         "    GetBucketPolicy <bucket>\n\n" +
         "Where:\n" +
         "    bucket - the bucket to get the policy from.\n\n" +
         "Example:\n" +
         "    GetBucketPolicy testbucket\n\n";

      if (args.length < 1) {
         System.out.println(USAGE);
         System.exit(1);
      }

      String bucket_name = args[0];
      String policy_text = null;

      System.out.format("Getting policy for bucket: \"%s\"\n\n", bucket_name);

      final AmazonS3 s3 = AmazonS3ClientBuilder.defaultClient();
      try {
         BucketPolicy bucket_policy = s3.getBucketPolicy(bucket_name);
         policy_text = bucket_policy.getPolicyText();
      } catch (AmazonServiceException e) {
         System.err.println(e.getErrorMessage());
         System.exit(1);
      }

      if (policy_text == null) {
         System.out.println("The specified bucket has no bucket policy.");
      } else {
         System.out.println("Returned policy:");
         System.out.println("----");
         System.out.println(policy_text);
         System.out.println("----\n");
      }

      System.out.println("Done!");
   }
<<<<<<< HEAD
}

=======
}
>>>>>>> 7c6537b5
<|MERGE_RESOLUTION|>--- conflicted
+++ resolved
@@ -1,96 +1,78 @@
-<<<<<<< HEAD
- 
-//snippet-sourcedescription:[<<FILENAME>> demonstrates how to ...]
-//snippet-keyword:[Java]
-//snippet-keyword:[Code Sample]
-//snippet-service:[<<ADD SERVICE>>]
-//snippet-sourcetype:[<<snippet or full-example>>]
-//snippet-sourcedate:[]
-//snippet-sourceauthor:[AWS]
-
-
-=======
-//snippet-sourcedescription:[GetBucketPolicy.java demonstrates how to get the bucket policy from an existing S3 bucket.]
-//snippet-keyword:[Java]
-//snippet-keyword:[Code Sample]
-//snippet-keyword:[Amazon S3]
-//snippet-keyword:[getBucketPolicy]
-//snippet-service:[s3]
-//snippet-sourcetype:[full-example]
-//snippet-sourcedate:[]
-//snippet-sourceauthor:[AWS]
->>>>>>> 7c6537b5
-/*
-Copyright 2010-2018 Amazon.com, Inc. or its affiliates. All Rights Reserved.
-
-This file is licensed under the Apache License, Version 2.0 (the "License").
-You may not use this file except in compliance with the License. A copy of
-the License is located at
-
-http://aws.amazon.com/apache2.0/
-
-This file is distributed on an "AS IS" BASIS, WITHOUT WARRANTIES OR
-CONDITIONS OF ANY KIND, either express or implied. See the License for the
-specific language governing permissions and limitations under the License.
-*/
-package aws.example.s3;
-
-import com.amazonaws.AmazonServiceException;
-import com.amazonaws.services.s3.AmazonS3;
-import com.amazonaws.services.s3.AmazonS3ClientBuilder;
-import com.amazonaws.services.s3.model.BucketPolicy;
-
-/**
-* Get the bucket policy from an existing S3 bucket.
-*
-* This code expects that you have AWS credentials set up per:
-* http://docs.aws.amazon.com/java-sdk/latest/developer-guide/setup-credentials.html
-*/
-public class GetBucketPolicy
-{
-   public static void main(String[] args)
-   {
-      final String USAGE = "\n" +
-         "Usage:\n" +
-         "    GetBucketPolicy <bucket>\n\n" +
-         "Where:\n" +
-         "    bucket - the bucket to get the policy from.\n\n" +
-         "Example:\n" +
-         "    GetBucketPolicy testbucket\n\n";
-
-      if (args.length < 1) {
-         System.out.println(USAGE);
-         System.exit(1);
-      }
-
-      String bucket_name = args[0];
-      String policy_text = null;
-
-      System.out.format("Getting policy for bucket: \"%s\"\n\n", bucket_name);
-
-      final AmazonS3 s3 = AmazonS3ClientBuilder.defaultClient();
-      try {
-         BucketPolicy bucket_policy = s3.getBucketPolicy(bucket_name);
-         policy_text = bucket_policy.getPolicyText();
-      } catch (AmazonServiceException e) {
-         System.err.println(e.getErrorMessage());
-         System.exit(1);
-      }
-
-      if (policy_text == null) {
-         System.out.println("The specified bucket has no bucket policy.");
-      } else {
-         System.out.println("Returned policy:");
-         System.out.println("----");
-         System.out.println(policy_text);
-         System.out.println("----\n");
-      }
-
-      System.out.println("Done!");
-   }
-<<<<<<< HEAD
-}
-
-=======
-}
->>>>>>> 7c6537b5
+//snippet-sourcedescription:[GetBucketPolicy.java demonstrates how to get the bucket policy from an existing S3 bucket.]
+//snippet-keyword:[Java]
+//snippet-keyword:[Code Sample]
+//snippet-keyword:[Amazon S3]
+//snippet-keyword:[getBucketPolicy]
+//snippet-service:[s3]
+//snippet-sourcetype:[full-example]
+//snippet-sourcedate:[]
+//snippet-sourceauthor:[AWS]
+/*
+Copyright 2010-2018 Amazon.com, Inc. or its affiliates. All Rights Reserved.
+
+This file is licensed under the Apache License, Version 2.0 (the "License").
+You may not use this file except in compliance with the License. A copy of
+the License is located at
+
+http://aws.amazon.com/apache2.0/
+
+This file is distributed on an "AS IS" BASIS, WITHOUT WARRANTIES OR
+CONDITIONS OF ANY KIND, either express or implied. See the License for the
+specific language governing permissions and limitations under the License.
+*/
+package aws.example.s3;
+
+import com.amazonaws.AmazonServiceException;
+import com.amazonaws.services.s3.AmazonS3;
+import com.amazonaws.services.s3.AmazonS3ClientBuilder;
+import com.amazonaws.services.s3.model.BucketPolicy;
+
+/**
+* Get the bucket policy from an existing S3 bucket.
+*
+* This code expects that you have AWS credentials set up per:
+* http://docs.aws.amazon.com/java-sdk/latest/developer-guide/setup-credentials.html
+*/
+public class GetBucketPolicy
+{
+   public static void main(String[] args)
+   {
+      final String USAGE = "\n" +
+         "Usage:\n" +
+         "    GetBucketPolicy <bucket>\n\n" +
+         "Where:\n" +
+         "    bucket - the bucket to get the policy from.\n\n" +
+         "Example:\n" +
+         "    GetBucketPolicy testbucket\n\n";
+
+      if (args.length < 1) {
+         System.out.println(USAGE);
+         System.exit(1);
+      }
+
+      String bucket_name = args[0];
+      String policy_text = null;
+
+      System.out.format("Getting policy for bucket: \"%s\"\n\n", bucket_name);
+
+      final AmazonS3 s3 = AmazonS3ClientBuilder.defaultClient();
+      try {
+         BucketPolicy bucket_policy = s3.getBucketPolicy(bucket_name);
+         policy_text = bucket_policy.getPolicyText();
+      } catch (AmazonServiceException e) {
+         System.err.println(e.getErrorMessage());
+         System.exit(1);
+      }
+
+      if (policy_text == null) {
+         System.out.println("The specified bucket has no bucket policy.");
+      } else {
+         System.out.println("Returned policy:");
+         System.out.println("----");
+         System.out.println(policy_text);
+         System.out.println("----\n");
+      }
+
+      System.out.println("Done!");
+   }
+}