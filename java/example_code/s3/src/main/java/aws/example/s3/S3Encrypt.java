<<<<<<< HEAD
 
//snippet-sourcedescription:[<<FILENAME>> demonstrates how to ...]
//snippet-keyword:[Java]
//snippet-keyword:[Code Sample]
//snippet-service:[<<ADD SERVICE>>]
//snippet-sourcetype:[<<snippet or full-example>>]
//snippet-sourcedate:[]
//snippet-sourceauthor:[AWS]


=======
//snippet-sourcedescription:[S3Encrypt.java demonstrates how to use various encryption settings in Amazon S3.]
//snippet-keyword:[Java]
//snippet-keyword:[Code Sample]
//snippet-keyword:[Amazon S3]
//snippet-keyword:[AmazonS3Encryption]
//snippet-service:[s3]
//snippet-sourcetype:[full-example]
//snippet-sourcedate:[]
//snippet-sourceauthor:[AWS]
>>>>>>> 7c6537b5
/*
   Copyright 2010-2018 Amazon.com, Inc. or its affiliates. All Rights Reserved.

   This file is licensed under the Apache License, Version 2.0 (the "License").
   You may not use this file except in compliance with the License. A copy of
   the License is located at

    http://aws.amazon.com/apache2.0/

   This file is distributed on an "AS IS" BASIS, WITHOUT WARRANTIES OR
   CONDITIONS OF ANY KIND, either express or implied. See the License for the
   specific language governing permissions and limitations under the License.
*/
package aws.example.s3;

import com.amazonaws.regions.Region;
import com.amazonaws.regions.Regions;
import com.amazonaws.services.s3.AmazonS3;
import com.amazonaws.services.s3.AmazonS3ClientBuilder;
import com.amazonaws.services.s3.AmazonS3Encryption;
import com.amazonaws.services.s3.AmazonS3EncryptionClientBuilder;
import com.amazonaws.services.s3.model.CryptoConfiguration;
import com.amazonaws.services.s3.model.CryptoMode;
import com.amazonaws.services.s3.model.EncryptionMaterials;
import com.amazonaws.services.s3.model.GetObjectRequest;
import com.amazonaws.services.s3.model.KMSEncryptionMaterialsProvider;
import com.amazonaws.services.s3.model.StaticEncryptionMaterialsProvider;
import java.security.KeyPair;
import java.security.KeyPairGenerator;
import java.security.NoSuchAlgorithmException;
import javax.crypto.KeyGenerator;
import javax.crypto.SecretKey;

/**
 * Test out various cryptography settings for S3.
 *
 * This code expects that you have AWS credentials set up per:
 * http://docs.aws.amazon.com/java-sdk/latest/developer-guide/setup-credentials.html
 * This code also requires you to install the Unlimited Strength Java(TM) Cryptography Extension Policy Files (JCE)
<<<<<<< HEAD
 * You can install this from the oracle site: http://www.oracle.com 
=======
 * You can install this from the oracle site: http://www.oracle.com
>>>>>>> 7c6537b5
 */
public class S3Encrypt
{
    public static final String BUCKET_NAME = "s3EncryptTestBucket"; //add your bucket name
    public static final String ENCRYPTED_KEY = "enc-key";
    public static final String NON_ENCRYPTED_KEY = "some-key";
<<<<<<< HEAD
    
=======

>>>>>>> 7c6537b5
    public static void main(String[] args)
    {
        System.out.println("calling encryption with customer managed keys");
        S3Encrypt encrypt = new S3Encrypt();
<<<<<<< HEAD
        
        try {
            //can change to call the other encryption methods
            encrypt.authenticatedEncryption_CustomerManagedKey();            
=======

        try {
            //can change to call the other encryption methods
            encrypt.authenticatedEncryption_CustomerManagedKey();
>>>>>>> 7c6537b5
        } catch (NoSuchAlgorithmException ex) {
            System.out.println(ex.getMessage());
        }
    }
<<<<<<< HEAD
    
=======

>>>>>>> 7c6537b5
    /**
     * Uses AES/GCM with AESWrap key wrapping to encrypt the key. Uses v2 metadata schema. Note that authenticated
     * encryption requires the bouncy castle provider to be on the classpath. Also, for authenticated encryption the size
     * of the data can be no longer than 64 GB.
     */
    public void authenticatedEncryption_CustomerManagedKey() throws NoSuchAlgorithmException {
        SecretKey secretKey = KeyGenerator.getInstance("AES").generateKey();
        AmazonS3Encryption s3Encryption = AmazonS3EncryptionClientBuilder
                .standard()
                .withRegion(Regions.US_WEST_2)
                .withCryptoConfiguration(new CryptoConfiguration(CryptoMode.AuthenticatedEncryption))
                .withEncryptionMaterials(new StaticEncryptionMaterialsProvider(new EncryptionMaterials(secretKey)))
                .build();
<<<<<<< HEAD
        
=======

>>>>>>> 7c6537b5
        AmazonS3 s3NonEncrypt = AmazonS3ClientBuilder.defaultClient();

        s3Encryption.putObject(BUCKET_NAME, ENCRYPTED_KEY, "some contents");
        s3NonEncrypt.putObject(BUCKET_NAME, NON_ENCRYPTED_KEY, "some other contents");
        System.out.println(s3Encryption.getObjectAsString(BUCKET_NAME, ENCRYPTED_KEY));
        System.out.println(s3Encryption.getObjectAsString(BUCKET_NAME, NON_ENCRYPTED_KEY));
    }

    /**
     * For ranged GET we do not use authenticated encryption since we aren't reading the entire message and can't produce the
     * MAC. Instead we use AES/CTR, an unauthenticated encryption algorithm. If {@link CryptoMode#StrictAuthenticatedEncryption}
     * is enabled, ranged GETs will not be allowed since they do not use authenticated encryption..
     */
    public void authenticatedEncryption_RangeGet_CustomerManagedKey() throws NoSuchAlgorithmException {
        SecretKey secretKey = KeyGenerator.getInstance("AES").generateKey();
        AmazonS3Encryption s3Encryption = AmazonS3EncryptionClientBuilder
                .standard()
                .withRegion(Regions.US_WEST_2)
                .withCryptoConfiguration(new CryptoConfiguration(CryptoMode.AuthenticatedEncryption))
                .withEncryptionMaterials(new StaticEncryptionMaterialsProvider(new EncryptionMaterials(secretKey)))
                .build();

        AmazonS3 s3NonEncrypt = AmazonS3ClientBuilder.defaultClient();

        s3Encryption.putObject(BUCKET_NAME, ENCRYPTED_KEY, "some contents");
        s3NonEncrypt.putObject(BUCKET_NAME, NON_ENCRYPTED_KEY, "some other contents");
        System.out.println(s3Encryption.getObjectAsString(BUCKET_NAME, ENCRYPTED_KEY));
        System.out.println(s3Encryption.getObjectAsString(BUCKET_NAME, NON_ENCRYPTED_KEY));
    }

    /**
     * Same as {@link #authenticatedEncryption_CustomerManagedKey()} except uses an asymmetric key pair and
     * RSA/ECB/OAEPWithSHA-256AndMGF1Padding as the key wrapping algorithm.
     */
    public void authenticatedEncryption_CustomerManagedAsymmetricKey() throws NoSuchAlgorithmException {
        KeyPair keyPair = KeyPairGenerator.getInstance("RSA").generateKeyPair();
        AmazonS3Encryption s3Encryption = AmazonS3EncryptionClientBuilder
                .standard()
                .withRegion(Regions.US_WEST_2)
                .withCryptoConfiguration(new CryptoConfiguration(CryptoMode.AuthenticatedEncryption))
                .withEncryptionMaterials(new StaticEncryptionMaterialsProvider(new EncryptionMaterials(keyPair)))
                .build();

        AmazonS3 s3NonEncrypt = AmazonS3ClientBuilder.defaultClient();

        s3Encryption.putObject(BUCKET_NAME, ENCRYPTED_KEY, "some contents");
        s3NonEncrypt.putObject(BUCKET_NAME, NON_ENCRYPTED_KEY, "some other contents");
        System.out.println(s3Encryption.getObjectAsString(BUCKET_NAME, ENCRYPTED_KEY));
        System.out.println(s3Encryption.getObjectAsString(BUCKET_NAME, NON_ENCRYPTED_KEY));
    }

    /**
     * Uses AES/GCM with AESWrap key wrapping to encrypt the key. Uses v2 metadata schema. The only difference between this and
     * {@link #authenticatedEncryption_CustomerManagedKey()} is that attempting to retrieve an object non
     * encrypted with AES/GCM will thrown an exception instead of falling back to encryption only or plaintext GET.
     */
    public void strictAuthenticatedEncryption_CustomerManagedKey() throws NoSuchAlgorithmException {
        SecretKey secretKey = KeyGenerator.getInstance("AES").generateKey();
        AmazonS3Encryption s3Encryption = AmazonS3EncryptionClientBuilder
                .standard()
                .withRegion(Regions.US_WEST_2)
                .withCryptoConfiguration(new CryptoConfiguration(CryptoMode.StrictAuthenticatedEncryption))
                .withEncryptionMaterials(new StaticEncryptionMaterialsProvider(new EncryptionMaterials(secretKey)))
                .build();

        AmazonS3 s3NonEncrypt = AmazonS3ClientBuilder.defaultClient();

        s3Encryption.putObject(BUCKET_NAME, ENCRYPTED_KEY, "some contents");
        s3NonEncrypt.putObject(BUCKET_NAME, NON_ENCRYPTED_KEY, "some other contents");
        System.out.println(s3Encryption.getObjectAsString(BUCKET_NAME, ENCRYPTED_KEY));
        try {
            s3Encryption.getObjectAsString(BUCKET_NAME, NON_ENCRYPTED_KEY);
        } catch (SecurityException e) {
            // Strict authenticated encryption will throw an exception if an object is not encrypted with AES/GCM
            System.err.println(NON_ENCRYPTED_KEY + " was not encrypted with AES/GCM");
        }
    }

    /**
     * Strict authenticated encryption mode does not support ranged GETs. This is because we must use AES/CTR for ranged
     * GETs which is not an authenticated encryption algorithm. To do a partial get using authenticated encryption you have to
     * get the whole object and filter to the data you want.
     */
    public void strictAuthenticatedEncryption_RangeGet_CustomerManagedKey() throws NoSuchAlgorithmException {
        SecretKey secretKey = KeyGenerator.getInstance("AES").generateKey();
        AmazonS3Encryption s3Encryption = AmazonS3EncryptionClientBuilder
                .standard()
                .withRegion(Regions.US_WEST_2)
                .withCryptoConfiguration(new CryptoConfiguration(CryptoMode.StrictAuthenticatedEncryption))
                .withEncryptionMaterials(new StaticEncryptionMaterialsProvider(new EncryptionMaterials(secretKey)))
                .build();

        s3Encryption.putObject(BUCKET_NAME, ENCRYPTED_KEY, "some contents");
        try {
            s3Encryption.getObject(new GetObjectRequest(BUCKET_NAME, ENCRYPTED_KEY).withRange(0, 2));
        } catch (SecurityException e) {
            System.err.println("Range GET is not supported with authenticated encryption");
        }
    }

    /**
     * Uses AES/CBC algorithm, no key wrapping.
     */
    public void encryptionOnly_CustomerManagedKey() throws NoSuchAlgorithmException {
        SecretKey secretKey = KeyGenerator.getInstance("AES").generateKey();
        AmazonS3Encryption s3Encryption = AmazonS3EncryptionClientBuilder
                .standard()
                .withRegion(Regions.US_WEST_2)
                .withCryptoConfiguration(new CryptoConfiguration(CryptoMode.EncryptionOnly))
                .withEncryptionMaterials(new StaticEncryptionMaterialsProvider(new EncryptionMaterials(secretKey)))
                .build();

        AmazonS3 s3NonEncrypt = AmazonS3ClientBuilder.defaultClient();

        s3Encryption.putObject(BUCKET_NAME, ENCRYPTED_KEY, "some contents");
        s3NonEncrypt.putObject(BUCKET_NAME, NON_ENCRYPTED_KEY, "some other contents");
        System.out.println(s3Encryption.getObjectAsString(BUCKET_NAME, ENCRYPTED_KEY));
        System.out.println(s3Encryption.getObjectAsString(BUCKET_NAME, NON_ENCRYPTED_KEY));
    }

    /**
     * Non-authenticated encryption schemes can do range GETs without an issue.
     */
    public void encryptionOnly_RangeGet_CustomerManagedKey() throws NoSuchAlgorithmException {
        SecretKey secretKey = KeyGenerator.getInstance("AES").generateKey();
        AmazonS3Encryption s3Encryption = AmazonS3EncryptionClientBuilder
                .standard()
                .withRegion(Regions.US_WEST_2)
                .withCryptoConfiguration(new CryptoConfiguration(CryptoMode.EncryptionOnly))
                .withEncryptionMaterials(new StaticEncryptionMaterialsProvider(new EncryptionMaterials(secretKey)))
                .build();

        s3Encryption.putObject(BUCKET_NAME, ENCRYPTED_KEY, "some contents");
        System.out.println(s3Encryption.getObject(new GetObjectRequest(BUCKET_NAME, ENCRYPTED_KEY)
                                                          .withRange(0, 2)));
    }

    /**
     * Uses an asymmetric key pair instead of a symmetric key. Note this does not change the algorithm used to encrypt
     * the content, that will still be a symmetric key algorithm (AES/CBC in this case) using the derived CEK. It does impact
     * the algorithm used to encrypt the CEK, in this case we use RSA/ECB/OAEPWithSHA-256AndMGF1Padding.
     */
    public void encryptionOnly_CustomerManagedAsymetricKey() throws NoSuchAlgorithmException {
        KeyPair keyPair = KeyPairGenerator.getInstance("RSA").generateKeyPair();
        AmazonS3Encryption s3Encryption = AmazonS3EncryptionClientBuilder
                .standard()
                .withRegion(Regions.US_WEST_2)
                .withCryptoConfiguration(new CryptoConfiguration(CryptoMode.EncryptionOnly))
                .withEncryptionMaterials(new StaticEncryptionMaterialsProvider(new EncryptionMaterials(keyPair)))
                .build();

        AmazonS3 s3NonEncrypt = AmazonS3ClientBuilder.defaultClient();

        s3Encryption.putObject(BUCKET_NAME, ENCRYPTED_KEY, "some contents");
        s3NonEncrypt.putObject(BUCKET_NAME, NON_ENCRYPTED_KEY, "some other contents");
        System.out.println(s3Encryption.getObjectAsString(BUCKET_NAME, ENCRYPTED_KEY));
        System.out.println(s3Encryption.getObjectAsString(BUCKET_NAME, NON_ENCRYPTED_KEY));
    }

    /**
     * This uses the V2 metadata schema with a key wrap algorithm of 'kms' and a CEK algorithm of AES/CBC/PKCS5Padding.
     */
    public void encryptionOnly_KmsManagedKey() throws NoSuchAlgorithmException {
        AmazonS3Encryption s3Encryption = AmazonS3EncryptionClientBuilder
                .standard()
                .withRegion(Regions.US_WEST_2)
                .withCryptoConfiguration(new CryptoConfiguration(CryptoMode.EncryptionOnly).withAwsKmsRegion(Region.getRegion(Regions.US_WEST_2)))
                // Can either be Key ID or alias (prefixed with 'alias/')
                .withEncryptionMaterials(new KMSEncryptionMaterialsProvider("alias/s3-kms-key"))
                .build();

        AmazonS3 s3NonEncrypt = AmazonS3ClientBuilder.defaultClient();

        s3Encryption.putObject(BUCKET_NAME, ENCRYPTED_KEY, "some contents");
        s3NonEncrypt.putObject(BUCKET_NAME, NON_ENCRYPTED_KEY, "some other contents");
        System.out.println(s3Encryption.getObjectAsString(BUCKET_NAME, ENCRYPTED_KEY));
        System.out.println(s3Encryption.getObjectAsString(BUCKET_NAME, NON_ENCRYPTED_KEY));
    }

    /**
     * This uses the V2 metadata schema with a key wrap algorithm of 'kms' and a CEK algorithm of AES/GCM/NoPadding.
     */
    public void authenticatedEncryption_KmsManagedKey() throws NoSuchAlgorithmException {
        AmazonS3Encryption s3Encryption = AmazonS3EncryptionClientBuilder
                .standard()
                .withRegion(Regions.US_WEST_2)
                .withCryptoConfiguration(new CryptoConfiguration(CryptoMode.AuthenticatedEncryption).withAwsKmsRegion(Region.getRegion(Regions.US_WEST_2)))
                // Can either be Key ID or alias (prefixed with 'alias/')
                .withEncryptionMaterials(new KMSEncryptionMaterialsProvider("alias/s3-kms-key"))
                .build();

        AmazonS3 s3NonEncrypt = AmazonS3ClientBuilder.defaultClient();

        s3Encryption.putObject(BUCKET_NAME, ENCRYPTED_KEY, "some contents");
        s3NonEncrypt.putObject(BUCKET_NAME, NON_ENCRYPTED_KEY, "some other contents");
        System.out.println(s3Encryption.getObjectAsString(BUCKET_NAME, ENCRYPTED_KEY));
        System.out.println(s3Encryption.getObjectAsString(BUCKET_NAME, NON_ENCRYPTED_KEY));
    }

    /**
     * Same as authenticatedEncryption_KmsManagedKey except throws an exception when trying to get objects not encrypted with
     * AES/GCM.
     */
    public void strictAuthenticatedEncryption_KmsManagedKey() throws NoSuchAlgorithmException {
        AmazonS3Encryption s3Encryption = AmazonS3EncryptionClientBuilder
                .standard()
                .withRegion(Regions.US_WEST_2)
                .withCryptoConfiguration(new CryptoConfiguration(CryptoMode.AuthenticatedEncryption).withAwsKmsRegion(Region.getRegion(Regions.US_WEST_2)))
                // Can either be Key ID or alias (prefixed with 'alias/')
                .withEncryptionMaterials(new KMSEncryptionMaterialsProvider("alias/s3-kms-key"))
                .build();

        AmazonS3 s3NonEncrypt = AmazonS3ClientBuilder.defaultClient();

        s3Encryption.putObject(BUCKET_NAME, ENCRYPTED_KEY, "some contents");
        s3NonEncrypt.putObject(BUCKET_NAME, NON_ENCRYPTED_KEY, "some other contents");
        try {
            s3Encryption.getObjectAsString(BUCKET_NAME, NON_ENCRYPTED_KEY);
        } catch (SecurityException e) {
            // Strict authenticated encryption will throw an exception if an object is not encrypted with AES/GCM
            System.err.println(NON_ENCRYPTED_KEY + " was not encrypted with AES/GCM");
        }
    }
<<<<<<< HEAD
}

=======
}
>>>>>>> 7c6537b5
<|MERGE_RESOLUTION|>--- conflicted
+++ resolved
@@ -1,348 +1,307 @@
-<<<<<<< HEAD
- 
-//snippet-sourcedescription:[<<FILENAME>> demonstrates how to ...]
-//snippet-keyword:[Java]
-//snippet-keyword:[Code Sample]
-//snippet-service:[<<ADD SERVICE>>]
-//snippet-sourcetype:[<<snippet or full-example>>]
-//snippet-sourcedate:[]
-//snippet-sourceauthor:[AWS]
-
-
-=======
-//snippet-sourcedescription:[S3Encrypt.java demonstrates how to use various encryption settings in Amazon S3.]
-//snippet-keyword:[Java]
-//snippet-keyword:[Code Sample]
-//snippet-keyword:[Amazon S3]
-//snippet-keyword:[AmazonS3Encryption]
-//snippet-service:[s3]
-//snippet-sourcetype:[full-example]
-//snippet-sourcedate:[]
-//snippet-sourceauthor:[AWS]
->>>>>>> 7c6537b5
-/*
-   Copyright 2010-2018 Amazon.com, Inc. or its affiliates. All Rights Reserved.
-
-   This file is licensed under the Apache License, Version 2.0 (the "License").
-   You may not use this file except in compliance with the License. A copy of
-   the License is located at
-
-    http://aws.amazon.com/apache2.0/
-
-   This file is distributed on an "AS IS" BASIS, WITHOUT WARRANTIES OR
-   CONDITIONS OF ANY KIND, either express or implied. See the License for the
-   specific language governing permissions and limitations under the License.
-*/
-package aws.example.s3;
-
-import com.amazonaws.regions.Region;
-import com.amazonaws.regions.Regions;
-import com.amazonaws.services.s3.AmazonS3;
-import com.amazonaws.services.s3.AmazonS3ClientBuilder;
-import com.amazonaws.services.s3.AmazonS3Encryption;
-import com.amazonaws.services.s3.AmazonS3EncryptionClientBuilder;
-import com.amazonaws.services.s3.model.CryptoConfiguration;
-import com.amazonaws.services.s3.model.CryptoMode;
-import com.amazonaws.services.s3.model.EncryptionMaterials;
-import com.amazonaws.services.s3.model.GetObjectRequest;
-import com.amazonaws.services.s3.model.KMSEncryptionMaterialsProvider;
-import com.amazonaws.services.s3.model.StaticEncryptionMaterialsProvider;
-import java.security.KeyPair;
-import java.security.KeyPairGenerator;
-import java.security.NoSuchAlgorithmException;
-import javax.crypto.KeyGenerator;
-import javax.crypto.SecretKey;
-
-/**
- * Test out various cryptography settings for S3.
- *
- * This code expects that you have AWS credentials set up per:
- * http://docs.aws.amazon.com/java-sdk/latest/developer-guide/setup-credentials.html
- * This code also requires you to install the Unlimited Strength Java(TM) Cryptography Extension Policy Files (JCE)
-<<<<<<< HEAD
- * You can install this from the oracle site: http://www.oracle.com 
-=======
- * You can install this from the oracle site: http://www.oracle.com
->>>>>>> 7c6537b5
- */
-public class S3Encrypt
-{
-    public static final String BUCKET_NAME = "s3EncryptTestBucket"; //add your bucket name
-    public static final String ENCRYPTED_KEY = "enc-key";
-    public static final String NON_ENCRYPTED_KEY = "some-key";
-<<<<<<< HEAD
-    
-=======
-
->>>>>>> 7c6537b5
-    public static void main(String[] args)
-    {
-        System.out.println("calling encryption with customer managed keys");
-        S3Encrypt encrypt = new S3Encrypt();
-<<<<<<< HEAD
-        
-        try {
-            //can change to call the other encryption methods
-            encrypt.authenticatedEncryption_CustomerManagedKey();            
-=======
-
-        try {
-            //can change to call the other encryption methods
-            encrypt.authenticatedEncryption_CustomerManagedKey();
->>>>>>> 7c6537b5
-        } catch (NoSuchAlgorithmException ex) {
-            System.out.println(ex.getMessage());
-        }
-    }
-<<<<<<< HEAD
-    
-=======
-
->>>>>>> 7c6537b5
-    /**
-     * Uses AES/GCM with AESWrap key wrapping to encrypt the key. Uses v2 metadata schema. Note that authenticated
-     * encryption requires the bouncy castle provider to be on the classpath. Also, for authenticated encryption the size
-     * of the data can be no longer than 64 GB.
-     */
-    public void authenticatedEncryption_CustomerManagedKey() throws NoSuchAlgorithmException {
-        SecretKey secretKey = KeyGenerator.getInstance("AES").generateKey();
-        AmazonS3Encryption s3Encryption = AmazonS3EncryptionClientBuilder
-                .standard()
-                .withRegion(Regions.US_WEST_2)
-                .withCryptoConfiguration(new CryptoConfiguration(CryptoMode.AuthenticatedEncryption))
-                .withEncryptionMaterials(new StaticEncryptionMaterialsProvider(new EncryptionMaterials(secretKey)))
-                .build();
-<<<<<<< HEAD
-        
-=======
-
->>>>>>> 7c6537b5
-        AmazonS3 s3NonEncrypt = AmazonS3ClientBuilder.defaultClient();
-
-        s3Encryption.putObject(BUCKET_NAME, ENCRYPTED_KEY, "some contents");
-        s3NonEncrypt.putObject(BUCKET_NAME, NON_ENCRYPTED_KEY, "some other contents");
-        System.out.println(s3Encryption.getObjectAsString(BUCKET_NAME, ENCRYPTED_KEY));
-        System.out.println(s3Encryption.getObjectAsString(BUCKET_NAME, NON_ENCRYPTED_KEY));
-    }
-
-    /**
-     * For ranged GET we do not use authenticated encryption since we aren't reading the entire message and can't produce the
-     * MAC. Instead we use AES/CTR, an unauthenticated encryption algorithm. If {@link CryptoMode#StrictAuthenticatedEncryption}
-     * is enabled, ranged GETs will not be allowed since they do not use authenticated encryption..
-     */
-    public void authenticatedEncryption_RangeGet_CustomerManagedKey() throws NoSuchAlgorithmException {
-        SecretKey secretKey = KeyGenerator.getInstance("AES").generateKey();
-        AmazonS3Encryption s3Encryption = AmazonS3EncryptionClientBuilder
-                .standard()
-                .withRegion(Regions.US_WEST_2)
-                .withCryptoConfiguration(new CryptoConfiguration(CryptoMode.AuthenticatedEncryption))
-                .withEncryptionMaterials(new StaticEncryptionMaterialsProvider(new EncryptionMaterials(secretKey)))
-                .build();
-
-        AmazonS3 s3NonEncrypt = AmazonS3ClientBuilder.defaultClient();
-
-        s3Encryption.putObject(BUCKET_NAME, ENCRYPTED_KEY, "some contents");
-        s3NonEncrypt.putObject(BUCKET_NAME, NON_ENCRYPTED_KEY, "some other contents");
-        System.out.println(s3Encryption.getObjectAsString(BUCKET_NAME, ENCRYPTED_KEY));
-        System.out.println(s3Encryption.getObjectAsString(BUCKET_NAME, NON_ENCRYPTED_KEY));
-    }
-
-    /**
-     * Same as {@link #authenticatedEncryption_CustomerManagedKey()} except uses an asymmetric key pair and
-     * RSA/ECB/OAEPWithSHA-256AndMGF1Padding as the key wrapping algorithm.
-     */
-    public void authenticatedEncryption_CustomerManagedAsymmetricKey() throws NoSuchAlgorithmException {
-        KeyPair keyPair = KeyPairGenerator.getInstance("RSA").generateKeyPair();
-        AmazonS3Encryption s3Encryption = AmazonS3EncryptionClientBuilder
-                .standard()
-                .withRegion(Regions.US_WEST_2)
-                .withCryptoConfiguration(new CryptoConfiguration(CryptoMode.AuthenticatedEncryption))
-                .withEncryptionMaterials(new StaticEncryptionMaterialsProvider(new EncryptionMaterials(keyPair)))
-                .build();
-
-        AmazonS3 s3NonEncrypt = AmazonS3ClientBuilder.defaultClient();
-
-        s3Encryption.putObject(BUCKET_NAME, ENCRYPTED_KEY, "some contents");
-        s3NonEncrypt.putObject(BUCKET_NAME, NON_ENCRYPTED_KEY, "some other contents");
-        System.out.println(s3Encryption.getObjectAsString(BUCKET_NAME, ENCRYPTED_KEY));
-        System.out.println(s3Encryption.getObjectAsString(BUCKET_NAME, NON_ENCRYPTED_KEY));
-    }
-
-    /**
-     * Uses AES/GCM with AESWrap key wrapping to encrypt the key. Uses v2 metadata schema. The only difference between this and
-     * {@link #authenticatedEncryption_CustomerManagedKey()} is that attempting to retrieve an object non
-     * encrypted with AES/GCM will thrown an exception instead of falling back to encryption only or plaintext GET.
-     */
-    public void strictAuthenticatedEncryption_CustomerManagedKey() throws NoSuchAlgorithmException {
-        SecretKey secretKey = KeyGenerator.getInstance("AES").generateKey();
-        AmazonS3Encryption s3Encryption = AmazonS3EncryptionClientBuilder
-                .standard()
-                .withRegion(Regions.US_WEST_2)
-                .withCryptoConfiguration(new CryptoConfiguration(CryptoMode.StrictAuthenticatedEncryption))
-                .withEncryptionMaterials(new StaticEncryptionMaterialsProvider(new EncryptionMaterials(secretKey)))
-                .build();
-
-        AmazonS3 s3NonEncrypt = AmazonS3ClientBuilder.defaultClient();
-
-        s3Encryption.putObject(BUCKET_NAME, ENCRYPTED_KEY, "some contents");
-        s3NonEncrypt.putObject(BUCKET_NAME, NON_ENCRYPTED_KEY, "some other contents");
-        System.out.println(s3Encryption.getObjectAsString(BUCKET_NAME, ENCRYPTED_KEY));
-        try {
-            s3Encryption.getObjectAsString(BUCKET_NAME, NON_ENCRYPTED_KEY);
-        } catch (SecurityException e) {
-            // Strict authenticated encryption will throw an exception if an object is not encrypted with AES/GCM
-            System.err.println(NON_ENCRYPTED_KEY + " was not encrypted with AES/GCM");
-        }
-    }
-
-    /**
-     * Strict authenticated encryption mode does not support ranged GETs. This is because we must use AES/CTR for ranged
-     * GETs which is not an authenticated encryption algorithm. To do a partial get using authenticated encryption you have to
-     * get the whole object and filter to the data you want.
-     */
-    public void strictAuthenticatedEncryption_RangeGet_CustomerManagedKey() throws NoSuchAlgorithmException {
-        SecretKey secretKey = KeyGenerator.getInstance("AES").generateKey();
-        AmazonS3Encryption s3Encryption = AmazonS3EncryptionClientBuilder
-                .standard()
-                .withRegion(Regions.US_WEST_2)
-                .withCryptoConfiguration(new CryptoConfiguration(CryptoMode.StrictAuthenticatedEncryption))
-                .withEncryptionMaterials(new StaticEncryptionMaterialsProvider(new EncryptionMaterials(secretKey)))
-                .build();
-
-        s3Encryption.putObject(BUCKET_NAME, ENCRYPTED_KEY, "some contents");
-        try {
-            s3Encryption.getObject(new GetObjectRequest(BUCKET_NAME, ENCRYPTED_KEY).withRange(0, 2));
-        } catch (SecurityException e) {
-            System.err.println("Range GET is not supported with authenticated encryption");
-        }
-    }
-
-    /**
-     * Uses AES/CBC algorithm, no key wrapping.
-     */
-    public void encryptionOnly_CustomerManagedKey() throws NoSuchAlgorithmException {
-        SecretKey secretKey = KeyGenerator.getInstance("AES").generateKey();
-        AmazonS3Encryption s3Encryption = AmazonS3EncryptionClientBuilder
-                .standard()
-                .withRegion(Regions.US_WEST_2)
-                .withCryptoConfiguration(new CryptoConfiguration(CryptoMode.EncryptionOnly))
-                .withEncryptionMaterials(new StaticEncryptionMaterialsProvider(new EncryptionMaterials(secretKey)))
-                .build();
-
-        AmazonS3 s3NonEncrypt = AmazonS3ClientBuilder.defaultClient();
-
-        s3Encryption.putObject(BUCKET_NAME, ENCRYPTED_KEY, "some contents");
-        s3NonEncrypt.putObject(BUCKET_NAME, NON_ENCRYPTED_KEY, "some other contents");
-        System.out.println(s3Encryption.getObjectAsString(BUCKET_NAME, ENCRYPTED_KEY));
-        System.out.println(s3Encryption.getObjectAsString(BUCKET_NAME, NON_ENCRYPTED_KEY));
-    }
-
-    /**
-     * Non-authenticated encryption schemes can do range GETs without an issue.
-     */
-    public void encryptionOnly_RangeGet_CustomerManagedKey() throws NoSuchAlgorithmException {
-        SecretKey secretKey = KeyGenerator.getInstance("AES").generateKey();
-        AmazonS3Encryption s3Encryption = AmazonS3EncryptionClientBuilder
-                .standard()
-                .withRegion(Regions.US_WEST_2)
-                .withCryptoConfiguration(new CryptoConfiguration(CryptoMode.EncryptionOnly))
-                .withEncryptionMaterials(new StaticEncryptionMaterialsProvider(new EncryptionMaterials(secretKey)))
-                .build();
-
-        s3Encryption.putObject(BUCKET_NAME, ENCRYPTED_KEY, "some contents");
-        System.out.println(s3Encryption.getObject(new GetObjectRequest(BUCKET_NAME, ENCRYPTED_KEY)
-                                                          .withRange(0, 2)));
-    }
-
-    /**
-     * Uses an asymmetric key pair instead of a symmetric key. Note this does not change the algorithm used to encrypt
-     * the content, that will still be a symmetric key algorithm (AES/CBC in this case) using the derived CEK. It does impact
-     * the algorithm used to encrypt the CEK, in this case we use RSA/ECB/OAEPWithSHA-256AndMGF1Padding.
-     */
-    public void encryptionOnly_CustomerManagedAsymetricKey() throws NoSuchAlgorithmException {
-        KeyPair keyPair = KeyPairGenerator.getInstance("RSA").generateKeyPair();
-        AmazonS3Encryption s3Encryption = AmazonS3EncryptionClientBuilder
-                .standard()
-                .withRegion(Regions.US_WEST_2)
-                .withCryptoConfiguration(new CryptoConfiguration(CryptoMode.EncryptionOnly))
-                .withEncryptionMaterials(new StaticEncryptionMaterialsProvider(new EncryptionMaterials(keyPair)))
-                .build();
-
-        AmazonS3 s3NonEncrypt = AmazonS3ClientBuilder.defaultClient();
-
-        s3Encryption.putObject(BUCKET_NAME, ENCRYPTED_KEY, "some contents");
-        s3NonEncrypt.putObject(BUCKET_NAME, NON_ENCRYPTED_KEY, "some other contents");
-        System.out.println(s3Encryption.getObjectAsString(BUCKET_NAME, ENCRYPTED_KEY));
-        System.out.println(s3Encryption.getObjectAsString(BUCKET_NAME, NON_ENCRYPTED_KEY));
-    }
-
-    /**
-     * This uses the V2 metadata schema with a key wrap algorithm of 'kms' and a CEK algorithm of AES/CBC/PKCS5Padding.
-     */
-    public void encryptionOnly_KmsManagedKey() throws NoSuchAlgorithmException {
-        AmazonS3Encryption s3Encryption = AmazonS3EncryptionClientBuilder
-                .standard()
-                .withRegion(Regions.US_WEST_2)
-                .withCryptoConfiguration(new CryptoConfiguration(CryptoMode.EncryptionOnly).withAwsKmsRegion(Region.getRegion(Regions.US_WEST_2)))
-                // Can either be Key ID or alias (prefixed with 'alias/')
-                .withEncryptionMaterials(new KMSEncryptionMaterialsProvider("alias/s3-kms-key"))
-                .build();
-
-        AmazonS3 s3NonEncrypt = AmazonS3ClientBuilder.defaultClient();
-
-        s3Encryption.putObject(BUCKET_NAME, ENCRYPTED_KEY, "some contents");
-        s3NonEncrypt.putObject(BUCKET_NAME, NON_ENCRYPTED_KEY, "some other contents");
-        System.out.println(s3Encryption.getObjectAsString(BUCKET_NAME, ENCRYPTED_KEY));
-        System.out.println(s3Encryption.getObjectAsString(BUCKET_NAME, NON_ENCRYPTED_KEY));
-    }
-
-    /**
-     * This uses the V2 metadata schema with a key wrap algorithm of 'kms' and a CEK algorithm of AES/GCM/NoPadding.
-     */
-    public void authenticatedEncryption_KmsManagedKey() throws NoSuchAlgorithmException {
-        AmazonS3Encryption s3Encryption = AmazonS3EncryptionClientBuilder
-                .standard()
-                .withRegion(Regions.US_WEST_2)
-                .withCryptoConfiguration(new CryptoConfiguration(CryptoMode.AuthenticatedEncryption).withAwsKmsRegion(Region.getRegion(Regions.US_WEST_2)))
-                // Can either be Key ID or alias (prefixed with 'alias/')
-                .withEncryptionMaterials(new KMSEncryptionMaterialsProvider("alias/s3-kms-key"))
-                .build();
-
-        AmazonS3 s3NonEncrypt = AmazonS3ClientBuilder.defaultClient();
-
-        s3Encryption.putObject(BUCKET_NAME, ENCRYPTED_KEY, "some contents");
-        s3NonEncrypt.putObject(BUCKET_NAME, NON_ENCRYPTED_KEY, "some other contents");
-        System.out.println(s3Encryption.getObjectAsString(BUCKET_NAME, ENCRYPTED_KEY));
-        System.out.println(s3Encryption.getObjectAsString(BUCKET_NAME, NON_ENCRYPTED_KEY));
-    }
-
-    /**
-     * Same as authenticatedEncryption_KmsManagedKey except throws an exception when trying to get objects not encrypted with
-     * AES/GCM.
-     */
-    public void strictAuthenticatedEncryption_KmsManagedKey() throws NoSuchAlgorithmException {
-        AmazonS3Encryption s3Encryption = AmazonS3EncryptionClientBuilder
-                .standard()
-                .withRegion(Regions.US_WEST_2)
-                .withCryptoConfiguration(new CryptoConfiguration(CryptoMode.AuthenticatedEncryption).withAwsKmsRegion(Region.getRegion(Regions.US_WEST_2)))
-                // Can either be Key ID or alias (prefixed with 'alias/')
-                .withEncryptionMaterials(new KMSEncryptionMaterialsProvider("alias/s3-kms-key"))
-                .build();
-
-        AmazonS3 s3NonEncrypt = AmazonS3ClientBuilder.defaultClient();
-
-        s3Encryption.putObject(BUCKET_NAME, ENCRYPTED_KEY, "some contents");
-        s3NonEncrypt.putObject(BUCKET_NAME, NON_ENCRYPTED_KEY, "some other contents");
-        try {
-            s3Encryption.getObjectAsString(BUCKET_NAME, NON_ENCRYPTED_KEY);
-        } catch (SecurityException e) {
-            // Strict authenticated encryption will throw an exception if an object is not encrypted with AES/GCM
-            System.err.println(NON_ENCRYPTED_KEY + " was not encrypted with AES/GCM");
-        }
-    }
-<<<<<<< HEAD
-}
-
-=======
-}
->>>>>>> 7c6537b5
+//snippet-sourcedescription:[S3Encrypt.java demonstrates how to use various encryption settings in Amazon S3.]
+//snippet-keyword:[Java]
+//snippet-keyword:[Code Sample]
+//snippet-keyword:[Amazon S3]
+//snippet-keyword:[AmazonS3Encryption]
+//snippet-service:[s3]
+//snippet-sourcetype:[full-example]
+//snippet-sourcedate:[]
+//snippet-sourceauthor:[AWS]
+/*
+   Copyright 2010-2018 Amazon.com, Inc. or its affiliates. All Rights Reserved.
+
+   This file is licensed under the Apache License, Version 2.0 (the "License").
+   You may not use this file except in compliance with the License. A copy of
+   the License is located at
+
+    http://aws.amazon.com/apache2.0/
+
+   This file is distributed on an "AS IS" BASIS, WITHOUT WARRANTIES OR
+   CONDITIONS OF ANY KIND, either express or implied. See the License for the
+   specific language governing permissions and limitations under the License.
+*/
+package aws.example.s3;
+
+import com.amazonaws.regions.Region;
+import com.amazonaws.regions.Regions;
+import com.amazonaws.services.s3.AmazonS3;
+import com.amazonaws.services.s3.AmazonS3ClientBuilder;
+import com.amazonaws.services.s3.AmazonS3Encryption;
+import com.amazonaws.services.s3.AmazonS3EncryptionClientBuilder;
+import com.amazonaws.services.s3.model.CryptoConfiguration;
+import com.amazonaws.services.s3.model.CryptoMode;
+import com.amazonaws.services.s3.model.EncryptionMaterials;
+import com.amazonaws.services.s3.model.GetObjectRequest;
+import com.amazonaws.services.s3.model.KMSEncryptionMaterialsProvider;
+import com.amazonaws.services.s3.model.StaticEncryptionMaterialsProvider;
+import java.security.KeyPair;
+import java.security.KeyPairGenerator;
+import java.security.NoSuchAlgorithmException;
+import javax.crypto.KeyGenerator;
+import javax.crypto.SecretKey;
+
+/**
+ * Test out various cryptography settings for S3.
+ *
+ * This code expects that you have AWS credentials set up per:
+ * http://docs.aws.amazon.com/java-sdk/latest/developer-guide/setup-credentials.html
+ * This code also requires you to install the Unlimited Strength Java(TM) Cryptography Extension Policy Files (JCE)
+ * You can install this from the oracle site: http://www.oracle.com
+ */
+public class S3Encrypt
+{
+    public static final String BUCKET_NAME = "s3EncryptTestBucket"; //add your bucket name
+    public static final String ENCRYPTED_KEY = "enc-key";
+    public static final String NON_ENCRYPTED_KEY = "some-key";
+
+    public static void main(String[] args)
+    {
+        System.out.println("calling encryption with customer managed keys");
+        S3Encrypt encrypt = new S3Encrypt();
+
+        try {
+            //can change to call the other encryption methods
+            encrypt.authenticatedEncryption_CustomerManagedKey();
+        } catch (NoSuchAlgorithmException ex) {
+            System.out.println(ex.getMessage());
+        }
+    }
+
+    /**
+     * Uses AES/GCM with AESWrap key wrapping to encrypt the key. Uses v2 metadata schema. Note that authenticated
+     * encryption requires the bouncy castle provider to be on the classpath. Also, for authenticated encryption the size
+     * of the data can be no longer than 64 GB.
+     */
+    public void authenticatedEncryption_CustomerManagedKey() throws NoSuchAlgorithmException {
+        SecretKey secretKey = KeyGenerator.getInstance("AES").generateKey();
+        AmazonS3Encryption s3Encryption = AmazonS3EncryptionClientBuilder
+                .standard()
+                .withRegion(Regions.US_WEST_2)
+                .withCryptoConfiguration(new CryptoConfiguration(CryptoMode.AuthenticatedEncryption))
+                .withEncryptionMaterials(new StaticEncryptionMaterialsProvider(new EncryptionMaterials(secretKey)))
+                .build();
+
+        AmazonS3 s3NonEncrypt = AmazonS3ClientBuilder.defaultClient();
+
+        s3Encryption.putObject(BUCKET_NAME, ENCRYPTED_KEY, "some contents");
+        s3NonEncrypt.putObject(BUCKET_NAME, NON_ENCRYPTED_KEY, "some other contents");
+        System.out.println(s3Encryption.getObjectAsString(BUCKET_NAME, ENCRYPTED_KEY));
+        System.out.println(s3Encryption.getObjectAsString(BUCKET_NAME, NON_ENCRYPTED_KEY));
+    }
+
+    /**
+     * For ranged GET we do not use authenticated encryption since we aren't reading the entire message and can't produce the
+     * MAC. Instead we use AES/CTR, an unauthenticated encryption algorithm. If {@link CryptoMode#StrictAuthenticatedEncryption}
+     * is enabled, ranged GETs will not be allowed since they do not use authenticated encryption..
+     */
+    public void authenticatedEncryption_RangeGet_CustomerManagedKey() throws NoSuchAlgorithmException {
+        SecretKey secretKey = KeyGenerator.getInstance("AES").generateKey();
+        AmazonS3Encryption s3Encryption = AmazonS3EncryptionClientBuilder
+                .standard()
+                .withRegion(Regions.US_WEST_2)
+                .withCryptoConfiguration(new CryptoConfiguration(CryptoMode.AuthenticatedEncryption))
+                .withEncryptionMaterials(new StaticEncryptionMaterialsProvider(new EncryptionMaterials(secretKey)))
+                .build();
+
+        AmazonS3 s3NonEncrypt = AmazonS3ClientBuilder.defaultClient();
+
+        s3Encryption.putObject(BUCKET_NAME, ENCRYPTED_KEY, "some contents");
+        s3NonEncrypt.putObject(BUCKET_NAME, NON_ENCRYPTED_KEY, "some other contents");
+        System.out.println(s3Encryption.getObjectAsString(BUCKET_NAME, ENCRYPTED_KEY));
+        System.out.println(s3Encryption.getObjectAsString(BUCKET_NAME, NON_ENCRYPTED_KEY));
+    }
+
+    /**
+     * Same as {@link #authenticatedEncryption_CustomerManagedKey()} except uses an asymmetric key pair and
+     * RSA/ECB/OAEPWithSHA-256AndMGF1Padding as the key wrapping algorithm.
+     */
+    public void authenticatedEncryption_CustomerManagedAsymmetricKey() throws NoSuchAlgorithmException {
+        KeyPair keyPair = KeyPairGenerator.getInstance("RSA").generateKeyPair();
+        AmazonS3Encryption s3Encryption = AmazonS3EncryptionClientBuilder
+                .standard()
+                .withRegion(Regions.US_WEST_2)
+                .withCryptoConfiguration(new CryptoConfiguration(CryptoMode.AuthenticatedEncryption))
+                .withEncryptionMaterials(new StaticEncryptionMaterialsProvider(new EncryptionMaterials(keyPair)))
+                .build();
+
+        AmazonS3 s3NonEncrypt = AmazonS3ClientBuilder.defaultClient();
+
+        s3Encryption.putObject(BUCKET_NAME, ENCRYPTED_KEY, "some contents");
+        s3NonEncrypt.putObject(BUCKET_NAME, NON_ENCRYPTED_KEY, "some other contents");
+        System.out.println(s3Encryption.getObjectAsString(BUCKET_NAME, ENCRYPTED_KEY));
+        System.out.println(s3Encryption.getObjectAsString(BUCKET_NAME, NON_ENCRYPTED_KEY));
+    }
+
+    /**
+     * Uses AES/GCM with AESWrap key wrapping to encrypt the key. Uses v2 metadata schema. The only difference between this and
+     * {@link #authenticatedEncryption_CustomerManagedKey()} is that attempting to retrieve an object non
+     * encrypted with AES/GCM will thrown an exception instead of falling back to encryption only or plaintext GET.
+     */
+    public void strictAuthenticatedEncryption_CustomerManagedKey() throws NoSuchAlgorithmException {
+        SecretKey secretKey = KeyGenerator.getInstance("AES").generateKey();
+        AmazonS3Encryption s3Encryption = AmazonS3EncryptionClientBuilder
+                .standard()
+                .withRegion(Regions.US_WEST_2)
+                .withCryptoConfiguration(new CryptoConfiguration(CryptoMode.StrictAuthenticatedEncryption))
+                .withEncryptionMaterials(new StaticEncryptionMaterialsProvider(new EncryptionMaterials(secretKey)))
+                .build();
+
+        AmazonS3 s3NonEncrypt = AmazonS3ClientBuilder.defaultClient();
+
+        s3Encryption.putObject(BUCKET_NAME, ENCRYPTED_KEY, "some contents");
+        s3NonEncrypt.putObject(BUCKET_NAME, NON_ENCRYPTED_KEY, "some other contents");
+        System.out.println(s3Encryption.getObjectAsString(BUCKET_NAME, ENCRYPTED_KEY));
+        try {
+            s3Encryption.getObjectAsString(BUCKET_NAME, NON_ENCRYPTED_KEY);
+        } catch (SecurityException e) {
+            // Strict authenticated encryption will throw an exception if an object is not encrypted with AES/GCM
+            System.err.println(NON_ENCRYPTED_KEY + " was not encrypted with AES/GCM");
+        }
+    }
+
+    /**
+     * Strict authenticated encryption mode does not support ranged GETs. This is because we must use AES/CTR for ranged
+     * GETs which is not an authenticated encryption algorithm. To do a partial get using authenticated encryption you have to
+     * get the whole object and filter to the data you want.
+     */
+    public void strictAuthenticatedEncryption_RangeGet_CustomerManagedKey() throws NoSuchAlgorithmException {
+        SecretKey secretKey = KeyGenerator.getInstance("AES").generateKey();
+        AmazonS3Encryption s3Encryption = AmazonS3EncryptionClientBuilder
+                .standard()
+                .withRegion(Regions.US_WEST_2)
+                .withCryptoConfiguration(new CryptoConfiguration(CryptoMode.StrictAuthenticatedEncryption))
+                .withEncryptionMaterials(new StaticEncryptionMaterialsProvider(new EncryptionMaterials(secretKey)))
+                .build();
+
+        s3Encryption.putObject(BUCKET_NAME, ENCRYPTED_KEY, "some contents");
+        try {
+            s3Encryption.getObject(new GetObjectRequest(BUCKET_NAME, ENCRYPTED_KEY).withRange(0, 2));
+        } catch (SecurityException e) {
+            System.err.println("Range GET is not supported with authenticated encryption");
+        }
+    }
+
+    /**
+     * Uses AES/CBC algorithm, no key wrapping.
+     */
+    public void encryptionOnly_CustomerManagedKey() throws NoSuchAlgorithmException {
+        SecretKey secretKey = KeyGenerator.getInstance("AES").generateKey();
+        AmazonS3Encryption s3Encryption = AmazonS3EncryptionClientBuilder
+                .standard()
+                .withRegion(Regions.US_WEST_2)
+                .withCryptoConfiguration(new CryptoConfiguration(CryptoMode.EncryptionOnly))
+                .withEncryptionMaterials(new StaticEncryptionMaterialsProvider(new EncryptionMaterials(secretKey)))
+                .build();
+
+        AmazonS3 s3NonEncrypt = AmazonS3ClientBuilder.defaultClient();
+
+        s3Encryption.putObject(BUCKET_NAME, ENCRYPTED_KEY, "some contents");
+        s3NonEncrypt.putObject(BUCKET_NAME, NON_ENCRYPTED_KEY, "some other contents");
+        System.out.println(s3Encryption.getObjectAsString(BUCKET_NAME, ENCRYPTED_KEY));
+        System.out.println(s3Encryption.getObjectAsString(BUCKET_NAME, NON_ENCRYPTED_KEY));
+    }
+
+    /**
+     * Non-authenticated encryption schemes can do range GETs without an issue.
+     */
+    public void encryptionOnly_RangeGet_CustomerManagedKey() throws NoSuchAlgorithmException {
+        SecretKey secretKey = KeyGenerator.getInstance("AES").generateKey();
+        AmazonS3Encryption s3Encryption = AmazonS3EncryptionClientBuilder
+                .standard()
+                .withRegion(Regions.US_WEST_2)
+                .withCryptoConfiguration(new CryptoConfiguration(CryptoMode.EncryptionOnly))
+                .withEncryptionMaterials(new StaticEncryptionMaterialsProvider(new EncryptionMaterials(secretKey)))
+                .build();
+
+        s3Encryption.putObject(BUCKET_NAME, ENCRYPTED_KEY, "some contents");
+        System.out.println(s3Encryption.getObject(new GetObjectRequest(BUCKET_NAME, ENCRYPTED_KEY)
+                                                          .withRange(0, 2)));
+    }
+
+    /**
+     * Uses an asymmetric key pair instead of a symmetric key. Note this does not change the algorithm used to encrypt
+     * the content, that will still be a symmetric key algorithm (AES/CBC in this case) using the derived CEK. It does impact
+     * the algorithm used to encrypt the CEK, in this case we use RSA/ECB/OAEPWithSHA-256AndMGF1Padding.
+     */
+    public void encryptionOnly_CustomerManagedAsymetricKey() throws NoSuchAlgorithmException {
+        KeyPair keyPair = KeyPairGenerator.getInstance("RSA").generateKeyPair();
+        AmazonS3Encryption s3Encryption = AmazonS3EncryptionClientBuilder
+                .standard()
+                .withRegion(Regions.US_WEST_2)
+                .withCryptoConfiguration(new CryptoConfiguration(CryptoMode.EncryptionOnly))
+                .withEncryptionMaterials(new StaticEncryptionMaterialsProvider(new EncryptionMaterials(keyPair)))
+                .build();
+
+        AmazonS3 s3NonEncrypt = AmazonS3ClientBuilder.defaultClient();
+
+        s3Encryption.putObject(BUCKET_NAME, ENCRYPTED_KEY, "some contents");
+        s3NonEncrypt.putObject(BUCKET_NAME, NON_ENCRYPTED_KEY, "some other contents");
+        System.out.println(s3Encryption.getObjectAsString(BUCKET_NAME, ENCRYPTED_KEY));
+        System.out.println(s3Encryption.getObjectAsString(BUCKET_NAME, NON_ENCRYPTED_KEY));
+    }
+
+    /**
+     * This uses the V2 metadata schema with a key wrap algorithm of 'kms' and a CEK algorithm of AES/CBC/PKCS5Padding.
+     */
+    public void encryptionOnly_KmsManagedKey() throws NoSuchAlgorithmException {
+        AmazonS3Encryption s3Encryption = AmazonS3EncryptionClientBuilder
+                .standard()
+                .withRegion(Regions.US_WEST_2)
+                .withCryptoConfiguration(new CryptoConfiguration(CryptoMode.EncryptionOnly).withAwsKmsRegion(Region.getRegion(Regions.US_WEST_2)))
+                // Can either be Key ID or alias (prefixed with 'alias/')
+                .withEncryptionMaterials(new KMSEncryptionMaterialsProvider("alias/s3-kms-key"))
+                .build();
+
+        AmazonS3 s3NonEncrypt = AmazonS3ClientBuilder.defaultClient();
+
+        s3Encryption.putObject(BUCKET_NAME, ENCRYPTED_KEY, "some contents");
+        s3NonEncrypt.putObject(BUCKET_NAME, NON_ENCRYPTED_KEY, "some other contents");
+        System.out.println(s3Encryption.getObjectAsString(BUCKET_NAME, ENCRYPTED_KEY));
+        System.out.println(s3Encryption.getObjectAsString(BUCKET_NAME, NON_ENCRYPTED_KEY));
+    }
+
+    /**
+     * This uses the V2 metadata schema with a key wrap algorithm of 'kms' and a CEK algorithm of AES/GCM/NoPadding.
+     */
+    public void authenticatedEncryption_KmsManagedKey() throws NoSuchAlgorithmException {
+        AmazonS3Encryption s3Encryption = AmazonS3EncryptionClientBuilder
+                .standard()
+                .withRegion(Regions.US_WEST_2)
+                .withCryptoConfiguration(new CryptoConfiguration(CryptoMode.AuthenticatedEncryption).withAwsKmsRegion(Region.getRegion(Regions.US_WEST_2)))
+                // Can either be Key ID or alias (prefixed with 'alias/')
+                .withEncryptionMaterials(new KMSEncryptionMaterialsProvider("alias/s3-kms-key"))
+                .build();
+
+        AmazonS3 s3NonEncrypt = AmazonS3ClientBuilder.defaultClient();
+
+        s3Encryption.putObject(BUCKET_NAME, ENCRYPTED_KEY, "some contents");
+        s3NonEncrypt.putObject(BUCKET_NAME, NON_ENCRYPTED_KEY, "some other contents");
+        System.out.println(s3Encryption.getObjectAsString(BUCKET_NAME, ENCRYPTED_KEY));
+        System.out.println(s3Encryption.getObjectAsString(BUCKET_NAME, NON_ENCRYPTED_KEY));
+    }
+
+    /**
+     * Same as authenticatedEncryption_KmsManagedKey except throws an exception when trying to get objects not encrypted with
+     * AES/GCM.
+     */
+    public void strictAuthenticatedEncryption_KmsManagedKey() throws NoSuchAlgorithmException {
+        AmazonS3Encryption s3Encryption = AmazonS3EncryptionClientBuilder
+                .standard()
+                .withRegion(Regions.US_WEST_2)
+                .withCryptoConfiguration(new CryptoConfiguration(CryptoMode.AuthenticatedEncryption).withAwsKmsRegion(Region.getRegion(Regions.US_WEST_2)))
+                // Can either be Key ID or alias (prefixed with 'alias/')
+                .withEncryptionMaterials(new KMSEncryptionMaterialsProvider("alias/s3-kms-key"))
+                .build();
+
+        AmazonS3 s3NonEncrypt = AmazonS3ClientBuilder.defaultClient();
+
+        s3Encryption.putObject(BUCKET_NAME, ENCRYPTED_KEY, "some contents");
+        s3NonEncrypt.putObject(BUCKET_NAME, NON_ENCRYPTED_KEY, "some other contents");
+        try {
+            s3Encryption.getObjectAsString(BUCKET_NAME, NON_ENCRYPTED_KEY);
+        } catch (SecurityException e) {
+            // Strict authenticated encryption will throw an exception if an object is not encrypted with AES/GCM
+            System.err.println(NON_ENCRYPTED_KEY + " was not encrypted with AES/GCM");
+        }
+    }
+}