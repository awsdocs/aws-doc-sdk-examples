<<<<<<< HEAD
 
//snippet-sourcedescription:[<<FILENAME>> demonstrates how to ...]
//snippet-keyword:[Java]
//snippet-keyword:[Code Sample]
//snippet-service:[<<ADD SERVICE>>]
//snippet-sourcetype:[<<snippet or full-example>>]
//snippet-sourcedate:[]
//snippet-sourceauthor:[AWS]


=======
//snippet-sourcedescription:[DeleteObject.java demonstrates how to delete an existing object.]
//snippet-keyword:[Java]
//snippet-keyword:[Code Sample]
//snippet-keyword:[Amazon S3]
//snippet-keyword:[deleteObject]
//snippet-service:[s3]
//snippet-sourcetype:[full-example]
//snippet-sourcedate:[]
//snippet-sourceauthor:[AWS]
>>>>>>> 7c6537b5
/*
   Copyright 2010-2018 Amazon.com, Inc. or its affiliates. All Rights Reserved.

   This file is licensed under the Apache License, Version 2.0 (the "License").
   You may not use this file except in compliance with the License. A copy of
   the License is located at

    http://aws.amazon.com/apache2.0/

   This file is distributed on an "AS IS" BASIS, WITHOUT WARRANTIES OR
   CONDITIONS OF ANY KIND, either express or implied. See the License for the
   specific language governing permissions and limitations under the License.
*/
package aws.example.s3;
import com.amazonaws.services.s3.AmazonS3;
import com.amazonaws.services.s3.AmazonS3ClientBuilder;
import com.amazonaws.AmazonServiceException;

/**
 * Delete an object from an Amazon S3 bucket.
 *
 * This code expects that you have AWS credentials set up per:
 * http://docs.aws.amazon.com/java-sdk/latest/developer-guide/setup-credentials.html
 *
 * ++ Warning ++ This code will actually delete the object that you specify!
 */
public class DeleteObject
{
    public static void main(String[] args)
    {
        final String USAGE = "\n" +
            "To run this example, supply the name of an S3 bucket and object\n" +
            "name (key) to delete.\n" +
            "\n" +
            "Ex: DeleteObject <bucketname> <objectname>\n";

        if (args.length < 2) {
            System.out.println(USAGE);
            System.exit(1);
        }

        String bucket_name = args[0];
        String object_key = args[1];

        System.out.format("Deleting object %s from S3 bucket: %s\n", object_key,
                bucket_name);
        final AmazonS3 s3 = AmazonS3ClientBuilder.defaultClient();
        try {
            s3.deleteObject(bucket_name, object_key);
        } catch (AmazonServiceException e) {
            System.err.println(e.getErrorMessage());
            System.exit(1);
        }
        System.out.println("Done!");
    }
<<<<<<< HEAD
}

=======
}
>>>>>>> 7c6537b5
<|MERGE_RESOLUTION|>--- conflicted
+++ resolved
@@ -1,83 +1,65 @@
-<<<<<<< HEAD
- 
-//snippet-sourcedescription:[<<FILENAME>> demonstrates how to ...]
-//snippet-keyword:[Java]
-//snippet-keyword:[Code Sample]
-//snippet-service:[<<ADD SERVICE>>]
-//snippet-sourcetype:[<<snippet or full-example>>]
-//snippet-sourcedate:[]
-//snippet-sourceauthor:[AWS]
-
-
-=======
-//snippet-sourcedescription:[DeleteObject.java demonstrates how to delete an existing object.]
-//snippet-keyword:[Java]
-//snippet-keyword:[Code Sample]
-//snippet-keyword:[Amazon S3]
-//snippet-keyword:[deleteObject]
-//snippet-service:[s3]
-//snippet-sourcetype:[full-example]
-//snippet-sourcedate:[]
-//snippet-sourceauthor:[AWS]
->>>>>>> 7c6537b5
-/*
-   Copyright 2010-2018 Amazon.com, Inc. or its affiliates. All Rights Reserved.
-
-   This file is licensed under the Apache License, Version 2.0 (the "License").
-   You may not use this file except in compliance with the License. A copy of
-   the License is located at
-
-    http://aws.amazon.com/apache2.0/
-
-   This file is distributed on an "AS IS" BASIS, WITHOUT WARRANTIES OR
-   CONDITIONS OF ANY KIND, either express or implied. See the License for the
-   specific language governing permissions and limitations under the License.
-*/
-package aws.example.s3;
-import com.amazonaws.services.s3.AmazonS3;
-import com.amazonaws.services.s3.AmazonS3ClientBuilder;
-import com.amazonaws.AmazonServiceException;
-
-/**
- * Delete an object from an Amazon S3 bucket.
- *
- * This code expects that you have AWS credentials set up per:
- * http://docs.aws.amazon.com/java-sdk/latest/developer-guide/setup-credentials.html
- *
- * ++ Warning ++ This code will actually delete the object that you specify!
- */
-public class DeleteObject
-{
-    public static void main(String[] args)
-    {
-        final String USAGE = "\n" +
-            "To run this example, supply the name of an S3 bucket and object\n" +
-            "name (key) to delete.\n" +
-            "\n" +
-            "Ex: DeleteObject <bucketname> <objectname>\n";
-
-        if (args.length < 2) {
-            System.out.println(USAGE);
-            System.exit(1);
-        }
-
-        String bucket_name = args[0];
-        String object_key = args[1];
-
-        System.out.format("Deleting object %s from S3 bucket: %s\n", object_key,
-                bucket_name);
-        final AmazonS3 s3 = AmazonS3ClientBuilder.defaultClient();
-        try {
-            s3.deleteObject(bucket_name, object_key);
-        } catch (AmazonServiceException e) {
-            System.err.println(e.getErrorMessage());
-            System.exit(1);
-        }
-        System.out.println("Done!");
-    }
-<<<<<<< HEAD
-}
-
-=======
-}
->>>>>>> 7c6537b5
+//snippet-sourcedescription:[DeleteObject.java demonstrates how to delete an existing object.]
+//snippet-keyword:[Java]
+//snippet-keyword:[Code Sample]
+//snippet-keyword:[Amazon S3]
+//snippet-keyword:[deleteObject]
+//snippet-service:[s3]
+//snippet-sourcetype:[full-example]
+//snippet-sourcedate:[]
+//snippet-sourceauthor:[AWS]
+/*
+   Copyright 2010-2018 Amazon.com, Inc. or its affiliates. All Rights Reserved.
+
+   This file is licensed under the Apache License, Version 2.0 (the "License").
+   You may not use this file except in compliance with the License. A copy of
+   the License is located at
+
+    http://aws.amazon.com/apache2.0/
+
+   This file is distributed on an "AS IS" BASIS, WITHOUT WARRANTIES OR
+   CONDITIONS OF ANY KIND, either express or implied. See the License for the
+   specific language governing permissions and limitations under the License.
+*/
+package aws.example.s3;
+import com.amazonaws.services.s3.AmazonS3;
+import com.amazonaws.services.s3.AmazonS3ClientBuilder;
+import com.amazonaws.AmazonServiceException;
+
+/**
+ * Delete an object from an Amazon S3 bucket.
+ *
+ * This code expects that you have AWS credentials set up per:
+ * http://docs.aws.amazon.com/java-sdk/latest/developer-guide/setup-credentials.html
+ *
+ * ++ Warning ++ This code will actually delete the object that you specify!
+ */
+public class DeleteObject
+{
+    public static void main(String[] args)
+    {
+        final String USAGE = "\n" +
+            "To run this example, supply the name of an S3 bucket and object\n" +
+            "name (key) to delete.\n" +
+            "\n" +
+            "Ex: DeleteObject <bucketname> <objectname>\n";
+
+        if (args.length < 2) {
+            System.out.println(USAGE);
+            System.exit(1);
+        }
+
+        String bucket_name = args[0];
+        String object_key = args[1];
+
+        System.out.format("Deleting object %s from S3 bucket: %s\n", object_key,
+                bucket_name);
+        final AmazonS3 s3 = AmazonS3ClientBuilder.defaultClient();
+        try {
+            s3.deleteObject(bucket_name, object_key);
+        } catch (AmazonServiceException e) {
+            System.err.println(e.getErrorMessage());
+            System.exit(1);
+        }
+        System.out.println("Done!");
+    }
+}