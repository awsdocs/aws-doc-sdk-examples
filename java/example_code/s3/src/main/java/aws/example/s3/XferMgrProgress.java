--- conflicted
+++ resolved
@@ -1,288 +1,270 @@
-<<<<<<< HEAD
- 
-//snippet-sourcedescription:[<<FILENAME>> demonstrates how to ...]
-//snippet-keyword:[Java]
-//snippet-keyword:[Code Sample]
-//snippet-service:[<<ADD SERVICE>>]
-//snippet-sourcetype:[<<snippet or full-example>>]
-//snippet-sourcedate:[]
-//snippet-sourceauthor:[AWS]
-
-
-=======
-//snippet-sourcedescription:[XferMgrProgress.java demonstrates how to use the S3 transfermanager to upload files to a bucket and show progress of the upload.]
-//snippet-keyword:[Java]
-//snippet-keyword:[Code Sample]
-//snippet-keyword:[Amazon S3]
-//snippet-keyword:[TransferProgress]
-//snippet-keyword:[TransferManager]
-//snippet-service:[s3]
-//snippet-sourcetype:[full-example]
-//snippet-sourcedate:[]
-//snippet-sourceauthor:[AWS]
->>>>>>> 7c6537b5
-/*
-   Copyright 2010-2018 Amazon.com, Inc. or its affiliates. All Rights Reserved.
-
-   This file is licensed under the Apache License, Version 2.0 (the "License").
-   You may not use this file except in compliance with the License. A copy of
-   the License is located at
-
-    http://aws.amazon.com/apache2.0/
-
-   This file is distributed on an "AS IS" BASIS, WITHOUT WARRANTIES OR
-   CONDITIONS OF ANY KIND, either express or implied. See the License for the
-   specific language governing permissions and limitations under the License.
-*/
-package aws.example.s3;
-import com.amazonaws.AmazonClientException;
-import com.amazonaws.AmazonServiceException;
-import com.amazonaws.event.ProgressEvent;
-import com.amazonaws.event.ProgressListener;
-import com.amazonaws.services.s3.transfer.Transfer;
-import com.amazonaws.services.s3.transfer.Transfer.TransferState;
-import com.amazonaws.services.s3.transfer.TransferManager;
-import com.amazonaws.services.s3.transfer.TransferManagerBuilder;
-import com.amazonaws.services.s3.transfer.TransferProgress;
-import com.amazonaws.services.s3.transfer.Upload;
-import com.amazonaws.services.s3.transfer.MultipleFileUpload;
-import java.io.File;
-import java.util.ArrayList;
-import java.util.Collection;
-
-public class XferMgrProgress
-{
-    // waits for the transfer to complete, catching any exceptions that occur.
-    public static void waitForCompletion(Transfer xfer)
-    {
-        try {
-            xfer.waitForCompletion();
-        } catch (AmazonServiceException e) {
-            System.err.println("Amazon service error: " + e.getMessage());
-            System.exit(1);
-        } catch (AmazonClientException e) {
-            System.err.println("Amazon client error: " + e.getMessage());
-            System.exit(1);
-        } catch (InterruptedException e) {
-            System.err.println("Transfer interrupted: " + e.getMessage());
-            System.exit(1);
-        }
-    }
-
-    // Prints progress while waiting for the transfer to finish.
-    public static void showTransferProgress(Transfer xfer)
-    {
-        // print the transfer's human-readable description
-        System.out.println(xfer.getDescription());
-        // print an empty progress bar...
-        printProgressBar(0.0);
-        // update the progress bar while the xfer is ongoing.
-        do {
-            try {
-                Thread.sleep(100);
-            } catch (InterruptedException e) {
-                return;
-            }
-            // Note: so_far and total aren't used, they're just for
-            // documentation purposes.
-            TransferProgress progress = xfer.getProgress();
-            long so_far = progress.getBytesTransferred();
-            long total = progress.getTotalBytesToTransfer();
-            double pct = progress.getPercentTransferred();
-            eraseProgressBar();
-            printProgressBar(pct);
-        } while (xfer.isDone() == false);
-        // print the final state of the transfer.
-        TransferState xfer_state = xfer.getState();
-        System.out.println(": " + xfer_state);
-    }
-
-    // Prints progress of a multiple file upload while waiting for it to finish.
-    public static void showMultiUploadProgress(MultipleFileUpload multi_upload)
-    {
-        // print the upload's human-readable description
-        System.out.println(multi_upload.getDescription());
-
-        Collection<? extends Upload> sub_xfers = new ArrayList<Upload>();
-        sub_xfers = multi_upload.getSubTransfers();
-
-        do {
-            System.out.println("\nSubtransfer progress:\n");
-            for (Upload u : sub_xfers) {
-                System.out.println("  " + u.getDescription());
-                if (u.isDone()) {
-                    TransferState xfer_state = u.getState();
-                    System.out.println("  " + xfer_state);
-                } else {
-                    TransferProgress progress = u.getProgress();
-                    double pct = progress.getPercentTransferred();
-                    printProgressBar(pct);
-                    System.out.println();
-                }
-            }
-
-            // wait a bit before the next update.
-            try {
-                Thread.sleep(200);
-            } catch (InterruptedException e) {
-               return;
-            }
-        } while (multi_upload.isDone() == false);
-        // print the final state of the transfer.
-        TransferState xfer_state = multi_upload.getState();
-        System.out.println("\nMultipleFileUpload " + xfer_state);
-    }
-
-    // prints a simple text progressbar: [#####     ]
-    public static void printProgressBar(double pct)
-    {
-        // if bar_size changes, then change erase_bar (in eraseProgressBar) to
-        // match.
-        final int bar_size = 40;
-        final String empty_bar = "                                        ";
-        final String filled_bar = "########################################";
-        int amt_full = (int)(bar_size * (pct / 100.0));
-        System.out.format("  [%s%s]", filled_bar.substring(0, amt_full),
-              empty_bar.substring(0, bar_size - amt_full));
-    }
-
-    // erases the progress bar.
-    public static void eraseProgressBar()
-    {
-        // erase_bar is bar_size (from printProgressBar) + 4 chars.
-        final String erase_bar = "\b\b\b\b\b\b\b\b\b\b\b\b\b\b\b\b\b\b\b\b\b\b\b\b\b\b\b\b\b\b\b\b\b\b\b\b\b\b\b\b\b\b\b\b";
-        System.out.format(erase_bar);
-    }
-
-    public static void uploadFileWithListener(String file_path,
-          String bucket_name, String key_prefix, boolean pause)
-    {
-        System.out.println("file: " + file_path +
-                (pause ? " (pause)" : ""));
-
-        String key_name = null;
-        if (key_prefix != null) {
-            key_name = key_prefix + '/' + file_path;
-        } else {
-            key_name = file_path;
-        }
-
-        File f = new File(file_path);
-        TransferManager xfer_mgr = TransferManagerBuilder.standard().build();
-        try {
-            Upload u = xfer_mgr.upload(bucket_name, key_name, f);
-            // print an empty progress bar...
-            printProgressBar(0.0);
-            u.addProgressListener(new ProgressListener() {
-                public void progressChanged(ProgressEvent e) {
-                    double pct = e.getBytesTransferred() * 100.0 / e.getBytes();
-                    eraseProgressBar();
-                    printProgressBar(pct);
-                }
-            });
-            // block with Transfer.waitForCompletion()
-            XferMgrProgress.waitForCompletion(u);
-            // print the final state of the transfer.
-            TransferState xfer_state = u.getState();
-            System.out.println(": " + xfer_state);
-        } catch (AmazonServiceException e) {
-            System.err.println(e.getErrorMessage());
-            System.exit(1);
-        }
-        xfer_mgr.shutdownNow();
-    }
-
-    public static void uploadDirWithSubprogress(String dir_path,
-            String bucket_name, String key_prefix, boolean recursive,
-            boolean pause)
-    {
-        System.out.println("directory: " + dir_path + (recursive ?
-                    " (recursive)" : "") + (pause ? " (pause)" : ""));
-
-        TransferManager xfer_mgr = new TransferManager();
-        try {
-            MultipleFileUpload multi_upload = xfer_mgr.uploadDirectory(
-                    bucket_name, key_prefix, new File(dir_path), recursive);
-            // loop with Transfer.isDone()
-            XferMgrProgress.showMultiUploadProgress(multi_upload);
-            // or block with Transfer.waitForCompletion()
-            XferMgrProgress.waitForCompletion(multi_upload);
-        } catch (AmazonServiceException e) {
-            System.err.println(e.getErrorMessage());
-            System.exit(1);
-        }
-        xfer_mgr.shutdownNow();
-    }
-
-    public static void main(String[] args)
-    {
-        final String USAGE = "\n" +
-            "Usage:\n" +
-            "    XferMgrProgress [--recursive] [--pause] <s3_path> <local_path>\n\n" +
-            "Where:\n" +
-            "    --recursive - Only applied if local_path is a directory.\n" +
-            "                  Copies the contents of the directory recursively.\n\n" +
-            "    --pause     - Attempt to pause+resume the upload. This may not work for\n" +
-            "                  small files.\n\n" +
-            "    s3_path     - The S3 destination (bucket/path) to upload the file(s) to.\n\n" +
-            "    local_path  - The path to a local file or directory path to upload to S3.\n\n" +
-            "Examples:\n" +
-            "    XferMgrProgress public_photos/cat_happy.png my_photos/funny_cat.png\n" +
-            "    XferMgrProgress public_photos my_photos/cat_sad.png\n" +
-            "    XferMgrProgress public_photos my_photos\n\n";
-
-        if (args.length < 2) {
-            System.out.println(USAGE);
-            System.exit(1);
-        }
-
-        int cur_arg = 0;
-        boolean recursive = false;
-        boolean pause = false;
-
-        // first, parse any switches
-        while (args[cur_arg].startsWith("--")) {
-           if (args[cur_arg].equals("--recursive")) {
-              recursive = true;
-           } else if (args[cur_arg].equals("--pause")) {
-              pause = true;
-           } else {
-              System.out.println("Unknown argument: " + args[cur_arg]);
-              System.out.println(USAGE);
-              System.exit(1);
-           }
-           cur_arg += 1;
-        }
-
-        // only the first '/' character is of interest to get the bucket name.
-        // Subsequent ones are part of the key name.
-        String s3_path[] = args[cur_arg].split("/", 2);
-        cur_arg += 1;
-
-        String bucket_name = s3_path[0];
-        String key_prefix = null;
-        if (s3_path.length > 1) {
-            key_prefix = s3_path[1];
-        }
-
-        String local_path = args[cur_arg];
-
-        // check to see if local path is a directory or file...
-        File f = new File(args[cur_arg]);
-        if (f.exists() == false) {
-            System.out.println("Input path doesn't exist: " + args[cur_arg]);
-            System.exit(1);
-        }
-        else if (f.isDirectory()) {
-            uploadDirWithSubprogress(local_path, bucket_name, key_prefix,
-                  recursive, pause);
-        } else {
-            uploadFileWithListener(local_path, bucket_name, key_prefix, pause);
-        }
-    }
-<<<<<<< HEAD
-}
-
-=======
-}
->>>>>>> 7c6537b5
+//snippet-sourcedescription:[XferMgrProgress.java demonstrates how to use the S3 transfermanager to upload files to a bucket and show progress of the upload.]
+//snippet-keyword:[Java]
+//snippet-keyword:[Code Sample]
+//snippet-keyword:[Amazon S3]
+//snippet-keyword:[TransferProgress]
+//snippet-keyword:[TransferManager]
+//snippet-service:[s3]
+//snippet-sourcetype:[full-example]
+//snippet-sourcedate:[]
+//snippet-sourceauthor:[AWS]
+/*
+   Copyright 2010-2018 Amazon.com, Inc. or its affiliates. All Rights Reserved.
+
+   This file is licensed under the Apache License, Version 2.0 (the "License").
+   You may not use this file except in compliance with the License. A copy of
+   the License is located at
+
+    http://aws.amazon.com/apache2.0/
+
+   This file is distributed on an "AS IS" BASIS, WITHOUT WARRANTIES OR
+   CONDITIONS OF ANY KIND, either express or implied. See the License for the
+   specific language governing permissions and limitations under the License.
+*/
+package aws.example.s3;
+import com.amazonaws.AmazonClientException;
+import com.amazonaws.AmazonServiceException;
+import com.amazonaws.event.ProgressEvent;
+import com.amazonaws.event.ProgressListener;
+import com.amazonaws.services.s3.transfer.Transfer;
+import com.amazonaws.services.s3.transfer.Transfer.TransferState;
+import com.amazonaws.services.s3.transfer.TransferManager;
+import com.amazonaws.services.s3.transfer.TransferManagerBuilder;
+import com.amazonaws.services.s3.transfer.TransferProgress;
+import com.amazonaws.services.s3.transfer.Upload;
+import com.amazonaws.services.s3.transfer.MultipleFileUpload;
+import java.io.File;
+import java.util.ArrayList;
+import java.util.Collection;
+
+public class XferMgrProgress
+{
+    // waits for the transfer to complete, catching any exceptions that occur.
+    public static void waitForCompletion(Transfer xfer)
+    {
+        try {
+            xfer.waitForCompletion();
+        } catch (AmazonServiceException e) {
+            System.err.println("Amazon service error: " + e.getMessage());
+            System.exit(1);
+        } catch (AmazonClientException e) {
+            System.err.println("Amazon client error: " + e.getMessage());
+            System.exit(1);
+        } catch (InterruptedException e) {
+            System.err.println("Transfer interrupted: " + e.getMessage());
+            System.exit(1);
+        }
+    }
+
+    // Prints progress while waiting for the transfer to finish.
+    public static void showTransferProgress(Transfer xfer)
+    {
+        // print the transfer's human-readable description
+        System.out.println(xfer.getDescription());
+        // print an empty progress bar...
+        printProgressBar(0.0);
+        // update the progress bar while the xfer is ongoing.
+        do {
+            try {
+                Thread.sleep(100);
+            } catch (InterruptedException e) {
+                return;
+            }
+            // Note: so_far and total aren't used, they're just for
+            // documentation purposes.
+            TransferProgress progress = xfer.getProgress();
+            long so_far = progress.getBytesTransferred();
+            long total = progress.getTotalBytesToTransfer();
+            double pct = progress.getPercentTransferred();
+            eraseProgressBar();
+            printProgressBar(pct);
+        } while (xfer.isDone() == false);
+        // print the final state of the transfer.
+        TransferState xfer_state = xfer.getState();
+        System.out.println(": " + xfer_state);
+    }
+
+    // Prints progress of a multiple file upload while waiting for it to finish.
+    public static void showMultiUploadProgress(MultipleFileUpload multi_upload)
+    {
+        // print the upload's human-readable description
+        System.out.println(multi_upload.getDescription());
+
+        Collection<? extends Upload> sub_xfers = new ArrayList<Upload>();
+        sub_xfers = multi_upload.getSubTransfers();
+
+        do {
+            System.out.println("\nSubtransfer progress:\n");
+            for (Upload u : sub_xfers) {
+                System.out.println("  " + u.getDescription());
+                if (u.isDone()) {
+                    TransferState xfer_state = u.getState();
+                    System.out.println("  " + xfer_state);
+                } else {
+                    TransferProgress progress = u.getProgress();
+                    double pct = progress.getPercentTransferred();
+                    printProgressBar(pct);
+                    System.out.println();
+                }
+            }
+
+            // wait a bit before the next update.
+            try {
+                Thread.sleep(200);
+            } catch (InterruptedException e) {
+               return;
+            }
+        } while (multi_upload.isDone() == false);
+        // print the final state of the transfer.
+        TransferState xfer_state = multi_upload.getState();
+        System.out.println("\nMultipleFileUpload " + xfer_state);
+    }
+
+    // prints a simple text progressbar: [#####     ]
+    public static void printProgressBar(double pct)
+    {
+        // if bar_size changes, then change erase_bar (in eraseProgressBar) to
+        // match.
+        final int bar_size = 40;
+        final String empty_bar = "                                        ";
+        final String filled_bar = "########################################";
+        int amt_full = (int)(bar_size * (pct / 100.0));
+        System.out.format("  [%s%s]", filled_bar.substring(0, amt_full),
+              empty_bar.substring(0, bar_size - amt_full));
+    }
+
+    // erases the progress bar.
+    public static void eraseProgressBar()
+    {
+        // erase_bar is bar_size (from printProgressBar) + 4 chars.
+        final String erase_bar = "\b\b\b\b\b\b\b\b\b\b\b\b\b\b\b\b\b\b\b\b\b\b\b\b\b\b\b\b\b\b\b\b\b\b\b\b\b\b\b\b\b\b\b\b";
+        System.out.format(erase_bar);
+    }
+
+    public static void uploadFileWithListener(String file_path,
+          String bucket_name, String key_prefix, boolean pause)
+    {
+        System.out.println("file: " + file_path +
+                (pause ? " (pause)" : ""));
+
+        String key_name = null;
+        if (key_prefix != null) {
+            key_name = key_prefix + '/' + file_path;
+        } else {
+            key_name = file_path;
+        }
+
+        File f = new File(file_path);
+        TransferManager xfer_mgr = TransferManagerBuilder.standard().build();
+        try {
+            Upload u = xfer_mgr.upload(bucket_name, key_name, f);
+            // print an empty progress bar...
+            printProgressBar(0.0);
+            u.addProgressListener(new ProgressListener() {
+                public void progressChanged(ProgressEvent e) {
+                    double pct = e.getBytesTransferred() * 100.0 / e.getBytes();
+                    eraseProgressBar();
+                    printProgressBar(pct);
+                }
+            });
+            // block with Transfer.waitForCompletion()
+            XferMgrProgress.waitForCompletion(u);
+            // print the final state of the transfer.
+            TransferState xfer_state = u.getState();
+            System.out.println(": " + xfer_state);
+        } catch (AmazonServiceException e) {
+            System.err.println(e.getErrorMessage());
+            System.exit(1);
+        }
+        xfer_mgr.shutdownNow();
+    }
+
+    public static void uploadDirWithSubprogress(String dir_path,
+            String bucket_name, String key_prefix, boolean recursive,
+            boolean pause)
+    {
+        System.out.println("directory: " + dir_path + (recursive ?
+                    " (recursive)" : "") + (pause ? " (pause)" : ""));
+
+        TransferManager xfer_mgr = new TransferManager();
+        try {
+            MultipleFileUpload multi_upload = xfer_mgr.uploadDirectory(
+                    bucket_name, key_prefix, new File(dir_path), recursive);
+            // loop with Transfer.isDone()
+            XferMgrProgress.showMultiUploadProgress(multi_upload);
+            // or block with Transfer.waitForCompletion()
+            XferMgrProgress.waitForCompletion(multi_upload);
+        } catch (AmazonServiceException e) {
+            System.err.println(e.getErrorMessage());
+            System.exit(1);
+        }
+        xfer_mgr.shutdownNow();
+    }
+
+    public static void main(String[] args)
+    {
+        final String USAGE = "\n" +
+            "Usage:\n" +
+            "    XferMgrProgress [--recursive] [--pause] <s3_path> <local_path>\n\n" +
+            "Where:\n" +
+            "    --recursive - Only applied if local_path is a directory.\n" +
+            "                  Copies the contents of the directory recursively.\n\n" +
+            "    --pause     - Attempt to pause+resume the upload. This may not work for\n" +
+            "                  small files.\n\n" +
+            "    s3_path     - The S3 destination (bucket/path) to upload the file(s) to.\n\n" +
+            "    local_path  - The path to a local file or directory path to upload to S3.\n\n" +
+            "Examples:\n" +
+            "    XferMgrProgress public_photos/cat_happy.png my_photos/funny_cat.png\n" +
+            "    XferMgrProgress public_photos my_photos/cat_sad.png\n" +
+            "    XferMgrProgress public_photos my_photos\n\n";
+
+        if (args.length < 2) {
+            System.out.println(USAGE);
+            System.exit(1);
+        }
+
+        int cur_arg = 0;
+        boolean recursive = false;
+        boolean pause = false;
+
+        // first, parse any switches
+        while (args[cur_arg].startsWith("--")) {
+           if (args[cur_arg].equals("--recursive")) {
+              recursive = true;
+           } else if (args[cur_arg].equals("--pause")) {
+              pause = true;
+           } else {
+              System.out.println("Unknown argument: " + args[cur_arg]);
+              System.out.println(USAGE);
+              System.exit(1);
+           }
+           cur_arg += 1;
+        }
+
+        // only the first '/' character is of interest to get the bucket name.
+        // Subsequent ones are part of the key name.
+        String s3_path[] = args[cur_arg].split("/", 2);
+        cur_arg += 1;
+
+        String bucket_name = s3_path[0];
+        String key_prefix = null;
+        if (s3_path.length > 1) {
+            key_prefix = s3_path[1];
+        }
+
+        String local_path = args[cur_arg];
+
+        // check to see if local path is a directory or file...
+        File f = new File(args[cur_arg]);
+        if (f.exists() == false) {
+            System.out.println("Input path doesn't exist: " + args[cur_arg]);
+            System.exit(1);
+        }
+        else if (f.isDirectory()) {
+            uploadDirWithSubprogress(local_path, bucket_name, key_prefix,
+                  recursive, pause);
+        } else {
+            uploadFileWithListener(local_path, bucket_name, key_prefix, pause);
+        }
+    }
+}