--- conflicted
+++ resolved
@@ -1,83 +1,65 @@
-<<<<<<< HEAD
- 
-//snippet-sourcedescription:[<<FILENAME>> demonstrates how to ...]
-//snippet-keyword:[Java]
-//snippet-keyword:[Code Sample]
-//snippet-service:[<<ADD SERVICE>>]
-//snippet-sourcetype:[<<snippet or full-example>>]
-//snippet-sourcedate:[]
-//snippet-sourceauthor:[AWS]
-
-
-=======
-//snippet-sourcedescription:[PutObject.java demonstrates how to upload a file to an Amazon S3 bucket.]
-//snippet-keyword:[Java]
-//snippet-keyword:[Code Sample]
-//snippet-keyword:[Amazon S3]
-//snippet-keyword:[putObject]
-//snippet-service:[s3]
-//snippet-sourcetype:[full-example]
-//snippet-sourcedate:[]
-//snippet-sourceauthor:[AWS]
->>>>>>> 7c6537b5
-/*
-   Copyright 2010-2018 Amazon.com, Inc. or its affiliates. All Rights Reserved.
-
-   This file is licensed under the Apache License, Version 2.0 (the "License").
-   You may not use this file except in compliance with the License. A copy of
-   the License is located at
-
-    http://aws.amazon.com/apache2.0/
-
-   This file is distributed on an "AS IS" BASIS, WITHOUT WARRANTIES OR
-   CONDITIONS OF ANY KIND, either express or implied. See the License for the
-   specific language governing permissions and limitations under the License.
-*/
-package aws.example.s3;
-import com.amazonaws.services.s3.AmazonS3;
-import com.amazonaws.services.s3.AmazonS3ClientBuilder;
-import com.amazonaws.AmazonServiceException;
-import java.io.File;
-import java.nio.file.Paths;
-
-/**
- * Upload a file to an Amazon S3 bucket.
- *
- * This code expects that you have AWS credentials set up per:
- * http://docs.aws.amazon.com/java-sdk/latest/developer-guide/setup-credentials.html
- */
-public class PutObject
-{
-    public static void main(String[] args)
-    {
-        final String USAGE = "\n" +
-            "To run this example, supply the name of an S3 bucket and a file to\n" +
-            "upload to it.\n" +
-            "\n" +
-            "Ex: PutObject <bucketname> <filename>\n";
-
-        if (args.length < 2) {
-            System.out.println(USAGE);
-            System.exit(1);
-        }
-
-        String bucket_name = args[0];
-        String file_path = args[1];
-        String key_name = Paths.get(file_path).getFileName().toString();
-
-        System.out.format("Uploading %s to S3 bucket %s...\n", file_path, bucket_name);
-        final AmazonS3 s3 = AmazonS3ClientBuilder.defaultClient();
-        try {
-            s3.putObject(bucket_name, key_name, new File(file_path));
-        } catch (AmazonServiceException e) {
-            System.err.println(e.getErrorMessage());
-            System.exit(1);
-        }
-        System.out.println("Done!");
-    }
-<<<<<<< HEAD
-}
-
-=======
-}
->>>>>>> 7c6537b5
+//snippet-sourcedescription:[PutObject.java demonstrates how to upload a file to an Amazon S3 bucket.]
+//snippet-keyword:[Java]
+//snippet-keyword:[Code Sample]
+//snippet-keyword:[Amazon S3]
+//snippet-keyword:[putObject]
+//snippet-service:[s3]
+//snippet-sourcetype:[full-example]
+//snippet-sourcedate:[]
+//snippet-sourceauthor:[AWS]
+/*
+   Copyright 2010-2018 Amazon.com, Inc. or its affiliates. All Rights Reserved.
+
+   This file is licensed under the Apache License, Version 2.0 (the "License").
+   You may not use this file except in compliance with the License. A copy of
+   the License is located at
+
+    http://aws.amazon.com/apache2.0/
+
+   This file is distributed on an "AS IS" BASIS, WITHOUT WARRANTIES OR
+   CONDITIONS OF ANY KIND, either express or implied. See the License for the
+   specific language governing permissions and limitations under the License.
+*/
+package aws.example.s3;
+import com.amazonaws.services.s3.AmazonS3;
+import com.amazonaws.services.s3.AmazonS3ClientBuilder;
+import com.amazonaws.AmazonServiceException;
+import java.io.File;
+import java.nio.file.Paths;
+
+/**
+ * Upload a file to an Amazon S3 bucket.
+ *
+ * This code expects that you have AWS credentials set up per:
+ * http://docs.aws.amazon.com/java-sdk/latest/developer-guide/setup-credentials.html
+ */
+public class PutObject
+{
+    public static void main(String[] args)
+    {
+        final String USAGE = "\n" +
+            "To run this example, supply the name of an S3 bucket and a file to\n" +
+            "upload to it.\n" +
+            "\n" +
+            "Ex: PutObject <bucketname> <filename>\n";
+
+        if (args.length < 2) {
+            System.out.println(USAGE);
+            System.exit(1);
+        }
+
+        String bucket_name = args[0];
+        String file_path = args[1];
+        String key_name = Paths.get(file_path).getFileName().toString();
+
+        System.out.format("Uploading %s to S3 bucket %s...\n", file_path, bucket_name);
+        final AmazonS3 s3 = AmazonS3ClientBuilder.defaultClient();
+        try {
+            s3.putObject(bucket_name, key_name, new File(file_path));
+        } catch (AmazonServiceException e) {
+            System.err.println(e.getErrorMessage());
+            System.exit(1);
+        }
+        System.out.println("Done!");
+    }
+}