<<<<<<< HEAD
 
//snippet-sourcedescription:[<<FILENAME>> demonstrates how to ...]
//snippet-keyword:[Java]
//snippet-keyword:[Code Sample]
//snippet-service:[<<ADD SERVICE>>]
//snippet-sourcetype:[<<snippet or full-example>>]
//snippet-sourcedate:[]
//snippet-sourceauthor:[AWS]


=======
//snippet-sourcedescription:[XferMgrUpload.java demonstrates how to upload a file or files to an S3 bucket using the S3 transfer manager.]
//snippet-keyword:[Java]
//snippet-keyword:[Code Sample]
//snippet-keyword:[Amazon S3]
//snippet-keyword:[TransferManager upload]
//snippet-keyword:[TransferManager uploadDirectory]
//snippet-service:[s3]
//snippet-sourcetype:[full-example]
//snippet-sourcedate:[]
//snippet-sourceauthor:[AWS]
>>>>>>> 7c6537b5
/*
   Copyright 2010-2018 Amazon.com, Inc. or its affiliates. All Rights Reserved.

   This file is licensed under the Apache License, Version 2.0 (the "License").
   You may not use this file except in compliance with the License. A copy of
   the License is located at

    http://aws.amazon.com/apache2.0/

   This file is distributed on an "AS IS" BASIS, WITHOUT WARRANTIES OR
   CONDITIONS OF ANY KIND, either express or implied. See the License for the
   specific language governing permissions and limitations under the License.
*/
package aws.example.s3;
import aws.example.s3.XferMgrProgress;
import com.amazonaws.AmazonServiceException;
import com.amazonaws.services.s3.transfer.TransferManager;
import com.amazonaws.services.s3.transfer.TransferManagerBuilder;
import com.amazonaws.services.s3.transfer.Upload;
import com.amazonaws.services.s3.transfer.MultipleFileUpload;
import java.io.File;
import java.util.ArrayList;
import java.util.Arrays;

/**
 * Upload objects to an Amazon S3 bucket using S3 TransferManager.
 *
 * This code expects that you have AWS credentials set up per:
 * http://docs.aws.amazon.com/java-sdk/latest/developer-guide/setup-credentials.html
 */
public class XferMgrUpload
{
    public static void uploadDir(String dir_path, String bucket_name,
            String key_prefix, boolean recursive, boolean pause)
    {
        System.out.println("directory: " + dir_path + (recursive ?
                    " (recursive)" : "") + (pause ? " (pause)" : ""));

        TransferManager xfer_mgr = TransferManagerBuilder.standard().build();
        try {
            MultipleFileUpload xfer = xfer_mgr.uploadDirectory(bucket_name,
                    key_prefix, new File(dir_path), recursive);
            // loop with Transfer.isDone()
            XferMgrProgress.showTransferProgress(xfer);
            // or block with Transfer.waitForCompletion()
            XferMgrProgress.waitForCompletion(xfer);
        } catch (AmazonServiceException e) {
            System.err.println(e.getErrorMessage());
            System.exit(1);
        }
        xfer_mgr.shutdownNow();
    }

    public static void uploadFileList(String[] file_paths, String bucket_name,
            String key_prefix, boolean pause)
    {
        System.out.println("file list: " + Arrays.toString(file_paths) +
                (pause ? " (pause)" : ""));
        // convert the file paths to a list of File objects (required by the
        // uploadFileList method)
        ArrayList<File> files = new ArrayList<File>();
        for (String path : file_paths) {
            files.add(new File(path));
        }

        TransferManager xfer_mgr = TransferManagerBuilder.standard().build();
        try {
            MultipleFileUpload xfer = xfer_mgr.uploadFileList(bucket_name,
                    key_prefix, new File("."), files);
            // loop with Transfer.isDone()
            XferMgrProgress.showTransferProgress(xfer);
            // or block with Transfer.waitForCompletion()
            XferMgrProgress.waitForCompletion(xfer);
        } catch (AmazonServiceException e) {
            System.err.println(e.getErrorMessage());
            System.exit(1);
        }
        xfer_mgr.shutdownNow();
    }

    public static void uploadFile(String file_path, String bucket_name,
            String key_prefix, boolean pause)
    {
        System.out.println("file: " + file_path +
                (pause ? " (pause)" : ""));

        String key_name = null;
        if (key_prefix != null) {
            key_name = key_prefix + '/' + file_path;
        } else {
            key_name = file_path;
        }

        File f = new File(file_path);
        TransferManager xfer_mgr = TransferManagerBuilder.standard().build();
        try {
            Upload xfer = xfer_mgr.upload(bucket_name, key_name, f);
            // loop with Transfer.isDone()
            XferMgrProgress.showTransferProgress(xfer);
            //  or block with Transfer.waitForCompletion()
            XferMgrProgress.waitForCompletion(xfer);
        } catch (AmazonServiceException e) {
            System.err.println(e.getErrorMessage());
            System.exit(1);
        }
        xfer_mgr.shutdownNow();
    }

    public static void main(String[] args)
    {
        final String USAGE = "\n" +
            "Usage:\n" +
            "    XferMgrUpload [--recursive] [--pause] <s3_path> <local_paths>\n\n" +
            "Where:\n" +
            "    --recursive - Only applied if local_path is a directory.\n" +
            "                  Copies the contents of the directory recursively.\n\n" +
            "    --pause     - Attempt to pause+resume the upload. This may not work for\n" +
            "                  small files.\n\n" +
            "    s3_path     - The S3 destination (bucket/path) to upload the file(s) to.\n\n" +
            "    local_paths - One or more local paths to upload to S3. These can be files\n" +
            "                  or directories. Globs are permitted (*.xml, etc.)\n\n" +
            "Examples:\n" +
            "    XferMgrUpload public_photos/cat_happy.png my_photos/funny_cat.png\n" +
            "    XferMgrUpload public_photos my_photos/cat_sad.png\n" +
            "    XferMgrUpload public_photos my_photos/cat*.png\n" +
            "    XferMgrUpload public_photos my_photos\n\n";

        if (args.length < 2) {
            System.out.println(USAGE);
            System.exit(1);
        }

        int cur_arg = 0;
        boolean recursive = false;
        boolean pause = false;

        // first, parse any switches
        while (args[cur_arg].startsWith("--")) {
           if (args[cur_arg].equals("--recursive")) {
              recursive = true;
           } else if (args[cur_arg].equals("--pause")) {
              pause = true;
           } else {
              System.out.println("Unknown argument: " + args[cur_arg]);
              System.out.println(USAGE);
              System.exit(1);
           }
           cur_arg += 1;
        }

        // only the first '/' character is of interest to get the bucket name.
        // Subsequent ones are part of the key name.
        String s3_path[] = args[cur_arg].split("/", 2);
        cur_arg += 1;

        // Any remaining args are assumed to be local paths to copy.
        // They may be directories, arrays, or a mix of both.
        ArrayList<String> dirs_to_copy = new ArrayList<String>();
        ArrayList<String> files_to_copy = new ArrayList<String>();

        while (cur_arg < args.length) {
           // check to see if local path is a directory or file...
           File f = new File(args[cur_arg]);
           if (f.exists() == false) {
              System.out.println("Input path doesn't exist: " + args[cur_arg]);
              System.exit(1);
           }
           else if (f.isDirectory()) {
              dirs_to_copy.add(args[cur_arg]);
           } else {
              files_to_copy.add(args[cur_arg]);
           }
           cur_arg += 1;
        }

        String bucket_name = s3_path[0];
        String key_prefix = null;
        if (s3_path.length > 1) {
            key_prefix = s3_path[1];
        }

        // Upload any directories in the list.
        for (String dir_path : dirs_to_copy) {
            uploadDir(dir_path, bucket_name, key_prefix, recursive, pause);
        }

        // If there's more than one file in the list, upload it as a file list.
        // Otherwise, upload it as a single file.
        if (files_to_copy.size() > 1) {
            uploadFileList(files_to_copy.toArray(new String[0]), bucket_name,
                    key_prefix, pause);
        } else if (files_to_copy.size() == 1) {
            uploadFile(files_to_copy.get(0), bucket_name, key_prefix, pause);
        } // else: nothing to do.
    }
<<<<<<< HEAD
}

=======
}
>>>>>>> 7c6537b5
<|MERGE_RESOLUTION|>--- conflicted
+++ resolved
@@ -1,224 +1,206 @@
-<<<<<<< HEAD
- 
-//snippet-sourcedescription:[<<FILENAME>> demonstrates how to ...]
-//snippet-keyword:[Java]
-//snippet-keyword:[Code Sample]
-//snippet-service:[<<ADD SERVICE>>]
-//snippet-sourcetype:[<<snippet or full-example>>]
-//snippet-sourcedate:[]
-//snippet-sourceauthor:[AWS]
-
-
-=======
-//snippet-sourcedescription:[XferMgrUpload.java demonstrates how to upload a file or files to an S3 bucket using the S3 transfer manager.]
-//snippet-keyword:[Java]
-//snippet-keyword:[Code Sample]
-//snippet-keyword:[Amazon S3]
-//snippet-keyword:[TransferManager upload]
-//snippet-keyword:[TransferManager uploadDirectory]
-//snippet-service:[s3]
-//snippet-sourcetype:[full-example]
-//snippet-sourcedate:[]
-//snippet-sourceauthor:[AWS]
->>>>>>> 7c6537b5
-/*
-   Copyright 2010-2018 Amazon.com, Inc. or its affiliates. All Rights Reserved.
-
-   This file is licensed under the Apache License, Version 2.0 (the "License").
-   You may not use this file except in compliance with the License. A copy of
-   the License is located at
-
-    http://aws.amazon.com/apache2.0/
-
-   This file is distributed on an "AS IS" BASIS, WITHOUT WARRANTIES OR
-   CONDITIONS OF ANY KIND, either express or implied. See the License for the
-   specific language governing permissions and limitations under the License.
-*/
-package aws.example.s3;
-import aws.example.s3.XferMgrProgress;
-import com.amazonaws.AmazonServiceException;
-import com.amazonaws.services.s3.transfer.TransferManager;
-import com.amazonaws.services.s3.transfer.TransferManagerBuilder;
-import com.amazonaws.services.s3.transfer.Upload;
-import com.amazonaws.services.s3.transfer.MultipleFileUpload;
-import java.io.File;
-import java.util.ArrayList;
-import java.util.Arrays;
-
-/**
- * Upload objects to an Amazon S3 bucket using S3 TransferManager.
- *
- * This code expects that you have AWS credentials set up per:
- * http://docs.aws.amazon.com/java-sdk/latest/developer-guide/setup-credentials.html
- */
-public class XferMgrUpload
-{
-    public static void uploadDir(String dir_path, String bucket_name,
-            String key_prefix, boolean recursive, boolean pause)
-    {
-        System.out.println("directory: " + dir_path + (recursive ?
-                    " (recursive)" : "") + (pause ? " (pause)" : ""));
-
-        TransferManager xfer_mgr = TransferManagerBuilder.standard().build();
-        try {
-            MultipleFileUpload xfer = xfer_mgr.uploadDirectory(bucket_name,
-                    key_prefix, new File(dir_path), recursive);
-            // loop with Transfer.isDone()
-            XferMgrProgress.showTransferProgress(xfer);
-            // or block with Transfer.waitForCompletion()
-            XferMgrProgress.waitForCompletion(xfer);
-        } catch (AmazonServiceException e) {
-            System.err.println(e.getErrorMessage());
-            System.exit(1);
-        }
-        xfer_mgr.shutdownNow();
-    }
-
-    public static void uploadFileList(String[] file_paths, String bucket_name,
-            String key_prefix, boolean pause)
-    {
-        System.out.println("file list: " + Arrays.toString(file_paths) +
-                (pause ? " (pause)" : ""));
-        // convert the file paths to a list of File objects (required by the
-        // uploadFileList method)
-        ArrayList<File> files = new ArrayList<File>();
-        for (String path : file_paths) {
-            files.add(new File(path));
-        }
-
-        TransferManager xfer_mgr = TransferManagerBuilder.standard().build();
-        try {
-            MultipleFileUpload xfer = xfer_mgr.uploadFileList(bucket_name,
-                    key_prefix, new File("."), files);
-            // loop with Transfer.isDone()
-            XferMgrProgress.showTransferProgress(xfer);
-            // or block with Transfer.waitForCompletion()
-            XferMgrProgress.waitForCompletion(xfer);
-        } catch (AmazonServiceException e) {
-            System.err.println(e.getErrorMessage());
-            System.exit(1);
-        }
-        xfer_mgr.shutdownNow();
-    }
-
-    public static void uploadFile(String file_path, String bucket_name,
-            String key_prefix, boolean pause)
-    {
-        System.out.println("file: " + file_path +
-                (pause ? " (pause)" : ""));
-
-        String key_name = null;
-        if (key_prefix != null) {
-            key_name = key_prefix + '/' + file_path;
-        } else {
-            key_name = file_path;
-        }
-
-        File f = new File(file_path);
-        TransferManager xfer_mgr = TransferManagerBuilder.standard().build();
-        try {
-            Upload xfer = xfer_mgr.upload(bucket_name, key_name, f);
-            // loop with Transfer.isDone()
-            XferMgrProgress.showTransferProgress(xfer);
-            //  or block with Transfer.waitForCompletion()
-            XferMgrProgress.waitForCompletion(xfer);
-        } catch (AmazonServiceException e) {
-            System.err.println(e.getErrorMessage());
-            System.exit(1);
-        }
-        xfer_mgr.shutdownNow();
-    }
-
-    public static void main(String[] args)
-    {
-        final String USAGE = "\n" +
-            "Usage:\n" +
-            "    XferMgrUpload [--recursive] [--pause] <s3_path> <local_paths>\n\n" +
-            "Where:\n" +
-            "    --recursive - Only applied if local_path is a directory.\n" +
-            "                  Copies the contents of the directory recursively.\n\n" +
-            "    --pause     - Attempt to pause+resume the upload. This may not work for\n" +
-            "                  small files.\n\n" +
-            "    s3_path     - The S3 destination (bucket/path) to upload the file(s) to.\n\n" +
-            "    local_paths - One or more local paths to upload to S3. These can be files\n" +
-            "                  or directories. Globs are permitted (*.xml, etc.)\n\n" +
-            "Examples:\n" +
-            "    XferMgrUpload public_photos/cat_happy.png my_photos/funny_cat.png\n" +
-            "    XferMgrUpload public_photos my_photos/cat_sad.png\n" +
-            "    XferMgrUpload public_photos my_photos/cat*.png\n" +
-            "    XferMgrUpload public_photos my_photos\n\n";
-
-        if (args.length < 2) {
-            System.out.println(USAGE);
-            System.exit(1);
-        }
-
-        int cur_arg = 0;
-        boolean recursive = false;
-        boolean pause = false;
-
-        // first, parse any switches
-        while (args[cur_arg].startsWith("--")) {
-           if (args[cur_arg].equals("--recursive")) {
-              recursive = true;
-           } else if (args[cur_arg].equals("--pause")) {
-              pause = true;
-           } else {
-              System.out.println("Unknown argument: " + args[cur_arg]);
-              System.out.println(USAGE);
-              System.exit(1);
-           }
-           cur_arg += 1;
-        }
-
-        // only the first '/' character is of interest to get the bucket name.
-        // Subsequent ones are part of the key name.
-        String s3_path[] = args[cur_arg].split("/", 2);
-        cur_arg += 1;
-
-        // Any remaining args are assumed to be local paths to copy.
-        // They may be directories, arrays, or a mix of both.
-        ArrayList<String> dirs_to_copy = new ArrayList<String>();
-        ArrayList<String> files_to_copy = new ArrayList<String>();
-
-        while (cur_arg < args.length) {
-           // check to see if local path is a directory or file...
-           File f = new File(args[cur_arg]);
-           if (f.exists() == false) {
-              System.out.println("Input path doesn't exist: " + args[cur_arg]);
-              System.exit(1);
-           }
-           else if (f.isDirectory()) {
-              dirs_to_copy.add(args[cur_arg]);
-           } else {
-              files_to_copy.add(args[cur_arg]);
-           }
-           cur_arg += 1;
-        }
-
-        String bucket_name = s3_path[0];
-        String key_prefix = null;
-        if (s3_path.length > 1) {
-            key_prefix = s3_path[1];
-        }
-
-        // Upload any directories in the list.
-        for (String dir_path : dirs_to_copy) {
-            uploadDir(dir_path, bucket_name, key_prefix, recursive, pause);
-        }
-
-        // If there's more than one file in the list, upload it as a file list.
-        // Otherwise, upload it as a single file.
-        if (files_to_copy.size() > 1) {
-            uploadFileList(files_to_copy.toArray(new String[0]), bucket_name,
-                    key_prefix, pause);
-        } else if (files_to_copy.size() == 1) {
-            uploadFile(files_to_copy.get(0), bucket_name, key_prefix, pause);
-        } // else: nothing to do.
-    }
-<<<<<<< HEAD
-}
-
-=======
-}
->>>>>>> 7c6537b5
+//snippet-sourcedescription:[XferMgrUpload.java demonstrates how to upload a file or files to an S3 bucket using the S3 transfer manager.]
+//snippet-keyword:[Java]
+//snippet-keyword:[Code Sample]
+//snippet-keyword:[Amazon S3]
+//snippet-keyword:[TransferManager upload]
+//snippet-keyword:[TransferManager uploadDirectory]
+//snippet-service:[s3]
+//snippet-sourcetype:[full-example]
+//snippet-sourcedate:[]
+//snippet-sourceauthor:[AWS]
+/*
+   Copyright 2010-2018 Amazon.com, Inc. or its affiliates. All Rights Reserved.
+
+   This file is licensed under the Apache License, Version 2.0 (the "License").
+   You may not use this file except in compliance with the License. A copy of
+   the License is located at
+
+    http://aws.amazon.com/apache2.0/
+
+   This file is distributed on an "AS IS" BASIS, WITHOUT WARRANTIES OR
+   CONDITIONS OF ANY KIND, either express or implied. See the License for the
+   specific language governing permissions and limitations under the License.
+*/
+package aws.example.s3;
+import aws.example.s3.XferMgrProgress;
+import com.amazonaws.AmazonServiceException;
+import com.amazonaws.services.s3.transfer.TransferManager;
+import com.amazonaws.services.s3.transfer.TransferManagerBuilder;
+import com.amazonaws.services.s3.transfer.Upload;
+import com.amazonaws.services.s3.transfer.MultipleFileUpload;
+import java.io.File;
+import java.util.ArrayList;
+import java.util.Arrays;
+
+/**
+ * Upload objects to an Amazon S3 bucket using S3 TransferManager.
+ *
+ * This code expects that you have AWS credentials set up per:
+ * http://docs.aws.amazon.com/java-sdk/latest/developer-guide/setup-credentials.html
+ */
+public class XferMgrUpload
+{
+    public static void uploadDir(String dir_path, String bucket_name,
+            String key_prefix, boolean recursive, boolean pause)
+    {
+        System.out.println("directory: " + dir_path + (recursive ?
+                    " (recursive)" : "") + (pause ? " (pause)" : ""));
+
+        TransferManager xfer_mgr = TransferManagerBuilder.standard().build();
+        try {
+            MultipleFileUpload xfer = xfer_mgr.uploadDirectory(bucket_name,
+                    key_prefix, new File(dir_path), recursive);
+            // loop with Transfer.isDone()
+            XferMgrProgress.showTransferProgress(xfer);
+            // or block with Transfer.waitForCompletion()
+            XferMgrProgress.waitForCompletion(xfer);
+        } catch (AmazonServiceException e) {
+            System.err.println(e.getErrorMessage());
+            System.exit(1);
+        }
+        xfer_mgr.shutdownNow();
+    }
+
+    public static void uploadFileList(String[] file_paths, String bucket_name,
+            String key_prefix, boolean pause)
+    {
+        System.out.println("file list: " + Arrays.toString(file_paths) +
+                (pause ? " (pause)" : ""));
+        // convert the file paths to a list of File objects (required by the
+        // uploadFileList method)
+        ArrayList<File> files = new ArrayList<File>();
+        for (String path : file_paths) {
+            files.add(new File(path));
+        }
+
+        TransferManager xfer_mgr = TransferManagerBuilder.standard().build();
+        try {
+            MultipleFileUpload xfer = xfer_mgr.uploadFileList(bucket_name,
+                    key_prefix, new File("."), files);
+            // loop with Transfer.isDone()
+            XferMgrProgress.showTransferProgress(xfer);
+            // or block with Transfer.waitForCompletion()
+            XferMgrProgress.waitForCompletion(xfer);
+        } catch (AmazonServiceException e) {
+            System.err.println(e.getErrorMessage());
+            System.exit(1);
+        }
+        xfer_mgr.shutdownNow();
+    }
+
+    public static void uploadFile(String file_path, String bucket_name,
+            String key_prefix, boolean pause)
+    {
+        System.out.println("file: " + file_path +
+                (pause ? " (pause)" : ""));
+
+        String key_name = null;
+        if (key_prefix != null) {
+            key_name = key_prefix + '/' + file_path;
+        } else {
+            key_name = file_path;
+        }
+
+        File f = new File(file_path);
+        TransferManager xfer_mgr = TransferManagerBuilder.standard().build();
+        try {
+            Upload xfer = xfer_mgr.upload(bucket_name, key_name, f);
+            // loop with Transfer.isDone()
+            XferMgrProgress.showTransferProgress(xfer);
+            //  or block with Transfer.waitForCompletion()
+            XferMgrProgress.waitForCompletion(xfer);
+        } catch (AmazonServiceException e) {
+            System.err.println(e.getErrorMessage());
+            System.exit(1);
+        }
+        xfer_mgr.shutdownNow();
+    }
+
+    public static void main(String[] args)
+    {
+        final String USAGE = "\n" +
+            "Usage:\n" +
+            "    XferMgrUpload [--recursive] [--pause] <s3_path> <local_paths>\n\n" +
+            "Where:\n" +
+            "    --recursive - Only applied if local_path is a directory.\n" +
+            "                  Copies the contents of the directory recursively.\n\n" +
+            "    --pause     - Attempt to pause+resume the upload. This may not work for\n" +
+            "                  small files.\n\n" +
+            "    s3_path     - The S3 destination (bucket/path) to upload the file(s) to.\n\n" +
+            "    local_paths - One or more local paths to upload to S3. These can be files\n" +
+            "                  or directories. Globs are permitted (*.xml, etc.)\n\n" +
+            "Examples:\n" +
+            "    XferMgrUpload public_photos/cat_happy.png my_photos/funny_cat.png\n" +
+            "    XferMgrUpload public_photos my_photos/cat_sad.png\n" +
+            "    XferMgrUpload public_photos my_photos/cat*.png\n" +
+            "    XferMgrUpload public_photos my_photos\n\n";
+
+        if (args.length < 2) {
+            System.out.println(USAGE);
+            System.exit(1);
+        }
+
+        int cur_arg = 0;
+        boolean recursive = false;
+        boolean pause = false;
+
+        // first, parse any switches
+        while (args[cur_arg].startsWith("--")) {
+           if (args[cur_arg].equals("--recursive")) {
+              recursive = true;
+           } else if (args[cur_arg].equals("--pause")) {
+              pause = true;
+           } else {
+              System.out.println("Unknown argument: " + args[cur_arg]);
+              System.out.println(USAGE);
+              System.exit(1);
+           }
+           cur_arg += 1;
+        }
+
+        // only the first '/' character is of interest to get the bucket name.
+        // Subsequent ones are part of the key name.
+        String s3_path[] = args[cur_arg].split("/", 2);
+        cur_arg += 1;
+
+        // Any remaining args are assumed to be local paths to copy.
+        // They may be directories, arrays, or a mix of both.
+        ArrayList<String> dirs_to_copy = new ArrayList<String>();
+        ArrayList<String> files_to_copy = new ArrayList<String>();
+
+        while (cur_arg < args.length) {
+           // check to see if local path is a directory or file...
+           File f = new File(args[cur_arg]);
+           if (f.exists() == false) {
+              System.out.println("Input path doesn't exist: " + args[cur_arg]);
+              System.exit(1);
+           }
+           else if (f.isDirectory()) {
+              dirs_to_copy.add(args[cur_arg]);
+           } else {
+              files_to_copy.add(args[cur_arg]);
+           }
+           cur_arg += 1;
+        }
+
+        String bucket_name = s3_path[0];
+        String key_prefix = null;
+        if (s3_path.length > 1) {
+            key_prefix = s3_path[1];
+        }
+
+        // Upload any directories in the list.
+        for (String dir_path : dirs_to_copy) {
+            uploadDir(dir_path, bucket_name, key_prefix, recursive, pause);
+        }
+
+        // If there's more than one file in the list, upload it as a file list.
+        // Otherwise, upload it as a single file.
+        if (files_to_copy.size() > 1) {
+            uploadFileList(files_to_copy.toArray(new String[0]), bucket_name,
+                    key_prefix, pause);
+        } else if (files_to_copy.size() == 1) {
+            uploadFile(files_to_copy.get(0), bucket_name, key_prefix, pause);
+        } // else: nothing to do.
+    }
+}