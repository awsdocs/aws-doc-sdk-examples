<<<<<<< HEAD
 
//snippet-sourcedescription:[<<FILENAME>> demonstrates how to ...]
//snippet-keyword:[Java]
//snippet-keyword:[Code Sample]
//snippet-service:[<<ADD SERVICE>>]
//snippet-sourcetype:[<<snippet or full-example>>]
//snippet-sourcedate:[]
//snippet-sourceauthor:[AWS]


=======
//snippet-sourcedescription:[DeleteBucketPolicy.java demonstrates how to delete a bucket policy on an existing S3 bucket.]
//snippet-keyword:[Java]
//snippet-keyword:[Code Sample]
//snippet-keyword:[Amazon S3]
//snippet-keyword:[deleteBucketPolicy]
//snippet-service:[s3]
//snippet-sourcetype:[full-example]
//snippet-sourcedate:[]
//snippet-sourceauthor:[AWS]
>>>>>>> 7c6537b5
/*
Copyright 2010-2018 Amazon.com, Inc. or its affiliates. All Rights Reserved.

This file is licensed under the Apache License, Version 2.0 (the "License").
You may not use this file except in compliance with the License. A copy of
the License is located at

http://aws.amazon.com/apache2.0/

This file is distributed on an "AS IS" BASIS, WITHOUT WARRANTIES OR
CONDITIONS OF ANY KIND, either express or implied. See the License for the
specific language governing permissions and limitations under the License.
*/
package aws.example.s3;

import com.amazonaws.AmazonServiceException;
import com.amazonaws.services.s3.AmazonS3;
import com.amazonaws.services.s3.AmazonS3ClientBuilder;

/**
* Get the bucket policy from an existing S3 bucket.
*
* This code expects that you have AWS credentials set up per:
* http://docs.aws.amazon.com/java-sdk/latest/developer-guide/setup-credentials.html
*/
public class DeleteBucketPolicy
{
   public static void main(String[] args)
   {
      final String USAGE = "\n" +
         "Usage:\n" +
         "    DeleteBucketPolicy <bucket>\n\n" +
         "Where:\n" +
         "    bucket - the bucket to delete the policy from.\n\n" +
         "Example:\n" +
         "    DeleteBucketPolicy testbucket\n\n";

      if (args.length < 1) {
         System.out.println(USAGE);
         System.exit(1);
      }

      String bucket_name = args[0];
      String policy_text = null;

      System.out.format("Deleting policy from bucket: \"%s\"\n\n", bucket_name);

      final AmazonS3 s3 = AmazonS3ClientBuilder.defaultClient();
      try {
         s3.deleteBucketPolicy(bucket_name);
      } catch (AmazonServiceException e) {
         System.err.println(e.getErrorMessage());
         System.exit(1);
      }

      System.out.println("Done!");
   }
<<<<<<< HEAD
}


=======
}
>>>>>>> 7c6537b5
<|MERGE_RESOLUTION|>--- conflicted
+++ resolved
@@ -1,86 +1,67 @@
-<<<<<<< HEAD
- 
-//snippet-sourcedescription:[<<FILENAME>> demonstrates how to ...]
-//snippet-keyword:[Java]
-//snippet-keyword:[Code Sample]
-//snippet-service:[<<ADD SERVICE>>]
-//snippet-sourcetype:[<<snippet or full-example>>]
-//snippet-sourcedate:[]
-//snippet-sourceauthor:[AWS]
-
-
-=======
-//snippet-sourcedescription:[DeleteBucketPolicy.java demonstrates how to delete a bucket policy on an existing S3 bucket.]
-//snippet-keyword:[Java]
-//snippet-keyword:[Code Sample]
-//snippet-keyword:[Amazon S3]
-//snippet-keyword:[deleteBucketPolicy]
-//snippet-service:[s3]
-//snippet-sourcetype:[full-example]
-//snippet-sourcedate:[]
-//snippet-sourceauthor:[AWS]
->>>>>>> 7c6537b5
-/*
-Copyright 2010-2018 Amazon.com, Inc. or its affiliates. All Rights Reserved.
-
-This file is licensed under the Apache License, Version 2.0 (the "License").
-You may not use this file except in compliance with the License. A copy of
-the License is located at
-
-http://aws.amazon.com/apache2.0/
-
-This file is distributed on an "AS IS" BASIS, WITHOUT WARRANTIES OR
-CONDITIONS OF ANY KIND, either express or implied. See the License for the
-specific language governing permissions and limitations under the License.
-*/
-package aws.example.s3;
-
-import com.amazonaws.AmazonServiceException;
-import com.amazonaws.services.s3.AmazonS3;
-import com.amazonaws.services.s3.AmazonS3ClientBuilder;
-
-/**
-* Get the bucket policy from an existing S3 bucket.
-*
-* This code expects that you have AWS credentials set up per:
-* http://docs.aws.amazon.com/java-sdk/latest/developer-guide/setup-credentials.html
-*/
-public class DeleteBucketPolicy
-{
-   public static void main(String[] args)
-   {
-      final String USAGE = "\n" +
-         "Usage:\n" +
-         "    DeleteBucketPolicy <bucket>\n\n" +
-         "Where:\n" +
-         "    bucket - the bucket to delete the policy from.\n\n" +
-         "Example:\n" +
-         "    DeleteBucketPolicy testbucket\n\n";
-
-      if (args.length < 1) {
-         System.out.println(USAGE);
-         System.exit(1);
-      }
-
-      String bucket_name = args[0];
-      String policy_text = null;
-
-      System.out.format("Deleting policy from bucket: \"%s\"\n\n", bucket_name);
-
-      final AmazonS3 s3 = AmazonS3ClientBuilder.defaultClient();
-      try {
-         s3.deleteBucketPolicy(bucket_name);
-      } catch (AmazonServiceException e) {
-         System.err.println(e.getErrorMessage());
-         System.exit(1);
-      }
-
-      System.out.println("Done!");
-   }
-<<<<<<< HEAD
-}
-
-
-=======
-}
->>>>>>> 7c6537b5
+//snippet-sourcedescription:[DeleteBucketPolicy.java demonstrates how to delete a bucket policy on an existing S3 bucket.]
+//snippet-keyword:[Java]
+//snippet-keyword:[Code Sample]
+//snippet-keyword:[Amazon S3]
+//snippet-keyword:[deleteBucketPolicy]
+//snippet-service:[s3]
+//snippet-sourcetype:[full-example]
+//snippet-sourcedate:[]
+//snippet-sourceauthor:[AWS]
+/*
+Copyright 2010-2018 Amazon.com, Inc. or its affiliates. All Rights Reserved.
+
+This file is licensed under the Apache License, Version 2.0 (the "License").
+You may not use this file except in compliance with the License. A copy of
+the License is located at
+
+http://aws.amazon.com/apache2.0/
+
+This file is distributed on an "AS IS" BASIS, WITHOUT WARRANTIES OR
+CONDITIONS OF ANY KIND, either express or implied. See the License for the
+specific language governing permissions and limitations under the License.
+*/
+package aws.example.s3;
+
+import com.amazonaws.AmazonServiceException;
+import com.amazonaws.services.s3.AmazonS3;
+import com.amazonaws.services.s3.AmazonS3ClientBuilder;
+
+/**
+* Get the bucket policy from an existing S3 bucket.
+*
+* This code expects that you have AWS credentials set up per:
+* http://docs.aws.amazon.com/java-sdk/latest/developer-guide/setup-credentials.html
+*/
+public class DeleteBucketPolicy
+{
+   public static void main(String[] args)
+   {
+      final String USAGE = "\n" +
+         "Usage:\n" +
+         "    DeleteBucketPolicy <bucket>\n\n" +
+         "Where:\n" +
+         "    bucket - the bucket to delete the policy from.\n\n" +
+         "Example:\n" +
+         "    DeleteBucketPolicy testbucket\n\n";
+
+      if (args.length < 1) {
+         System.out.println(USAGE);
+         System.exit(1);
+      }
+
+      String bucket_name = args[0];
+      String policy_text = null;
+
+      System.out.format("Deleting policy from bucket: \"%s\"\n\n", bucket_name);
+
+      final AmazonS3 s3 = AmazonS3ClientBuilder.defaultClient();
+      try {
+         s3.deleteBucketPolicy(bucket_name);
+      } catch (AmazonServiceException e) {
+         System.err.println(e.getErrorMessage());
+         System.exit(1);
+      }
+
+      System.out.println("Done!");
+   }
+}