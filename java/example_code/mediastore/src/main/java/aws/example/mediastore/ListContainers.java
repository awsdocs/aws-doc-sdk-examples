--- conflicted
+++ resolved
@@ -1,51 +1,47 @@
-//snippet-sourcedescription:[ListContainers.java demonstrates how to list your AWS Elemental MediaStore containers.]
-//snippet-keyword:[Java]
-//snippet-keyword:[Code Sample]
-//snippet-service:[mediastore]
-<<<<<<< HEAD
-//snippet-sourcetype:[<<snippet or full-example>>]
-=======
-//snippet-sourcetype:[full-example]
->>>>>>> 7c6537b5
-//snippet-sourcedate:[]
-//snippet-sourceauthor:[rhcarvalho]
-/*
-   Copyright 2010-2018 Amazon.com, Inc. or its affiliates. All Rights Reserved.
-
-   This file is licensed under the Apache License, Version 2.0 (the "License").
-   You may not use this file except in compliance with the License. A copy of
-   the License is located at
-
-    http://aws.amazon.com/apache2.0/
-
-   This file is distributed on an "AS IS" BASIS, WITHOUT WARRANTIES OR
-   CONDITIONS OF ANY KIND, either express or implied. See the License for the
-   specific language governing permissions and limitations under the License.
-*/
-package aws.example.mediastore;
-import com.amazonaws.services.mediastore.AWSMediaStore;
-import com.amazonaws.services.mediastore.AWSMediaStoreClientBuilder;
-import com.amazonaws.services.mediastore.model.Container;
-import com.amazonaws.services.mediastore.model.ListContainersRequest;
-import com.amazonaws.services.mediastore.model.ListContainersResult;
-import java.util.List;
-
-/**
- * List your AWS Elemental MediaStore containers.
- *
- * This code expects that you have AWS credentials set up per:
- * http://docs.aws.amazon.com/java-sdk/latest/developer-guide/setup-credentials.html
- */
-public class ListContainers
-{
-    public static void main(String[] args)
-    {
-        final AWSMediaStore mediastore = AWSMediaStoreClientBuilder.defaultClient();
-        final ListContainersResult result = mediastore.listContainers(new ListContainersRequest());
-        final List<Container> containers = result.getContainers();
-        System.out.println("Your AWS Elemental MediaStore containers are:");
-        for (Container b : containers) {
-            System.out.println("* " + b.getName());
-        }
-    }
-}
+//snippet-sourcedescription:[ListContainers.java demonstrates how to list your AWS Elemental MediaStore containers.]
+//snippet-keyword:[Java]
+//snippet-keyword:[Code Sample]
+//snippet-service:[mediastore]
+//snippet-sourcetype:[full-example]
+//snippet-sourcedate:[]
+//snippet-sourceauthor:[rhcarvalho]
+/*
+   Copyright 2010-2018 Amazon.com, Inc. or its affiliates. All Rights Reserved.
+
+   This file is licensed under the Apache License, Version 2.0 (the "License").
+   You may not use this file except in compliance with the License. A copy of
+   the License is located at
+
+    http://aws.amazon.com/apache2.0/
+
+   This file is distributed on an "AS IS" BASIS, WITHOUT WARRANTIES OR
+   CONDITIONS OF ANY KIND, either express or implied. See the License for the
+   specific language governing permissions and limitations under the License.
+*/
+package aws.example.mediastore;
+import com.amazonaws.services.mediastore.AWSMediaStore;
+import com.amazonaws.services.mediastore.AWSMediaStoreClientBuilder;
+import com.amazonaws.services.mediastore.model.Container;
+import com.amazonaws.services.mediastore.model.ListContainersRequest;
+import com.amazonaws.services.mediastore.model.ListContainersResult;
+import java.util.List;
+
+/**
+ * List your AWS Elemental MediaStore containers.
+ *
+ * This code expects that you have AWS credentials set up per:
+ * http://docs.aws.amazon.com/java-sdk/latest/developer-guide/setup-credentials.html
+ */
+public class ListContainers
+{
+    public static void main(String[] args)
+    {
+        final AWSMediaStore mediastore = AWSMediaStoreClientBuilder.defaultClient();
+        final ListContainersResult result = mediastore.listContainers(new ListContainersRequest());
+        final List<Container> containers = result.getContainers();
+        System.out.println("Your AWS Elemental MediaStore containers are:");
+        for (Container b : containers) {
+            System.out.println("* " + b.getName());
+        }
+    }
+}