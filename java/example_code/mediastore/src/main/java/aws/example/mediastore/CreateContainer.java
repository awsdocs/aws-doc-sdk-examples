//snippet-sourcedescription:[CreateContainer.java demonstrates how to create an AWS Elemental MediaStore container.]
//snippet-keyword:[Java]
//snippet-keyword:[Code Sample]
//snippet-service:[mediastore]
<<<<<<< HEAD
//snippet-sourcetype:[<<snippet or full-example>>]
=======
//snippet-sourcetype:[full-example]
>>>>>>> 7c6537b5
//snippet-sourcedate:[]
//snippet-sourceauthor:[rhcarvalho]
/*
   Copyright 2010-2018 Amazon.com, Inc. or its affiliates. All Rights Reserved.

   This file is licensed under the Apache License, Version 2.0 (the "License").
   You may not use this file except in compliance with the License. A copy of
   the License is located at

    http://aws.amazon.com/apache2.0/

   This file is distributed on an "AS IS" BASIS, WITHOUT WARRANTIES OR
   CONDITIONS OF ANY KIND, either express or implied. See the License for the
   specific language governing permissions and limitations under the License.
*/
package aws.example.mediastore;
import com.amazonaws.services.mediastore.AWSMediaStore;
import com.amazonaws.services.mediastore.AWSMediaStoreClientBuilder;
import com.amazonaws.services.mediastore.model.Container;
import com.amazonaws.services.mediastore.model.CreateContainerRequest;
import com.amazonaws.services.mediastore.model.CreateContainerResult;
import com.amazonaws.services.mediastore.model.AWSMediaStoreException;

/**
 * Create an AWS Elemental MediaStore container.
 *
 * This code expects that you have AWS credentials set up per:
 * http://docs.aws.amazon.com/java-sdk/latest/developer-guide/setup-credentials.html
 */
public class CreateContainer
{
    public static void main(String[] args)
    {
        final String USAGE = "\n" +
            "CreateContainer - create an AWS Elemental MediaStore container\n\n" +
            "Usage: CreateContainer <name>\n\n" +
            "Where:\n" +
            "  name - the name of the container to create.\n";

        if (args.length < 1) {
            System.out.println(USAGE);
            System.exit(1);
        }

        final String name = args[0];

        System.out.format("\nCreating MediaStore container: %s\n", name);
        final Container c = createContainer(name);
        if (c == null) {
            System.out.println("Error creating container!\n");
        } else {
            System.out.println("Done!\n");
        }
    }

    public static Container createContainer(String name) {
        final AWSMediaStore mediastore = AWSMediaStoreClientBuilder.defaultClient();
        final CreateContainerRequest request = new CreateContainerRequest()
            .withContainerName(name);
        try {
            final CreateContainerResult result = mediastore.createContainer(request);
            return result.getContainer();
        } catch (AWSMediaStoreException e) {
            System.err.println(e.getErrorMessage());
        }
        return null;
    }
}
<|MERGE_RESOLUTION|>--- conflicted
+++ resolved
@@ -1,77 +1,73 @@
-//snippet-sourcedescription:[CreateContainer.java demonstrates how to create an AWS Elemental MediaStore container.]
-//snippet-keyword:[Java]
-//snippet-keyword:[Code Sample]
-//snippet-service:[mediastore]
-<<<<<<< HEAD
-//snippet-sourcetype:[<<snippet or full-example>>]
-=======
-//snippet-sourcetype:[full-example]
->>>>>>> 7c6537b5
-//snippet-sourcedate:[]
-//snippet-sourceauthor:[rhcarvalho]
-/*
-   Copyright 2010-2018 Amazon.com, Inc. or its affiliates. All Rights Reserved.
-
-   This file is licensed under the Apache License, Version 2.0 (the "License").
-   You may not use this file except in compliance with the License. A copy of
-   the License is located at
-
-    http://aws.amazon.com/apache2.0/
-
-   This file is distributed on an "AS IS" BASIS, WITHOUT WARRANTIES OR
-   CONDITIONS OF ANY KIND, either express or implied. See the License for the
-   specific language governing permissions and limitations under the License.
-*/
-package aws.example.mediastore;
-import com.amazonaws.services.mediastore.AWSMediaStore;
-import com.amazonaws.services.mediastore.AWSMediaStoreClientBuilder;
-import com.amazonaws.services.mediastore.model.Container;
-import com.amazonaws.services.mediastore.model.CreateContainerRequest;
-import com.amazonaws.services.mediastore.model.CreateContainerResult;
-import com.amazonaws.services.mediastore.model.AWSMediaStoreException;
-
-/**
- * Create an AWS Elemental MediaStore container.
- *
- * This code expects that you have AWS credentials set up per:
- * http://docs.aws.amazon.com/java-sdk/latest/developer-guide/setup-credentials.html
- */
-public class CreateContainer
-{
-    public static void main(String[] args)
-    {
-        final String USAGE = "\n" +
-            "CreateContainer - create an AWS Elemental MediaStore container\n\n" +
-            "Usage: CreateContainer <name>\n\n" +
-            "Where:\n" +
-            "  name - the name of the container to create.\n";
-
-        if (args.length < 1) {
-            System.out.println(USAGE);
-            System.exit(1);
-        }
-
-        final String name = args[0];
-
-        System.out.format("\nCreating MediaStore container: %s\n", name);
-        final Container c = createContainer(name);
-        if (c == null) {
-            System.out.println("Error creating container!\n");
-        } else {
-            System.out.println("Done!\n");
-        }
-    }
-
-    public static Container createContainer(String name) {
-        final AWSMediaStore mediastore = AWSMediaStoreClientBuilder.defaultClient();
-        final CreateContainerRequest request = new CreateContainerRequest()
-            .withContainerName(name);
-        try {
-            final CreateContainerResult result = mediastore.createContainer(request);
-            return result.getContainer();
-        } catch (AWSMediaStoreException e) {
-            System.err.println(e.getErrorMessage());
-        }
-        return null;
-    }
-}
+//snippet-sourcedescription:[CreateContainer.java demonstrates how to create an AWS Elemental MediaStore container.]
+//snippet-keyword:[Java]
+//snippet-keyword:[Code Sample]
+//snippet-service:[mediastore]
+//snippet-sourcetype:[full-example]
+//snippet-sourcedate:[]
+//snippet-sourceauthor:[rhcarvalho]
+/*
+   Copyright 2010-2018 Amazon.com, Inc. or its affiliates. All Rights Reserved.
+
+   This file is licensed under the Apache License, Version 2.0 (the "License").
+   You may not use this file except in compliance with the License. A copy of
+   the License is located at
+
+    http://aws.amazon.com/apache2.0/
+
+   This file is distributed on an "AS IS" BASIS, WITHOUT WARRANTIES OR
+   CONDITIONS OF ANY KIND, either express or implied. See the License for the
+   specific language governing permissions and limitations under the License.
+*/
+package aws.example.mediastore;
+import com.amazonaws.services.mediastore.AWSMediaStore;
+import com.amazonaws.services.mediastore.AWSMediaStoreClientBuilder;
+import com.amazonaws.services.mediastore.model.Container;
+import com.amazonaws.services.mediastore.model.CreateContainerRequest;
+import com.amazonaws.services.mediastore.model.CreateContainerResult;
+import com.amazonaws.services.mediastore.model.AWSMediaStoreException;
+
+/**
+ * Create an AWS Elemental MediaStore container.
+ *
+ * This code expects that you have AWS credentials set up per:
+ * http://docs.aws.amazon.com/java-sdk/latest/developer-guide/setup-credentials.html
+ */
+public class CreateContainer
+{
+    public static void main(String[] args)
+    {
+        final String USAGE = "\n" +
+            "CreateContainer - create an AWS Elemental MediaStore container\n\n" +
+            "Usage: CreateContainer <name>\n\n" +
+            "Where:\n" +
+            "  name - the name of the container to create.\n";
+
+        if (args.length < 1) {
+            System.out.println(USAGE);
+            System.exit(1);
+        }
+
+        final String name = args[0];
+
+        System.out.format("\nCreating MediaStore container: %s\n", name);
+        final Container c = createContainer(name);
+        if (c == null) {
+            System.out.println("Error creating container!\n");
+        } else {
+            System.out.println("Done!\n");
+        }
+    }
+
+    public static Container createContainer(String name) {
+        final AWSMediaStore mediastore = AWSMediaStoreClientBuilder.defaultClient();
+        final CreateContainerRequest request = new CreateContainerRequest()
+            .withContainerName(name);
+        try {
+            final CreateContainerResult result = mediastore.createContainer(request);
+            return result.getContainer();
+        } catch (AWSMediaStoreException e) {
+            System.err.println(e.getErrorMessage());
+        }
+        return null;
+    }
+}