--- conflicted
+++ resolved
@@ -1,78 +1,73 @@
-//snippet-sourcedescription:[ListMetrics.java demonstrates how to list CloudWatch metrics.]
-//snippet-keyword:[Java]
-//snippet-keyword:[Code Sample]
-<<<<<<< HEAD
-//snippet-service:[Amazon Cloudwatch]
-//snippet-sourcetype:[<<snippet or full-example>>]
-=======
-//snippet-keyword:[Amazon Cloudwatch]
-//snippet-service:[cloudwatch]
-//snippet-sourcetype:[full-example]
->>>>>>> 7c6537b5
-//snippet-sourcedate:[]
-//snippet-sourceauthor:[AWS]
-/*
- * Copyright 2010-2018 Amazon.com, Inc. or its affiliates. All Rights Reserved.
- *
- * Licensed under the Apache License, Version 2.0 (the "License").
- * You may not use this file except in compliance with the License.
- * A copy of the License is located at
- *
- *  http://aws.amazon.com/apache2.0
- *
- * or in the "license" file accompanying this file. This file is distributed
- * on an "AS IS" BASIS, WITHOUT WARRANTIES OR CONDITIONS OF ANY KIND, either
- * express or implied. See the License for the specific language governing
- * permissions and limitations under the License.
- */
-package aws.example.cloudwatch;
-import com.amazonaws.services.cloudwatch.AmazonCloudWatch;
-import com.amazonaws.services.cloudwatch.AmazonCloudWatchClientBuilder;
-import com.amazonaws.services.cloudwatch.model.ListMetricsRequest;
-import com.amazonaws.services.cloudwatch.model.ListMetricsResult;
-import com.amazonaws.services.cloudwatch.model.Metric;
-
-/**
- * Lists CloudWatch metrics
- */
-public class ListMetrics {
-
-    public static void main(String[] args) {
-
-        final String USAGE =
-            "To run this example, supply a metric name and metric namespace\n" +
-            "Ex: ListMetrics <metric-name> <metric-namespace>\n";
-
-        if (args.length != 2) {
-            System.out.println(USAGE);
-            System.exit(1);
-        }
-
-        String name = args[0];
-        String namespace = args[1];
-
-        final AmazonCloudWatch cw =
-            AmazonCloudWatchClientBuilder.defaultClient();
-
-        ListMetricsRequest request = new ListMetricsRequest()
-                .withMetricName(name)
-                .withNamespace(namespace);
-
-        boolean done = false;
-
-        while(!done) {
-            ListMetricsResult response = cw.listMetrics(request);
-
-            for(Metric metric : response.getMetrics()) {
-                System.out.printf(
-                    "Retrieved metric %s", metric.getMetricName());
-            }
-
-            request.setNextToken(response.getNextToken());
-
-            if(response.getNextToken() == null) {
-                done = true;
-            }
-        }
-    }
-}
+//snippet-sourcedescription:[ListMetrics.java demonstrates how to list CloudWatch metrics.]
+//snippet-keyword:[Java]
+//snippet-keyword:[Code Sample]
+//snippet-keyword:[Amazon Cloudwatch]
+//snippet-service:[cloudwatch]
+//snippet-sourcetype:[full-example]
+//snippet-sourcedate:[]
+//snippet-sourceauthor:[AWS]
+/*
+ * Copyright 2010-2018 Amazon.com, Inc. or its affiliates. All Rights Reserved.
+ *
+ * Licensed under the Apache License, Version 2.0 (the "License").
+ * You may not use this file except in compliance with the License.
+ * A copy of the License is located at
+ *
+ *  http://aws.amazon.com/apache2.0
+ *
+ * or in the "license" file accompanying this file. This file is distributed
+ * on an "AS IS" BASIS, WITHOUT WARRANTIES OR CONDITIONS OF ANY KIND, either
+ * express or implied. See the License for the specific language governing
+ * permissions and limitations under the License.
+ */
+package aws.example.cloudwatch;
+import com.amazonaws.services.cloudwatch.AmazonCloudWatch;
+import com.amazonaws.services.cloudwatch.AmazonCloudWatchClientBuilder;
+import com.amazonaws.services.cloudwatch.model.ListMetricsRequest;
+import com.amazonaws.services.cloudwatch.model.ListMetricsResult;
+import com.amazonaws.services.cloudwatch.model.Metric;
+
+/**
+ * Lists CloudWatch metrics
+ */
+public class ListMetrics {
+
+    public static void main(String[] args) {
+
+        final String USAGE =
+            "To run this example, supply a metric name and metric namespace\n" +
+            "Ex: ListMetrics <metric-name> <metric-namespace>\n";
+
+        if (args.length != 2) {
+            System.out.println(USAGE);
+            System.exit(1);
+        }
+
+        String name = args[0];
+        String namespace = args[1];
+
+        final AmazonCloudWatch cw =
+            AmazonCloudWatchClientBuilder.defaultClient();
+
+        ListMetricsRequest request = new ListMetricsRequest()
+                .withMetricName(name)
+                .withNamespace(namespace);
+
+        boolean done = false;
+
+        while(!done) {
+            ListMetricsResult response = cw.listMetrics(request);
+
+            for(Metric metric : response.getMetrics()) {
+                System.out.printf(
+                    "Retrieved metric %s", metric.getMetricName());
+            }
+
+            request.setNextToken(response.getNextToken());
+
+            if(response.getNextToken() == null) {
+                done = true;
+            }
+        }
+    }
+}