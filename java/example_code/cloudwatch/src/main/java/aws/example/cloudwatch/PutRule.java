//snippet-sourcedescription:[PutRule.java demonstrates how to create a CloudWatch event-routing rule.]
//snippet-keyword:[Java]
//snippet-keyword:[Code Sample]
<<<<<<< HEAD
//snippet-service:[Amazon Cloudwatch]
//snippet-sourcetype:[<<snippet or full-example>>]
=======
//snippet-keyword:[Amazon Cloudwatch]
//snippet-service:[cloudwatch]
//snippet-sourcetype:[full-example]
>>>>>>> 7c6537b5
//snippet-sourcedate:[]
//snippet-sourceauthor:[AWS]
/*
 * Copyright 2010-2018 Amazon.com, Inc. or its affiliates. All Rights Reserved.
 *
 * Licensed under the Apache License, Version 2.0 (the "License").
 * You may not use this file except in compliance with the License.
 * A copy of the License is located at
 *
 *  http://aws.amazon.com/apache2.0
 *
 * or in the "license" file accompanying this file. This file is distributed
 * on an "AS IS" BASIS, WITHOUT WARRANTIES OR CONDITIONS OF ANY KIND, either
 * express or implied. See the License for the specific language governing
 * permissions and limitations under the License.
 */
package aws.example.cloudwatch;
import com.amazonaws.services.cloudwatchevents.AmazonCloudWatchEvents;
import com.amazonaws.services.cloudwatchevents.AmazonCloudWatchEventsClientBuilder;
import com.amazonaws.services.cloudwatchevents.model.PutRuleRequest;
import com.amazonaws.services.cloudwatchevents.model.PutRuleResult;
import com.amazonaws.services.cloudwatchevents.model.RuleState;

/**
 * Creates a CloudWatch event-routing rule
 */
public class PutRule {

    public static void main(String[] args) {

        final String USAGE =
            "To run this example, supply a rule name and role arn\n" +
            "Ex: PutRule <rule-name> <role-arn>\n";

        if (args.length != 2) {
            System.out.println(USAGE);
            System.exit(1);
        }

        String rule_name = args[0];
        String role_arn = args[1];

        final AmazonCloudWatchEvents cwe =
            AmazonCloudWatchEventsClientBuilder.defaultClient();

        PutRuleRequest request = new PutRuleRequest()
            .withName(rule_name)
            .withRoleArn(role_arn)
            .withScheduleExpression("rate(5 minutes)")
            .withState(RuleState.ENABLED);

        PutRuleResult response = cwe.putRule(request);

        System.out.printf(
            "Successfully created CloudWatch events rule %s with arn %s",
            rule_name, response.getRuleArn());
    }
}
<|MERGE_RESOLUTION|>--- conflicted
+++ resolved
@@ -1,69 +1,64 @@
-//snippet-sourcedescription:[PutRule.java demonstrates how to create a CloudWatch event-routing rule.]
-//snippet-keyword:[Java]
-//snippet-keyword:[Code Sample]
-<<<<<<< HEAD
-//snippet-service:[Amazon Cloudwatch]
-//snippet-sourcetype:[<<snippet or full-example>>]
-=======
-//snippet-keyword:[Amazon Cloudwatch]
-//snippet-service:[cloudwatch]
-//snippet-sourcetype:[full-example]
->>>>>>> 7c6537b5
-//snippet-sourcedate:[]
-//snippet-sourceauthor:[AWS]
-/*
- * Copyright 2010-2018 Amazon.com, Inc. or its affiliates. All Rights Reserved.
- *
- * Licensed under the Apache License, Version 2.0 (the "License").
- * You may not use this file except in compliance with the License.
- * A copy of the License is located at
- *
- *  http://aws.amazon.com/apache2.0
- *
- * or in the "license" file accompanying this file. This file is distributed
- * on an "AS IS" BASIS, WITHOUT WARRANTIES OR CONDITIONS OF ANY KIND, either
- * express or implied. See the License for the specific language governing
- * permissions and limitations under the License.
- */
-package aws.example.cloudwatch;
-import com.amazonaws.services.cloudwatchevents.AmazonCloudWatchEvents;
-import com.amazonaws.services.cloudwatchevents.AmazonCloudWatchEventsClientBuilder;
-import com.amazonaws.services.cloudwatchevents.model.PutRuleRequest;
-import com.amazonaws.services.cloudwatchevents.model.PutRuleResult;
-import com.amazonaws.services.cloudwatchevents.model.RuleState;
-
-/**
- * Creates a CloudWatch event-routing rule
- */
-public class PutRule {
-
-    public static void main(String[] args) {
-
-        final String USAGE =
-            "To run this example, supply a rule name and role arn\n" +
-            "Ex: PutRule <rule-name> <role-arn>\n";
-
-        if (args.length != 2) {
-            System.out.println(USAGE);
-            System.exit(1);
-        }
-
-        String rule_name = args[0];
-        String role_arn = args[1];
-
-        final AmazonCloudWatchEvents cwe =
-            AmazonCloudWatchEventsClientBuilder.defaultClient();
-
-        PutRuleRequest request = new PutRuleRequest()
-            .withName(rule_name)
-            .withRoleArn(role_arn)
-            .withScheduleExpression("rate(5 minutes)")
-            .withState(RuleState.ENABLED);
-
-        PutRuleResult response = cwe.putRule(request);
-
-        System.out.printf(
-            "Successfully created CloudWatch events rule %s with arn %s",
-            rule_name, response.getRuleArn());
-    }
-}
+//snippet-sourcedescription:[PutRule.java demonstrates how to create a CloudWatch event-routing rule.]
+//snippet-keyword:[Java]
+//snippet-keyword:[Code Sample]
+//snippet-keyword:[Amazon Cloudwatch]
+//snippet-service:[cloudwatch]
+//snippet-sourcetype:[full-example]
+//snippet-sourcedate:[]
+//snippet-sourceauthor:[AWS]
+/*
+ * Copyright 2010-2018 Amazon.com, Inc. or its affiliates. All Rights Reserved.
+ *
+ * Licensed under the Apache License, Version 2.0 (the "License").
+ * You may not use this file except in compliance with the License.
+ * A copy of the License is located at
+ *
+ *  http://aws.amazon.com/apache2.0
+ *
+ * or in the "license" file accompanying this file. This file is distributed
+ * on an "AS IS" BASIS, WITHOUT WARRANTIES OR CONDITIONS OF ANY KIND, either
+ * express or implied. See the License for the specific language governing
+ * permissions and limitations under the License.
+ */
+package aws.example.cloudwatch;
+import com.amazonaws.services.cloudwatchevents.AmazonCloudWatchEvents;
+import com.amazonaws.services.cloudwatchevents.AmazonCloudWatchEventsClientBuilder;
+import com.amazonaws.services.cloudwatchevents.model.PutRuleRequest;
+import com.amazonaws.services.cloudwatchevents.model.PutRuleResult;
+import com.amazonaws.services.cloudwatchevents.model.RuleState;
+
+/**
+ * Creates a CloudWatch event-routing rule
+ */
+public class PutRule {
+
+    public static void main(String[] args) {
+
+        final String USAGE =
+            "To run this example, supply a rule name and role arn\n" +
+            "Ex: PutRule <rule-name> <role-arn>\n";
+
+        if (args.length != 2) {
+            System.out.println(USAGE);
+            System.exit(1);
+        }
+
+        String rule_name = args[0];
+        String role_arn = args[1];
+
+        final AmazonCloudWatchEvents cwe =
+            AmazonCloudWatchEventsClientBuilder.defaultClient();
+
+        PutRuleRequest request = new PutRuleRequest()
+            .withName(rule_name)
+            .withRoleArn(role_arn)
+            .withScheduleExpression("rate(5 minutes)")
+            .withState(RuleState.ENABLED);
+
+        PutRuleResult response = cwe.putRule(request);
+
+        System.out.printf(
+            "Successfully created CloudWatch events rule %s with arn %s",
+            rule_name, response.getRuleArn());
+    }
+}