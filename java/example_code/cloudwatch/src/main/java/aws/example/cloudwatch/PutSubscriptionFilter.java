--- conflicted
+++ resolved
@@ -1,77 +1,72 @@
-//snippet-sourcedescription:[PutSubscriptionFilter.java demonstrates how to create a CloudWatch Logs subscription filter.]
-//snippet-keyword:[Java]
-//snippet-keyword:[Code Sample]
-<<<<<<< HEAD
-//snippet-service:[Amazon Cloudwatch]
-//snippet-sourcetype:[<<snippet or full-example>>]
-=======
-//snippet-keyword:[Amazon Cloudwatch]
-//snippet-service:[cloudwatch]
-//snippet-sourcetype:[full-example]
->>>>>>> 7c6537b5
-//snippet-sourcedate:[]
-//snippet-sourceauthor:[AWS]
-/*
- * Copyright 2010-2018 Amazon.com, Inc. or its affiliates. All Rights Reserved.
- *
- * Licensed under the Apache License, Version 2.0 (the "License").
- * You may not use this file except in compliance with the License.
- * A copy of the License is located at
- *
- *  http://aws.amazon.com/apache2.0
- *
- * or in the "license" file accompanying this file. This file is distributed
- * on an "AS IS" BASIS, WITHOUT WARRANTIES OR CONDITIONS OF ANY KIND, either
- * express or implied. See the License for the specific language governing
- * permissions and limitations under the License.
- */
-package aws.example.cloudwatch;
-import com.amazonaws.services.logs.AWSLogs;
-import com.amazonaws.services.logs.AWSLogsClientBuilder;
-import com.amazonaws.services.logs.model.PutSubscriptionFilterRequest;
-import com.amazonaws.services.logs.model.PutSubscriptionFilterResult;
-
-/**
- * Creates a CloudWatch Logs subscription filter.
- */
-public class PutSubscriptionFilter {
-    public static void main(String[] args) {
-
-        final String USAGE =
-            "To run this example, supply:\n" +
-            "* a filter name\n" +
-            "* filter pattern\n" +
-            "* log group name\n" +
-            "* lambda function arn\n\n" +
-            "Ex: PutSubscriptionFilter <filter-name> \\\n" +
-            "                          <filter pattern> \\\n" +
-            "                          <log-group-name> \\\n" +
-            "                          <lambda-function-arn>\n";
-
-        if (args.length != 4) {
-            System.out.println(USAGE);
-            System.exit(1);
-        }
-
-        String filter = args[0];
-        String pattern = args[1];
-        String log_group = args[2];
-        String function_arn = args[3];
-
-        final AWSLogs cwl = AWSLogsClientBuilder.defaultClient();
-
-        PutSubscriptionFilterRequest request =
-            new PutSubscriptionFilterRequest()
-                .withFilterName(filter)
-                .withFilterPattern(pattern)
-                .withLogGroupName(log_group)
-                .withDestinationArn(function_arn);
-
-        PutSubscriptionFilterResult response =
-            cwl.putSubscriptionFilter(request);
-
-        System.out.printf(
-            "Successfully created CloudWatch logs subscription filter %s",
-            filter);
-    }
-}
+//snippet-sourcedescription:[PutSubscriptionFilter.java demonstrates how to create a CloudWatch Logs subscription filter.]
+//snippet-keyword:[Java]
+//snippet-keyword:[Code Sample]
+//snippet-keyword:[Amazon Cloudwatch]
+//snippet-service:[cloudwatch]
+//snippet-sourcetype:[full-example]
+//snippet-sourcedate:[]
+//snippet-sourceauthor:[AWS]
+/*
+ * Copyright 2010-2018 Amazon.com, Inc. or its affiliates. All Rights Reserved.
+ *
+ * Licensed under the Apache License, Version 2.0 (the "License").
+ * You may not use this file except in compliance with the License.
+ * A copy of the License is located at
+ *
+ *  http://aws.amazon.com/apache2.0
+ *
+ * or in the "license" file accompanying this file. This file is distributed
+ * on an "AS IS" BASIS, WITHOUT WARRANTIES OR CONDITIONS OF ANY KIND, either
+ * express or implied. See the License for the specific language governing
+ * permissions and limitations under the License.
+ */
+package aws.example.cloudwatch;
+import com.amazonaws.services.logs.AWSLogs;
+import com.amazonaws.services.logs.AWSLogsClientBuilder;
+import com.amazonaws.services.logs.model.PutSubscriptionFilterRequest;
+import com.amazonaws.services.logs.model.PutSubscriptionFilterResult;
+
+/**
+ * Creates a CloudWatch Logs subscription filter.
+ */
+public class PutSubscriptionFilter {
+    public static void main(String[] args) {
+
+        final String USAGE =
+            "To run this example, supply:\n" +
+            "* a filter name\n" +
+            "* filter pattern\n" +
+            "* log group name\n" +
+            "* lambda function arn\n\n" +
+            "Ex: PutSubscriptionFilter <filter-name> \\\n" +
+            "                          <filter pattern> \\\n" +
+            "                          <log-group-name> \\\n" +
+            "                          <lambda-function-arn>\n";
+
+        if (args.length != 4) {
+            System.out.println(USAGE);
+            System.exit(1);
+        }
+
+        String filter = args[0];
+        String pattern = args[1];
+        String log_group = args[2];
+        String function_arn = args[3];
+
+        final AWSLogs cwl = AWSLogsClientBuilder.defaultClient();
+
+        PutSubscriptionFilterRequest request =
+            new PutSubscriptionFilterRequest()
+                .withFilterName(filter)
+                .withFilterPattern(pattern)
+                .withLogGroupName(log_group)
+                .withDestinationArn(function_arn);
+
+        PutSubscriptionFilterResult response =
+            cwl.putSubscriptionFilter(request);
+
+        System.out.printf(
+            "Successfully created CloudWatch logs subscription filter %s",
+            filter);
+    }
+}