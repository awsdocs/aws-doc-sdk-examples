//snippet-sourcedescription:[PutMetricData.java demonstrates how to put a sample metric data point.]
//snippet-keyword:[Java]
//snippet-keyword:[Code Sample]
<<<<<<< HEAD
//snippet-service:[Amazon Cloudwatch]
//snippet-sourcetype:[<<snippet or full-example>>]
=======
//snippet-keyword:[Amazon Cloudwatch]
//snippet-service:[cloudwatch]
//snippet-sourcetype:[full-example]
>>>>>>> 7c6537b5
//snippet-sourcedate:[]
//snippet-sourceauthor:[AWS]
/*
 * Copyright 2010-2018 Amazon.com, Inc. or its affiliates. All Rights Reserved.
 *
 * Licensed under the Apache License, Version 2.0 (the "License").
 * You may not use this file except in compliance with the License.
 * A copy of the License is located at
 *
 *  http://aws.amazon.com/apache2.0
 *
 * or in the "license" file accompanying this file. This file is distributed
 * on an "AS IS" BASIS, WITHOUT WARRANTIES OR CONDITIONS OF ANY KIND, either
 * express or implied. See the License for the specific language governing
 * permissions and limitations under the License.
 */
package aws.example.cloudwatch;
import com.amazonaws.services.cloudwatch.AmazonCloudWatch;
import com.amazonaws.services.cloudwatch.AmazonCloudWatchClientBuilder;
import com.amazonaws.services.cloudwatch.model.Dimension;
import com.amazonaws.services.cloudwatch.model.MetricDatum;
import com.amazonaws.services.cloudwatch.model.PutMetricDataRequest;
import com.amazonaws.services.cloudwatch.model.PutMetricDataResult;
import com.amazonaws.services.cloudwatch.model.StandardUnit;

/**
 * Puts a sample metric data point
 */
public class PutMetricData {
    public static void main(String[] args) {

        final String USAGE =
            "To run this example, supply a data point:\n" +
            "Ex: PutMetricData <data_point>\n";

        if (args.length != 1) {
            System.out.println(USAGE);
            System.exit(1);
        }

        Double data_point = Double.parseDouble(args[0]);

        final AmazonCloudWatch cw =
            AmazonCloudWatchClientBuilder.defaultClient();

        Dimension dimension = new Dimension()
            .withName("UNIQUE_PAGES")
            .withValue("URLS");

        MetricDatum datum = new MetricDatum()
            .withMetricName("PAGES_VISITED")
            .withUnit(StandardUnit.None)
            .withValue(data_point)
            .withDimensions(dimension);

        PutMetricDataRequest request = new PutMetricDataRequest()
            .withNamespace("SITE/TRAFFIC")
            .withMetricData(datum);

        PutMetricDataResult response = cw.putMetricData(request);

        System.out.printf("Successfully put data point %f", data_point);
    }
}
<|MERGE_RESOLUTION|>--- conflicted
+++ resolved
@@ -1,75 +1,70 @@
-//snippet-sourcedescription:[PutMetricData.java demonstrates how to put a sample metric data point.]
-//snippet-keyword:[Java]
-//snippet-keyword:[Code Sample]
-<<<<<<< HEAD
-//snippet-service:[Amazon Cloudwatch]
-//snippet-sourcetype:[<<snippet or full-example>>]
-=======
-//snippet-keyword:[Amazon Cloudwatch]
-//snippet-service:[cloudwatch]
-//snippet-sourcetype:[full-example]
->>>>>>> 7c6537b5
-//snippet-sourcedate:[]
-//snippet-sourceauthor:[AWS]
-/*
- * Copyright 2010-2018 Amazon.com, Inc. or its affiliates. All Rights Reserved.
- *
- * Licensed under the Apache License, Version 2.0 (the "License").
- * You may not use this file except in compliance with the License.
- * A copy of the License is located at
- *
- *  http://aws.amazon.com/apache2.0
- *
- * or in the "license" file accompanying this file. This file is distributed
- * on an "AS IS" BASIS, WITHOUT WARRANTIES OR CONDITIONS OF ANY KIND, either
- * express or implied. See the License for the specific language governing
- * permissions and limitations under the License.
- */
-package aws.example.cloudwatch;
-import com.amazonaws.services.cloudwatch.AmazonCloudWatch;
-import com.amazonaws.services.cloudwatch.AmazonCloudWatchClientBuilder;
-import com.amazonaws.services.cloudwatch.model.Dimension;
-import com.amazonaws.services.cloudwatch.model.MetricDatum;
-import com.amazonaws.services.cloudwatch.model.PutMetricDataRequest;
-import com.amazonaws.services.cloudwatch.model.PutMetricDataResult;
-import com.amazonaws.services.cloudwatch.model.StandardUnit;
-
-/**
- * Puts a sample metric data point
- */
-public class PutMetricData {
-    public static void main(String[] args) {
-
-        final String USAGE =
-            "To run this example, supply a data point:\n" +
-            "Ex: PutMetricData <data_point>\n";
-
-        if (args.length != 1) {
-            System.out.println(USAGE);
-            System.exit(1);
-        }
-
-        Double data_point = Double.parseDouble(args[0]);
-
-        final AmazonCloudWatch cw =
-            AmazonCloudWatchClientBuilder.defaultClient();
-
-        Dimension dimension = new Dimension()
-            .withName("UNIQUE_PAGES")
-            .withValue("URLS");
-
-        MetricDatum datum = new MetricDatum()
-            .withMetricName("PAGES_VISITED")
-            .withUnit(StandardUnit.None)
-            .withValue(data_point)
-            .withDimensions(dimension);
-
-        PutMetricDataRequest request = new PutMetricDataRequest()
-            .withNamespace("SITE/TRAFFIC")
-            .withMetricData(datum);
-
-        PutMetricDataResult response = cw.putMetricData(request);
-
-        System.out.printf("Successfully put data point %f", data_point);
-    }
-}
+//snippet-sourcedescription:[PutMetricData.java demonstrates how to put a sample metric data point.]
+//snippet-keyword:[Java]
+//snippet-keyword:[Code Sample]
+//snippet-keyword:[Amazon Cloudwatch]
+//snippet-service:[cloudwatch]
+//snippet-sourcetype:[full-example]
+//snippet-sourcedate:[]
+//snippet-sourceauthor:[AWS]
+/*
+ * Copyright 2010-2018 Amazon.com, Inc. or its affiliates. All Rights Reserved.
+ *
+ * Licensed under the Apache License, Version 2.0 (the "License").
+ * You may not use this file except in compliance with the License.
+ * A copy of the License is located at
+ *
+ *  http://aws.amazon.com/apache2.0
+ *
+ * or in the "license" file accompanying this file. This file is distributed
+ * on an "AS IS" BASIS, WITHOUT WARRANTIES OR CONDITIONS OF ANY KIND, either
+ * express or implied. See the License for the specific language governing
+ * permissions and limitations under the License.
+ */
+package aws.example.cloudwatch;
+import com.amazonaws.services.cloudwatch.AmazonCloudWatch;
+import com.amazonaws.services.cloudwatch.AmazonCloudWatchClientBuilder;
+import com.amazonaws.services.cloudwatch.model.Dimension;
+import com.amazonaws.services.cloudwatch.model.MetricDatum;
+import com.amazonaws.services.cloudwatch.model.PutMetricDataRequest;
+import com.amazonaws.services.cloudwatch.model.PutMetricDataResult;
+import com.amazonaws.services.cloudwatch.model.StandardUnit;
+
+/**
+ * Puts a sample metric data point
+ */
+public class PutMetricData {
+    public static void main(String[] args) {
+
+        final String USAGE =
+            "To run this example, supply a data point:\n" +
+            "Ex: PutMetricData <data_point>\n";
+
+        if (args.length != 1) {
+            System.out.println(USAGE);
+            System.exit(1);
+        }
+
+        Double data_point = Double.parseDouble(args[0]);
+
+        final AmazonCloudWatch cw =
+            AmazonCloudWatchClientBuilder.defaultClient();
+
+        Dimension dimension = new Dimension()
+            .withName("UNIQUE_PAGES")
+            .withValue("URLS");
+
+        MetricDatum datum = new MetricDatum()
+            .withMetricName("PAGES_VISITED")
+            .withUnit(StandardUnit.None)
+            .withValue(data_point)
+            .withDimensions(dimension);
+
+        PutMetricDataRequest request = new PutMetricDataRequest()
+            .withNamespace("SITE/TRAFFIC")
+            .withMetricData(datum);
+
+        PutMetricDataResult response = cw.putMetricData(request);
+
+        System.out.printf("Successfully put data point %f", data_point);
+    }
+}