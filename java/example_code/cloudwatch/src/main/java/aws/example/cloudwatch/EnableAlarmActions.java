--- conflicted
+++ resolved
@@ -1,63 +1,58 @@
-//snippet-sourcedescription:[EnableAlarmActions.java demonstrates how to enables actions on a CloudWatch alarm.]
-//snippet-keyword:[Java]
-//snippet-keyword:[Code Sample]
-<<<<<<< HEAD
-//snippet-service:[Amazon Cloudwatch]
-//snippet-sourcetype:[<<snippet or full-example>>]
-=======
-//snippet-keyword:[Amazon Cloudwatch]
-//snippet-service:[cloudwatch]
-//snippet-sourcetype:[full-example]
->>>>>>> 7c6537b5
-//snippet-sourcedate:[]
-//snippet-sourceauthor:[AWS]
-/*
- * Copyright 2010-2018 Amazon.com, Inc. or its affiliates. All Rights Reserved.
- *
- * Licensed under the Apache License, Version 2.0 (the "License").
- * You may not use this file except in compliance with the License.
- * A copy of the License is located at
- *
- *  http://aws.amazon.com/apache2.0
- *
- * or in the "license" file accompanying this file. This file is distributed
- * on an "AS IS" BASIS, WITHOUT WARRANTIES OR CONDITIONS OF ANY KIND, either
- * express or implied. See the License for the specific language governing
- * permissions and limitations under the License.
- */
-package aws.example.cloudwatch;
-import com.amazonaws.services.cloudwatch.AmazonCloudWatch;
-import com.amazonaws.services.cloudwatch.AmazonCloudWatchClientBuilder;
-import com.amazonaws.services.cloudwatch.model.EnableAlarmActionsRequest;
-import com.amazonaws.services.cloudwatch.model.EnableAlarmActionsResult;
-
-/**
- * Enables actions on a CloudWatch alarm
- */
-public class EnableAlarmActions {
-
-    public static void main(String[] args) {
-
-        final String USAGE =
-            "To run this example, supply an alarm name\n" +
-            "Ex: EnableAlarmActions <alarm-name>\n";
-
-        if (args.length != 1) {
-            System.out.println(USAGE);
-            System.exit(1);
-        }
-
-        String alarm = args[0];
-
-        final AmazonCloudWatch cw =
-            AmazonCloudWatchClientBuilder.defaultClient();
-
-        EnableAlarmActionsRequest request = new EnableAlarmActionsRequest()
-            .withAlarmNames(alarm);
-
-        EnableAlarmActionsResult response = cw.enableAlarmActions(request);
-
-        System.out.printf(
-            "Successfully enabled actions on alarm %s", alarm);
-    }
-}
+//snippet-sourcedescription:[EnableAlarmActions.java demonstrates how to enables actions on a CloudWatch alarm.]
+//snippet-keyword:[Java]
+//snippet-keyword:[Code Sample]
+//snippet-keyword:[Amazon Cloudwatch]
+//snippet-service:[cloudwatch]
+//snippet-sourcetype:[full-example]
+//snippet-sourcedate:[]
+//snippet-sourceauthor:[AWS]
+/*
+ * Copyright 2010-2018 Amazon.com, Inc. or its affiliates. All Rights Reserved.
+ *
+ * Licensed under the Apache License, Version 2.0 (the "License").
+ * You may not use this file except in compliance with the License.
+ * A copy of the License is located at
+ *
+ *  http://aws.amazon.com/apache2.0
+ *
+ * or in the "license" file accompanying this file. This file is distributed
+ * on an "AS IS" BASIS, WITHOUT WARRANTIES OR CONDITIONS OF ANY KIND, either
+ * express or implied. See the License for the specific language governing
+ * permissions and limitations under the License.
+ */
+package aws.example.cloudwatch;
+import com.amazonaws.services.cloudwatch.AmazonCloudWatch;
+import com.amazonaws.services.cloudwatch.AmazonCloudWatchClientBuilder;
+import com.amazonaws.services.cloudwatch.model.EnableAlarmActionsRequest;
+import com.amazonaws.services.cloudwatch.model.EnableAlarmActionsResult;
+
+/**
+ * Enables actions on a CloudWatch alarm
+ */
+public class EnableAlarmActions {
+
+    public static void main(String[] args) {
+
+        final String USAGE =
+            "To run this example, supply an alarm name\n" +
+            "Ex: EnableAlarmActions <alarm-name>\n";
+
+        if (args.length != 1) {
+            System.out.println(USAGE);
+            System.exit(1);
+        }
+
+        String alarm = args[0];
+
+        final AmazonCloudWatch cw =
+            AmazonCloudWatchClientBuilder.defaultClient();
+
+        EnableAlarmActionsRequest request = new EnableAlarmActionsRequest()
+            .withAlarmNames(alarm);
+
+        EnableAlarmActionsResult response = cw.enableAlarmActions(request);
+
+        System.out.printf(
+            "Successfully enabled actions on alarm %s", alarm);
+    }
+}