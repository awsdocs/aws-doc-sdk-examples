--- conflicted
+++ resolved
@@ -1,83 +1,78 @@
-//snippet-sourcedescription:[DescribeSubscriptionFilters.java demonstrates how to list CloudWatch subscription filters associated with a log group.]
-//snippet-keyword:[Java]
-//snippet-keyword:[Code Sample]
-<<<<<<< HEAD
-//snippet-service:[Amazon Cloudwatch]
-//snippet-sourcetype:[<<snippet or full-example>>]
-=======
-//snippet-keyword:[Amazon Cloudwatch]
-//snippet-service:[cloudwatch]
-//snippet-sourcetype:[full-example]
->>>>>>> 7c6537b5
-//snippet-sourcedate:[]
-//snippet-sourceauthor:[AWS]
-/*
- * Copyright 2010-2018 Amazon.com, Inc. or its affiliates. All Rights Reserved.
- *
- * Licensed under the Apache License, Version 2.0 (the "License").
- * You may not use this file except in compliance with the License.
- * A copy of the License is located at
- *
- *  http://aws.amazon.com/apache2.0
- *
- * or in the "license" file accompanying this file. This file is distributed
- * on an "AS IS" BASIS, WITHOUT WARRANTIES OR CONDITIONS OF ANY KIND, either
- * express or implied. See the License for the specific language governing
- * permissions and limitations under the License.
- */
-package aws.example.cloudwatch;
-import com.amazonaws.services.logs.AWSLogs;
-import com.amazonaws.services.logs.AWSLogsClientBuilder;
-import com.amazonaws.services.logs.model.DescribeSubscriptionFiltersRequest;
-import com.amazonaws.services.logs.model.DescribeSubscriptionFiltersResult;
-import com.amazonaws.services.logs.model.SubscriptionFilter;
-
-/**
- * Lists CloudWatch subscription filters associated with a log group.
- */
-public class DescribeSubscriptionFilters {
-
-    public static void main(String[] args) {
-
-        final String USAGE =
-            "To run this example, supply a log group name\n" +
-            "Ex: DescribeSubscriptionFilters <log-group-name>\n";
-
-        if (args.length != 1) {
-            System.out.println(USAGE);
-            System.exit(1);
-        }
-
-        String log_group = args[0];
-
-        final AWSLogs logs = AWSLogsClientBuilder.defaultClient();
-        boolean done = false;
-
-        DescribeSubscriptionFiltersRequest request =
-                new DescribeSubscriptionFiltersRequest()
-                    .withLogGroupName(log_group)
-                    .withLimit(1);
-
-        while(!done) {
-
-            DescribeSubscriptionFiltersResult response =
-                logs.describeSubscriptionFilters(request);
-
-            for(SubscriptionFilter filter : response.getSubscriptionFilters()) {
-                System.out.printf(
-                    "Retrieved filter with name %s, " +
-                    "pattern %s " +
-                    "and destination arn %s",
-                    filter.getFilterName(),
-                    filter.getFilterPattern(),
-                    filter.getDestinationArn());
-            }
-
-            request.setNextToken(response.getNextToken());
-
-            if(response.getNextToken() == null) {
-                done = true;
-            }
-        }
-    }
-}
+//snippet-sourcedescription:[DescribeSubscriptionFilters.java demonstrates how to list CloudWatch subscription filters associated with a log group.]
+//snippet-keyword:[Java]
+//snippet-keyword:[Code Sample]
+//snippet-keyword:[Amazon Cloudwatch]
+//snippet-service:[cloudwatch]
+//snippet-sourcetype:[full-example]
+//snippet-sourcedate:[]
+//snippet-sourceauthor:[AWS]
+/*
+ * Copyright 2010-2018 Amazon.com, Inc. or its affiliates. All Rights Reserved.
+ *
+ * Licensed under the Apache License, Version 2.0 (the "License").
+ * You may not use this file except in compliance with the License.
+ * A copy of the License is located at
+ *
+ *  http://aws.amazon.com/apache2.0
+ *
+ * or in the "license" file accompanying this file. This file is distributed
+ * on an "AS IS" BASIS, WITHOUT WARRANTIES OR CONDITIONS OF ANY KIND, either
+ * express or implied. See the License for the specific language governing
+ * permissions and limitations under the License.
+ */
+package aws.example.cloudwatch;
+import com.amazonaws.services.logs.AWSLogs;
+import com.amazonaws.services.logs.AWSLogsClientBuilder;
+import com.amazonaws.services.logs.model.DescribeSubscriptionFiltersRequest;
+import com.amazonaws.services.logs.model.DescribeSubscriptionFiltersResult;
+import com.amazonaws.services.logs.model.SubscriptionFilter;
+
+/**
+ * Lists CloudWatch subscription filters associated with a log group.
+ */
+public class DescribeSubscriptionFilters {
+
+    public static void main(String[] args) {
+
+        final String USAGE =
+            "To run this example, supply a log group name\n" +
+            "Ex: DescribeSubscriptionFilters <log-group-name>\n";
+
+        if (args.length != 1) {
+            System.out.println(USAGE);
+            System.exit(1);
+        }
+
+        String log_group = args[0];
+
+        final AWSLogs logs = AWSLogsClientBuilder.defaultClient();
+        boolean done = false;
+
+        DescribeSubscriptionFiltersRequest request =
+                new DescribeSubscriptionFiltersRequest()
+                    .withLogGroupName(log_group)
+                    .withLimit(1);
+
+        while(!done) {
+
+            DescribeSubscriptionFiltersResult response =
+                logs.describeSubscriptionFilters(request);
+
+            for(SubscriptionFilter filter : response.getSubscriptionFilters()) {
+                System.out.printf(
+                    "Retrieved filter with name %s, " +
+                    "pattern %s " +
+                    "and destination arn %s",
+                    filter.getFilterName(),
+                    filter.getFilterPattern(),
+                    filter.getDestinationArn());
+            }
+
+            request.setNextToken(response.getNextToken());
+
+            if(response.getNextToken() == null) {
+                done = true;
+            }
+        }
+    }
+}