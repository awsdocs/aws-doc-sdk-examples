//snippet-comment:[These are tags for the AWS doc team's sample catalog. Do not remove.]
//snippet-comment:[This should be in the lib/ directory]
//snippet-comment:[and only works with my_widget_service.ts in the bin/ directory]
//snippet-comment:[and widgets.js in the resources/ directory.]
//snippet-sourceauthor:[Doug-AWS]
//snippet-sourcedescription:[Creates an S3 bucket, handler for HTTP requests, and API Gateway to Lambda functions.]
<<<<<<< HEAD
//snippet-keyword:[CDK V0.14.1]
=======
//snippet-keyword:[CDK V0.21.0]
>>>>>>> 727000df
//snippet-keyword:[ApiGateway.LambdaIntegration function]
//snippet-keyword:[ApiGateway.RestApi function]
//snippet-keyword:[Bucket.grantReadWrite function]
//snippet-keyword:[Lambda.Function function]
//snippet-keyword:[S3.Bucket function]
//snippet-keyword:[TypeScript]
//snippet-service:[cdk]
//snippet-sourcetype:[full-example]
<<<<<<< HEAD
//snippet-sourcedate:[2018-11-05]
=======
//snippet-sourcedate:[2019-1-9]
>>>>>>> 727000df
// Copyright 2010-2019 Amazon.com, Inc. or its affiliates. All Rights Reserved.
//
// This file is licensed under the Apache License, Version 2.0 (the "License").
// You may not use this file except in compliance with the License. A copy of the
// License is located at
//
// http://aws.amazon.com/apache2.0/
//
// This file is distributed on an "AS IS" BASIS, WITHOUT WARRANTIES OR CONDITIONS
// OF ANY KIND, either express or implied. See the License for the specific
// language governing permissions and limitations under the License.
<<<<<<< HEAD
//snippet-start:[snippet.cdk.create_widget_service.ts]
=======
//snippet-start:[cdk.typescript.widget_service]
>>>>>>> 727000df
import cdk = require('@aws-cdk/cdk');
import apigateway = require('@aws-cdk/aws-apigateway');
import lambda = require('@aws-cdk/aws-lambda');
import s3 = require('@aws-cdk/aws-s3');

export class WidgetService extends cdk.Construct {
  constructor(parent: cdk.Construct, name: string) {
    super(parent, name);

    const bucket = new s3.Bucket(this, 'WidgetStore');

    const handler = new lambda.Function(this, 'WidgetHandler', {
      runtime: lambda.Runtime.NodeJS810,  // So we can use async in widget.js
      code: lambda.Code.directory('resources'),
      handler: 'widgets.main',
      environment: {
        BUCKET: bucket.bucketName
      }
    });

    bucket.grantReadWrite(handler.role);

    const api = new apigateway.RestApi(this, 'widgets-api', {
      restApiName: 'Widget Service',
      description: 'This service serves widgets.'
    });

    const getWidgetsIntegration = new apigateway.LambdaIntegration(handler, {
      requestTemplates:  { "application/json": '{ "statusCode": "200" }' }
    });

    api.root.addMethod('GET', getWidgetsIntegration);   // GET /

<<<<<<< HEAD
=======
    //snippet-start:[cdk.typescript.widget_service.wire_up_functions]
>>>>>>> 727000df
    const widget = api.root.addResource('{name}');

    // Add new widget to bucket with: POST /{name}
    const postWidgetIntegration = new apigateway.LambdaIntegration(handler);

    // Get a specific widget from bucket with: GET /{name}
    const getWidgetIntegration = new apigateway.LambdaIntegration(handler);

    // Remove a specific widget from the bucket with: DELETE /{name}
    const deleteWidgetIntegration = new apigateway.LambdaIntegration(handler);

    widget.addMethod('POST', postWidgetIntegration);    // POST /{name}
    widget.addMethod('GET', getWidgetIntegration);       // GET /{name}
    widget.addMethod('DELETE', deleteWidgetIntegration); // DELETE /{name}
<<<<<<< HEAD
  }
}
//snippet-end:[snippet.cdk.create_widget_service.ts]
=======
    //snippet-end:[cdk.typescript.widget_service.wire_up_functions]
  }
}
//snippet-end:[cdk.typescript.widget_service]
>>>>>>> 727000df
<|MERGE_RESOLUTION|>--- conflicted
+++ resolved
@@ -1,101 +1,80 @@
-//snippet-comment:[These are tags for the AWS doc team's sample catalog. Do not remove.]
-//snippet-comment:[This should be in the lib/ directory]
-//snippet-comment:[and only works with my_widget_service.ts in the bin/ directory]
-//snippet-comment:[and widgets.js in the resources/ directory.]
-//snippet-sourceauthor:[Doug-AWS]
-//snippet-sourcedescription:[Creates an S3 bucket, handler for HTTP requests, and API Gateway to Lambda functions.]
-<<<<<<< HEAD
-//snippet-keyword:[CDK V0.14.1]
-=======
-//snippet-keyword:[CDK V0.21.0]
->>>>>>> 727000df
-//snippet-keyword:[ApiGateway.LambdaIntegration function]
-//snippet-keyword:[ApiGateway.RestApi function]
-//snippet-keyword:[Bucket.grantReadWrite function]
-//snippet-keyword:[Lambda.Function function]
-//snippet-keyword:[S3.Bucket function]
-//snippet-keyword:[TypeScript]
-//snippet-service:[cdk]
-//snippet-sourcetype:[full-example]
-<<<<<<< HEAD
-//snippet-sourcedate:[2018-11-05]
-=======
-//snippet-sourcedate:[2019-1-9]
->>>>>>> 727000df
-// Copyright 2010-2019 Amazon.com, Inc. or its affiliates. All Rights Reserved.
-//
-// This file is licensed under the Apache License, Version 2.0 (the "License").
-// You may not use this file except in compliance with the License. A copy of the
-// License is located at
-//
-// http://aws.amazon.com/apache2.0/
-//
-// This file is distributed on an "AS IS" BASIS, WITHOUT WARRANTIES OR CONDITIONS
-// OF ANY KIND, either express or implied. See the License for the specific
-// language governing permissions and limitations under the License.
-<<<<<<< HEAD
-//snippet-start:[snippet.cdk.create_widget_service.ts]
-=======
-//snippet-start:[cdk.typescript.widget_service]
->>>>>>> 727000df
-import cdk = require('@aws-cdk/cdk');
-import apigateway = require('@aws-cdk/aws-apigateway');
-import lambda = require('@aws-cdk/aws-lambda');
-import s3 = require('@aws-cdk/aws-s3');
-
-export class WidgetService extends cdk.Construct {
-  constructor(parent: cdk.Construct, name: string) {
-    super(parent, name);
-
-    const bucket = new s3.Bucket(this, 'WidgetStore');
-
-    const handler = new lambda.Function(this, 'WidgetHandler', {
-      runtime: lambda.Runtime.NodeJS810,  // So we can use async in widget.js
-      code: lambda.Code.directory('resources'),
-      handler: 'widgets.main',
-      environment: {
-        BUCKET: bucket.bucketName
-      }
-    });
-
-    bucket.grantReadWrite(handler.role);
-
-    const api = new apigateway.RestApi(this, 'widgets-api', {
-      restApiName: 'Widget Service',
-      description: 'This service serves widgets.'
-    });
-
-    const getWidgetsIntegration = new apigateway.LambdaIntegration(handler, {
-      requestTemplates:  { "application/json": '{ "statusCode": "200" }' }
-    });
-
-    api.root.addMethod('GET', getWidgetsIntegration);   // GET /
-
-<<<<<<< HEAD
-=======
-    //snippet-start:[cdk.typescript.widget_service.wire_up_functions]
->>>>>>> 727000df
-    const widget = api.root.addResource('{name}');
-
-    // Add new widget to bucket with: POST /{name}
-    const postWidgetIntegration = new apigateway.LambdaIntegration(handler);
-
-    // Get a specific widget from bucket with: GET /{name}
-    const getWidgetIntegration = new apigateway.LambdaIntegration(handler);
-
-    // Remove a specific widget from the bucket with: DELETE /{name}
-    const deleteWidgetIntegration = new apigateway.LambdaIntegration(handler);
-
-    widget.addMethod('POST', postWidgetIntegration);    // POST /{name}
-    widget.addMethod('GET', getWidgetIntegration);       // GET /{name}
-    widget.addMethod('DELETE', deleteWidgetIntegration); // DELETE /{name}
-<<<<<<< HEAD
-  }
-}
-//snippet-end:[snippet.cdk.create_widget_service.ts]
-=======
-    //snippet-end:[cdk.typescript.widget_service.wire_up_functions]
-  }
-}
-//snippet-end:[cdk.typescript.widget_service]
->>>>>>> 727000df
+//snippet-comment:[These are tags for the AWS doc team's sample catalog. Do not remove.]
+//snippet-comment:[This should be in the lib/ directory]
+//snippet-comment:[and only works with my_widget_service.ts in the bin/ directory]
+//snippet-comment:[and widgets.js in the resources/ directory.]
+//snippet-sourceauthor:[Doug-AWS]
+//snippet-sourcedescription:[Creates an S3 bucket, handler for HTTP requests, and API Gateway to Lambda functions.]
+//snippet-keyword:[CDK V0.21.0]
+//snippet-keyword:[ApiGateway.LambdaIntegration function]
+//snippet-keyword:[ApiGateway.RestApi function]
+//snippet-keyword:[Bucket.grantReadWrite function]
+//snippet-keyword:[Lambda.Function function]
+//snippet-keyword:[S3.Bucket function]
+//snippet-keyword:[TypeScript]
+//snippet-service:[cdk]
+//snippet-sourcetype:[full-example]
+//snippet-sourcedate:[2019-1-9]
+// Copyright 2010-2019 Amazon.com, Inc. or its affiliates. All Rights Reserved.
+//
+// This file is licensed under the Apache License, Version 2.0 (the "License").
+// You may not use this file except in compliance with the License. A copy of the
+// License is located at
+//
+// http://aws.amazon.com/apache2.0/
+//
+// This file is distributed on an "AS IS" BASIS, WITHOUT WARRANTIES OR CONDITIONS
+// OF ANY KIND, either express or implied. See the License for the specific
+// language governing permissions and limitations under the License.
+//snippet-start:[cdk.typescript.widget_service]
+import cdk = require('@aws-cdk/cdk');
+import apigateway = require('@aws-cdk/aws-apigateway');
+import lambda = require('@aws-cdk/aws-lambda');
+import s3 = require('@aws-cdk/aws-s3');
+
+export class WidgetService extends cdk.Construct {
+  constructor(parent: cdk.Construct, name: string) {
+    super(parent, name);
+
+    const bucket = new s3.Bucket(this, 'WidgetStore');
+
+    const handler = new lambda.Function(this, 'WidgetHandler', {
+      runtime: lambda.Runtime.NodeJS810,  // So we can use async in widget.js
+      code: lambda.Code.directory('resources'),
+      handler: 'widgets.main',
+      environment: {
+        BUCKET: bucket.bucketName
+      }
+    });
+
+    bucket.grantReadWrite(handler.role);
+
+    const api = new apigateway.RestApi(this, 'widgets-api', {
+      restApiName: 'Widget Service',
+      description: 'This service serves widgets.'
+    });
+
+    const getWidgetsIntegration = new apigateway.LambdaIntegration(handler, {
+      requestTemplates:  { "application/json": '{ "statusCode": "200" }' }
+    });
+
+    api.root.addMethod('GET', getWidgetsIntegration);   // GET /
+
+    //snippet-start:[cdk.typescript.widget_service.wire_up_functions]
+    const widget = api.root.addResource('{name}');
+
+    // Add new widget to bucket with: POST /{name}
+    const postWidgetIntegration = new apigateway.LambdaIntegration(handler);
+
+    // Get a specific widget from bucket with: GET /{name}
+    const getWidgetIntegration = new apigateway.LambdaIntegration(handler);
+
+    // Remove a specific widget from the bucket with: DELETE /{name}
+    const deleteWidgetIntegration = new apigateway.LambdaIntegration(handler);
+
+    widget.addMethod('POST', postWidgetIntegration);    // POST /{name}
+    widget.addMethod('GET', getWidgetIntegration);       // GET /{name}
+    widget.addMethod('DELETE', deleteWidgetIntegration); // DELETE /{name}
+    //snippet-end:[cdk.typescript.widget_service.wire_up_functions]
+  }
+}
+//snippet-end:[cdk.typescript.widget_service]