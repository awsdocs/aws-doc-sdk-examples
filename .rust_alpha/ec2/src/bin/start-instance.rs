/*
 * Copyright Amazon.com, Inc. or its affiliates. All Rights Reserved.
 * SPDX-License-Identifier: Apache-2.0.
 */

use aws_config::meta::region::RegionProviderChain;
use aws_sdk_ec2::{Client, Error, Region, PKG_VERSION};
use structopt::StructOpt;

#[derive(Debug, StructOpt)]
struct Opt {
    /// The AWS Region.
    #[structopt(short, long)]
    region: Option<String>,

    /// The ID of the instance to stop.
    #[structopt(short, long)]
    instance_id: String,

    /// Whether to display additional information.
    #[structopt(short, long)]
    verbose: bool,
}

// Starts an instance.
<<<<<<< HEAD
// snippet-start:[ec2.rust.start-instance]
=======
>>>>>>> a4ec048d
async fn start_instance(client: &aws_sdk_ec2::Client, id: &str) -> Result<(), aws_sdk_ec2::Error> {
    client.start_instances().instance_ids(id).send().await?;

    println!("Started instance.");

    Ok(())
}
<<<<<<< HEAD
// snippet-end:[ec2.rust.start-instance]
=======
>>>>>>> a4ec048d

/// Starts an Amazon EC2 instance.
/// # Arguments
///
/// * `-i INSTANCE-ID` - The ID of the instances to start.
/// * `[-r REGION]` - The Region in which the client is created.
///   If not supplied, uses the value of the **AWS_REGION** environment variable.
///   If the environment variable is not set, defaults to **us-west-2**.
/// * `[-v]` - Whether to display additional information.
#[tokio::main]
async fn main() -> Result<(), Error> {
    tracing_subscriber::fmt::init();
    let Opt {
        region,
        instance_id,
        verbose,
    } = Opt::from_args();

    let region_provider = RegionProviderChain::first_try(region.map(Region::new))
        .or_default_provider()
        .or_else(Region::new("us-west-2"));
    println!();

    if verbose {
        println!("EC2 client version: {}", PKG_VERSION);
        println!(
            "Region:             {}",
            region_provider.region().await.unwrap().as_ref()
        );
        println!("Instance ID:        {}", instance_id);
        println!();
    }

    let shared_config = aws_config::from_env().region(region_provider).load().await;
    let client = Client::new(&shared_config);

    start_instance(&client, &instance_id).await
}<|MERGE_RESOLUTION|>--- conflicted
+++ resolved
@@ -23,21 +23,15 @@
 }
 
 // Starts an instance.
-<<<<<<< HEAD
 // snippet-start:[ec2.rust.start-instance]
-=======
->>>>>>> a4ec048d
-async fn start_instance(client: &aws_sdk_ec2::Client, id: &str) -> Result<(), aws_sdk_ec2::Error> {
+async fn start_instance(client: &Client, id: &str) -> Result<(), Error> {
     client.start_instances().instance_ids(id).send().await?;
 
     println!("Started instance.");
 
     Ok(())
 }
-<<<<<<< HEAD
 // snippet-end:[ec2.rust.start-instance]
-=======
->>>>>>> a4ec048d
 
 /// Starts an Amazon EC2 instance.
 /// # Arguments
