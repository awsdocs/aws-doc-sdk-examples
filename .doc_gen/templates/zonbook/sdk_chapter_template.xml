--- conflicted
+++ resolved
@@ -80,7 +80,6 @@
             <para role="topiclist-abbrev"/>
             {{- range $category := $svc_examples.CategoryNamesSorted}}
             {{- with $cat_examples := index $svc_examples.CategorizedExampleSets $category}}
-<<<<<<< HEAD
             <section>
                 <info>
                     <title>{{$cat_examples.CategoryName}}</title>
@@ -90,7 +89,7 @@
                     {{- range $cat_examples.Examples}}
                     <section id="{{.ExampleId}}_{{$.LanguageSlug}}_topic">
                         <info>
-                            <title id="{{.ExampleId}}_{{$.LanguageSlug}}_topic.titleabbrev">{{.TitleAbbrev}}</title>
+                            <title id="{{.ExampleId}}_{{$.LanguageSlug}}_topic.title">{{.TitleAbbrev}}</title>
                             <titleabbrev id="{{.ExampleId}}_{{$.LanguageSlug}}_topic.titleabbrev">{{.TitleAbbrev}}</titleabbrev>
                         </info>
                         {{- if or .Synopsis .SynopsisList}}
@@ -107,27 +106,6 @@
                             {{- end}}
                         </itemizedlist>
                             {{- end}}
-=======
-            <para><emphasis role="bold">{{$cat_examples.CategoryName}} examples</emphasis></para>
-            <collapsible expand-section="_collapse_all_">
-                {{- range $cat_examples.Examples}}
-                <section id="{{.ExampleId}}_{{$.LanguageSlug}}_topic" role="topic">
-                    <info>
-                        <title id="{{.ExampleId}}_{{$.LanguageSlug}}_topic.title">{{.TitleAbbrev}}</title>
-                        <titleabbrev id="{{.ExampleId}}_{{$.LanguageSlug}}_topic.titleabbrev">{{.TitleAbbrev}}</titleabbrev>
-                    </info>
-                    {{- if or .Synopsis .SynopsisList}}
-                        {{- $synopsis_prefix := "The following code example shows how to"}}
-                        {{- $synopsis_sep := " "}}
-                        {{- if not .Synopsis}}
-                            {{- $synopsis_sep = ":"}}
-                        {{- end}}
-                    <para>{{print $synopsis_prefix $synopsis_sep .Synopsis}}</para>
-                        {{- if .SynopsisList}}
-                    <itemizedlist>
-                        {{- range $synitem := .SynopsisList}}
-                        <listitem><para>{{$synitem}}</para></listitem>
->>>>>>> ba519bc5
                         {{- end}}
                         {{- if .GuideTopic.Url}}
                         <para>For more information, see <ulink {{.GuideTopic.DocType}} url="{{.GuideTopic.Url}}">{{.GuideTopic.Text}}</ulink>.</para>
