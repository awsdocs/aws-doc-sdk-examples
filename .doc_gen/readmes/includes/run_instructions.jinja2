--- conflicted
+++ resolved
@@ -31,15 +31,14 @@
 go run ./hello
 ```
 {% endif %}
-<<<<<<< HEAD
 {% if lang_config['name'] == 'Python' and lang_config['sdk_ver'] == 3 %}
 ```
 python hello.py
-=======
+```
+{% endif %}
 {% if lang_config['name'] == 'JavaScript' and lang_config['sdk_ver'] == 3 %}
 ```bash
 node ./hello.js
->>>>>>> 0f6ee0a0
 ```
 {% endif %}
 {% endfor %}
