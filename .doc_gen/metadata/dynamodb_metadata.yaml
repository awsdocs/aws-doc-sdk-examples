# zexi 0.4.0
dynamodb_CreateTable:
  title: Create a &DDB; table using an &AWS; SDK
  title_abbrev: Create a table
  synopsis: create a &DDB; table.
  category:
  languages:
    Kotlin:
      versions:
        - sdk_version: 1
          github: kotlin/services/dynamodb
          sdkguide:
          excerpts:
<<<<<<< HEAD
            - description:
=======
            - description: 
>>>>>>> 7c4a1ec7
              snippet_tags:
                - dynamodb.kotlin.create_table.main
    Java:
      versions:
        - sdk_version: 2
          github: javav2/example_code/dynamodb
          sdkguide:
          excerpts:
            - description:
              snippet_tags:
                - dynamodb.java2.create_table.main
    Python:
      versions:
        - sdk_version: 3
          github: python/example_code/dynamodb
          sdkguide:
          excerpts:
            - description: Create a table from a schema.
              snippet_tags:
                - python.example_code.dynamodb.CreateTable
            - description: Create a table for storing movie data.
              snippet_tags:
                - dynamodb.python.codeexample.MoviesCreateTable
    Rust:
      versions:
        - sdk_version: 1
          github: rust_dev_preview/dynamodb
          excerpts:
            - description:
              snippet_tags:
                - dynamodb.rust.create-table
    JavaScript:
      versions:
        - sdk_version: 3
          github: javascriptv3/example_code/s3
          sdkguide: sdk-for-javascript/v3/developer-guide/dynamodb-examples-using-tables.html#dynamodb-examples-using-tables-creating-a-table
          excerpts:
            - description: Create the client.
              snippet_tags:
                - dynamodb.JavaScript.tables.createclientv3
            - description: Create the bucket.
              snippet_tags:
                - dynamodb.JavaScript.table.createTableV
        - sdk_version: 2
          github: javascript/example_code/s3
          sdkguide: sdk-for-javascript/v2/developer-guide/dynamodb-examples-using-tables.html#dynamodb-examples-using-tables-creating-a-table
          excerpts:
            - description:
              snippet_tags:
                - dynamodb.JavaScript.table.createTable
  services:
    dynamodb: {CreateTable}
dynamodb_BatchGetItem:
  title: Get a batch of &DDB; items using an &AWS; SDK
  title_abbrev: Get a batch of items
  synopsis: get a batch of &DDB; items.
  category:
  languages:
    Python:
      versions:
        - sdk_version: 3
          github: python/example_code/dynamodb
          sdkguide:
          excerpts:
            - description:
              snippet_tags:
                - python.example_code.dynamodb.Batching_imports
                - python.example_code.dynamodb.BatchGetItem
    JavaScript:
      versions:
        - sdk_version: 3
          github: javascriptv3/example_code/s3
          sdkguide: sdk-for-javascript/v3/developer-guide/dynamodb-example-table-read-write-batch.html#dynamodb-example-table-read-write-batch-reading
          excerpts:
            - description: Create the client.
              snippet_tags:
                - dynamodb.JavaScript.tables.createclientv3
            - description: Create the bucket.
              snippet_tags:
                - dynamodb.JavaScript.batch.GetItemV3
        - sdk_version: 2
          github: javascript/example_code/s3
          sdkguide: sdk-for-javascript/v2/developer-guide/dynamodb-example-table-read-write-batch.html#dynamodb-example-table-read-write-batch-reading
          excerpts:
            - description:
              snippet_tags:
                - dynamodb.JavaScript.batch.GetItem
  services:
    dynamodb: {BatchGetItem}
dynamodb_Get:
  title: Get an item from a &DDB; table using the &DDB; document client using an &AWS; SDK
  title_abbrev: Delete an item from a table using the document client
  synopsis: delete an item from a &DDB; table using the &DDB; document client.
  category:
  languages:
    JavaScript:
      versions:
        - sdk_version: 3
          github: javascriptv3/example_code/s3
          sdkguide: sdk-for-javascript/v3/developer-guide/dynamodb-example-dynamodb-utilities.html#dynamodb-example-document-client-get
          excerpts:
            - description: Create the client.
              snippet_tags:
                - dynamodb.JavaScript.tables.createclientv3
            - description: Create the bucket.
              snippet_tags:
                - dynamodb.JavaScript.docClient.getV3
        - sdk_version: 2
          github: javascript/example_code/s3
          sdkguide: sdk-for-javascript/v2/developer-guide/dynamodb-example-dynamodb-utilities.html#dynamodb-example-document-client-get
          excerpts:
            - description:
              snippet_tags:
                - dynamodb.JavaScript.docClient.get
  services:
    dynamodb: {Get}
dynamodb_BatchWriteItem:
  title: Write a batch of &DDB; items using an &AWS; SDK
  title_abbrev: Write a batch of items
  synopsis: write a batch of &DDB; items.
  category:
  languages:
    Java:
      versions:
        - sdk_version: 2
          github: javav2/example_code/dynamodb/
          sdkguide:
          excerpts:
            - description:
              snippet_tags:
                - dynamodb.java2.mapping.batchitems.main
    Python:
      versions:
        - sdk_version: 3
          github: python/example_code/dynamodb
          sdkguide:
          excerpts:
            - description:
              snippet_tags:
                - python.example_code.dynamodb.PutItem_BatchWriter
    JavaScript:
      versions:
        - sdk_version: 3
          github: javascriptv3/example_code/s3
          sdkguide: sdk-for-javascript/v3/developer-guide/dynamodb-example-table-read-write-batch.html#dynamodb-example-table-read-write-batch-writing
          excerpts:
            - description: Create the client.
              snippet_tags:
                - dynamodb.JavaScript.tables.createclientv3
            - description: Create the bucket.
              snippet_tags:
                - dynamodb.JavaScript.batch.WriteItemV3
        - sdk_version: 2
          github: javascript/example_code/s3
          sdkguide: sdk-for-javascript/v2/developer-guide/dynamodb-example-table-read-write-batch.html#dynamodb-example-table-read-write-batch-writing
          excerpts:
            - description:
              snippet_tags:
                - dynamodb.JavaScript.batch.WriteItem
  services:
    dynamodb: {BatchWriteItem}
dynamodb_Usage_BatchGetWriteDelete:
  title: Get, write, and delete batches of &DDB; items using an &AWS; SDK
  title_abbrev: Get, write, and delete batches of items
  synopsis: get, write, and delete batches of &DDB; items.
  category: Usage
  languages:
    Python:
      versions:
        - sdk_version: 3
          github: python/example_code/dynamodb
          sdkguide:
          excerpts:
            - description: Create functions to wrap &DDB; batch operations.
              snippet_tags:
                - python.example_code.dynamodb.Batching_imports
                - python.example_code.dynamodb.CreateTable
                - python.example_code.dynamodb.BatchGetItem
                - python.example_code.dynamodb.PutItem_BatchWriter
                - python.example_code.dynamodb.BatchGetItem_CallBatchGet
            - description: Create a function to archive data from one table to another.
              snippet_tags:
                - python.example_code.dynamodb.Usage_ArchiveMovies
            - description:
                Call your functions to create tables, fill them with movie
                data from a JSON file, and archive items in another table.
              snippet_tags:
                - python.example_code.dynamodb.Usage_BatchFunctions
  services:
    dynamodb: {}
dynamodb_DeleteTable:
  title: Delete a &DDB; table using an &AWS; SDK
  title_abbrev: Delete a table
  synopsis: delete a &DDB; table.
  category:
  languages:
    Kotlin:
      versions:
        - sdk_version: 1
          github: kotlin/services/dynamodb
          sdkguide:
          excerpts:
<<<<<<< HEAD
            - description:
=======
            - description: 
>>>>>>> 7c4a1ec7
              snippet_tags:
                - dynamodb.kotlin.delete_table.main
    Java:
      versions:
        - sdk_version: 2
          github: javav2/example_code/dynamodb
          sdkguide:
          excerpts:
            - description:
              snippet_tags:
                - dynamodb.java2.delete_table.main
    Python:
      versions:
        - sdk_version: 3
          github: python/example_code/dynamodb
          sdkguide:
          excerpts:
            - description:
              snippet_tags:
                - dynamodb.python.codeexample.MoviesDeleteTable
    Rust:
      versions:
        - sdk_version: 1
          github: rust_dev_preview/dynamodb
          excerpts:
            - description:
              snippet_tags:
                - dynamodb.rust.delete-table
    JavaScript:
      versions:
        - sdk_version: 3
          github: javascriptv3/example_code/s3
          sdkguide: sdk-for-javascript/v3/developer-guide/dynamodb-examples-using-tables.html#dynamodb-examples-using-tables-deleting-a-table
          excerpts:
            - description: Create the client.
              snippet_tags:
                - dynamodb.JavaScript.tables.createclientv3
            - description: Create the bucket.
              snippet_tags:
                - dynamodb.JavaScript.item.deleteTableV3
        - sdk_version: 2
          github: javascript/example_code/s3
          sdkguide: sdk-for-javascript/v2/developer-guide/dynamodb-examples-using-tables.html#dynamodb-examples-using-tables-deleting-a-table
          excerpts:
            - description:
              snippet_tags:
                - dynamodb.JavaScript.item.deleteItem
  services:
    dynamodb: {DeleteTable}
dynamodb_PutItem:
  title: Put an item in a &DDB; table using an &AWS; SDK
  title_abbrev: Put an item in a table
  synopsis: put an item in a &DDB; table.
  category:
  languages:
    Kotlin:
      versions:
        - sdk_version: 1
          github: kotlin/services/dynamodb
          sdkguide:
          excerpts:
<<<<<<< HEAD
            - description:
=======
            - description: 
>>>>>>> 7c4a1ec7
              snippet_tags:
                - dynamodb.kotlin.put_item.main
    Java:
      versions:
        - sdk_version: 2
          github: javav2/example_code/dynamodb
          sdkguide:
          excerpts:
            - description:
              snippet_tags:
                - dynamodb.java2.mapping.putitem.main
    Python:
      versions:
        - sdk_version: 3
          github: python/example_code/dynamodb
          sdkguide:
          excerpts:
            - description: Put a single item in a movie table.
              snippet_tags:
                - dynamodb.python.codeexample.MoviesItemOps01
            - description: Put items loaded from a JSON file into a table.
              snippet_tags:
                - dynamodb.python.codeexample.MoviesLoadData
    Rust:
      versions:
        - sdk_version: 1
          github: rust_dev_preview/dynamodb
          excerpts:
            - description:
              snippet_tags:
                - dynamodb.rust.add-item
    JavaScript:
      versions:
        - sdk_version: 3
          github: javascriptv3/example_code/s3
          sdkguide: sdk-for-javascript/v3/developer-guide/dynamodb-example-table-read-write.html#dynamodb-example-table-read-write-writing-an-item
          excerpts:
            - description: Create the client.
              snippet_tags:
                - dynamodb.JavaScript.tables.createclientv3
            - description: Create the bucket.
              snippet_tags:
                - dynamodb.JavaScript.item.putItemV3
        - sdk_version: 2
          github: javascript/example_code/s3
          sdkguide: sdk-for-javascript/v2/developer-guide/dynamodb-example-table-read-write.html#dynamodb-example-table-read-write-writing-an-item
          excerpts:
            - description:
              snippet_tags:
                - dynamodb.JavaScript.item.putItem
  services:
    dynamodb: {PutItem}
dynamodb_Put:
  title: Put an item in a &DDB; table using the &DDB; document client using an &AWS; SDK
  title_abbrev: Delete an item in a table using the document client
  synopsis: put an item in a &DDB; table using the &DDB; document client.
  category:
  languages:
    JavaScript:
      versions:
        - sdk_version: 3
          github: javascriptv3/example_code/s3
          sdkguide: sdk-for-javascript/v3/developer-guide/dynamodb-example-dynamodb-utilities.html#dynamodb-example-document-client-put
          excerpts:
            - description: Create the client.
              snippet_tags:
                - dynamodb.JavaScript.tables.createdocclientv3
            - description: Create the bucket.
              snippet_tags:
                - dynamodb.JavaScript.docClient.putV3
        - sdk_version: 2
          github: javascript/example_code/s3
          sdkguide: sdk-for-javascript/v2/developer-guide/dynamodb-example-dynamodb-utilities.html#dynamodb-example-document-client-put
          excerpts:
            - description:
              snippet_tags:
                - dynamodb.JavaScript.docClient.put
  services:
    dynamodb: {Put}
dynamodb_GetItem:
  title: Get an item from a &DDB; table using an &AWS; SDK
  title_abbrev: Get an item from a table
  synopsis: get an item from a &DDB; table.
  category:
  languages:
    Kotlin:
      versions:
        - sdk_version: 1
          github: kotlin/services/dynamodb
          sdkguide:
          excerpts:
<<<<<<< HEAD
            - description:
=======
            - description: 
>>>>>>> 7c4a1ec7
              snippet_tags:
                - dynamodb.kotlin.get_item.main
    Java:
      versions:
        - sdk_version: 2
          github: javav2/example_code/dynamodb
          sdkguide:
          excerpts:
            - description:
              snippet_tags:
                - dynamodb.java2.mapping.getitem.main
    Python:
      versions:
        - sdk_version: 3
          github: python/example_code/dynamodb
          sdkguide:
          excerpts:
            - description:
              snippet_tags:
                - dynamodb.python.codeexample.MoviesItemOps02
    JavaScript:
      versions:
        - sdk_version: 3
          github: javascriptv3/example_code/s3
          sdkguide: sdk-for-javascript/v3/developer-guide/dynamodb-example-dynamodb-utilities.html#dynamodb-example-document-client-get
          excerpts:
            - description: Create the client.
              snippet_tags:
                - dynamodb.JavaScript.tables.createclientv3
            - description: Create the bucket.
              snippet_tags:
                - dynamodb.JavaScript.item.getItemV3
        - sdk_version: 2
          github: javascript/example_code/s3
          sdkguide: sdk-for-javascript/v2/developer-guide/dynamodb-example-dynamodb-utilities.html#dynamodb-example-document-client-get
          excerpts:
            - description:
              snippet_tags:
                - dynamodb.JavaScript.item.getItem
  services:
    dynamodb: {GetItem}
dynamodb_UpdateItem:
  title: Update an item in a &DDB; table using an &AWS; SDK
  title_abbrev: Update an item in a table
  synopsis: update an item in a &DDB; table.
  category:
  languages:
    Kotlin:
      versions:
        - sdk_version: 1
          github: kotlin/services/dynamodb
          sdkguide:
          excerpts:
<<<<<<< HEAD
            - description:
=======
            - description: 
>>>>>>> 7c4a1ec7
              snippet_tags:
                - dynamodb.kotlin.update_item.main
    Java:
      versions:
        - sdk_version: 2
          github: javav2/example_code/dynamodb
          sdkguide:
          excerpts:
            - description:
              snippet_tags:
                - dynamodb.java2.mapping.moditem.main
    Python:
      versions:
        - sdk_version: 3
          github: python/example_code/dynamodb
          sdkguide:
          excerpts:
            - description: Update an item using the update_item operation.
              snippet_tags:
                - dynamodb.python.codeexample.MoviesItemOps03
            - description: Update an item in two steps using get_item and put_item.
              snippet_tags:
                - dynamodb.python.codeexample.MoviesItemOps03a
            - description: Update an item by using an update expression.
              snippet_tags:
                - dynamodb.python.codeexample.MoviesItemOps04
            - description: Conditionally update an item.
              snippet_tags:
                - dynamodb.python.codeexample.MoviesItemOps05
    JavaScript:
      versions:
        - sdk_version: 3
          github: javascriptv3/example_code/s3
          sdkguide: sdk-for-javascript/v3/developer-guide/dynamodb-example-table-read-write.html#dynamodb-example-table-update-an-item
          excerpts:
            - description: Create the client.
              snippet_tags:
                - dynamodb.JavaScript.tables.createclientv3
            - description: Create the bucket.
              snippet_tags:
                - dynamodb.JavaScript.item.updateItemV3
  services:
    dynamodb: {UpdateItem}
dynamodb_DeleteItem:
  title: Delete an item from a &DDB; table using an &AWS; SDK
  title_abbrev: Delete an item from a table
  synopsis: delete an item from a &DDB; table.
  category:
  languages:
    Kotlin:
      versions:
        - sdk_version: 1
          github: kotlin/services/dynamodb
          sdkguide:
          excerpts:
<<<<<<< HEAD
            - description:
=======
            - description: 
>>>>>>> 7c4a1ec7
              snippet_tags:
                - dynamodb.kotlin.delete_item.main
    Java:
      versions:
        - sdk_version: 2
          github: javav2/example_code/dynamodb
          sdkguide:
          excerpts:
            - description:
              snippet_tags:
                - dynamodb.java2.delete_item.main
    Python:
      versions:
        - sdk_version: 3
          github: python/example_code/dynamodb
          sdkguide:
          excerpts:
            - description:
              snippet_tags:
                - dynamodb.python.codeexample.MoviesItemOps06
    Rust:
      versions:
        - sdk_version: 1
          github: rust_dev_preview/dynamodb
          excerpts:
            - description:
              snippet_tags:
                - dynamodb.rust.delete-item
    JavaScript:
      versions:
        - sdk_version: 3
          github: javascriptv3/example_code/s3
          sdkguide: sdk-for-javascript/v3/developer-guide/dynamodb-example-table-read-write.html#dynamodb-example-table-read-write-deleting-an-item
          excerpts:
            - description: Create the client.
              snippet_tags:
                - dynamodb.JavaScript.tables.createclientv3
            - description: Create the bucket.
              snippet_tags:
                - dynamodb.JavaScript.item.deleteItemV3
        - sdk_version: 2
          github: javascript/example_code/s3
          sdkguide: sdk-for-javascript/v2/developer-guide/dynamodb-example-table-read-write.html#dynamodb-example-table-read-write-deleting-an-item
          excerpts:
            - description:
              snippet_tags:
                - dynamodb.JavaScript.item.deleteItem
  services:
    dynamodb: {DeleteItem}
dynamodb_Delete:
  title: Delete an item from a &DDB; table using the &DDB; document client using an &AWS; SDK
  title_abbrev: Delete an item from a table using the document client
  synopsis: delete an item from a &DDB; table using the &DDB; document client.
  category:
  languages:
    JavaScript:
      versions:
        - sdk_version: 3
          github: javascriptv3/example_code/s3
          sdkguide: sdk-for-javascript/v3/developer-guide/dynamodb-example-dynamodb-utilities.html#dynamodb-example-document-client-delete
          excerpts:
            - description: Create the client.
              snippet_tags:
                - dynamodb.JavaScript.tables.createdocclientv3
            - description: Create the bucket.
              snippet_tags:
                - dynamodb.JavaScript.docClient.deleteV3
        - sdk_version: 2
          github: javascript/example_code/s3
          sdkguide: sdk-for-javascript/v2/developer-guide/dynamodb-example-dynamodb-utilities.html#dynamodb-example-document-client-delete
          excerpts:
            - description:
              snippet_tags:
                - dynamodb.JavaScript.docClient.delete
  services:
    dynamodb: {Delete}
dynamodb_ListTables:
  title: List &DDB; tables using an &AWS; SDK
  title_abbrev: List tables
  synopsis: list &DDB; tables.
  category:
  languages:
    Kotlin:
      versions:
        - sdk_version: 1
          github: kotlin/services/dynamodb
          sdkguide:
          excerpts:
<<<<<<< HEAD
            - description:
=======
            - description: 
>>>>>>> 7c4a1ec7
              snippet_tags:
                - dynamodb.kotlin.list_tables.main
    Java:
      versions:
        - sdk_version: 2
          github: javav2/example_code/dynamodb
          sdkguide:
          excerpts:
            - description:
              snippet_tags:
                - dynamodb.java2.list_tables.main
    Python:
      versions:
        - sdk_version: 3
          github: python/example_code/dynamodb
          sdkguide:
          excerpts:
            - description:
              snippet_tags:
                - dynamodb.python.codeexample.MoviesListTables
    Rust:
      versions:
        - sdk_version: 1
          github: rust_dev_preview/dynamodb
          excerpts:
            - description:
              snippet_tags:
                - dynamodb.rust.list-tables
            - description: Determine whether table exists.
              snippet_tags:
                - dynamodb.rust.movies-does_table_exist
    JavaScript:
      versions:
        - sdk_version: 3
          github: javascriptv3/example_code/s3
          sdkguide: sdk-for-javascript/v3/developer-guide/dynamodb-examples-using-tables.html#dynamodb-examples-using-tables-listing-tables
          excerpts:
            - description: Create the client.
              snippet_tags:
                - dynamodb.JavaScript.tables.createclientv3
            - description: Create the bucket.
              snippet_tags:
                - dynamodb.JavaScript.table.listTablesV3
        - sdk_version: 2
          github: javascript/example_code/s3
          sdkguide: sdk-for-javascript/v2/developer-guide/dynamodb-examples-using-tables.html#dynamodb-examples-using-tables-listing-tables
          excerpts:
            - description:
              snippet_tags:
                - dynamodb.JavaScript.table.listTables
  services:
    dynamodb: {ListTables}
dynamodb_Query:
  title: Query a &DDB; table using an &AWS; SDK
  title_abbrev: Query a table
  synopsis: query a &DDB; table.
  category:
  languages:
    Kotlin:
      versions:
        - sdk_version: 1
          github: kotlin/services/dynamodb
          sdkguide:
          excerpts:
<<<<<<< HEAD
            - description:
=======
            - description: 
>>>>>>> 7c4a1ec7
              snippet_tags:
                - dynamodb.kotlin.query.main
    Java:
      versions:
        - sdk_version: 2
          github: javav2/example_code/dynamodb
          sdkguide:
          excerpts:
            - description:
              snippet_tags:
                - dynamodb.java2.mapping.query.main
    Python:
      versions:
        - sdk_version: 3
          github: python/example_code/dynamodb
          sdkguide:
          excerpts:
            - description: Query items by using a key condition expression.
              snippet_tags:
                - dynamodb.python.codeexample.MoviesQuery01
            - description: Query items and project them to return a subset of data.
              snippet_tags:
                - dynamodb.python.codeexample.MoviesQuery02
    Rust:
      versions:
        - sdk_version: 1
          github: rust_dev_preview/dynamodb
          excerpts:
            - description: Find the movies made in the specified year.
              snippet_tags:
                - dynamodb.rust.movies-movies_in_year
    JavaScript:
      versions:
        - sdk_version: 3
          github: javascriptv3/example_code/s3
          sdkguide: sdk-for-javascript/v3/developer-guide/dynamodb-example-query-scan.html#dynamodb-example-table-query-scan-querying
          excerpts:
            - description: Create the client.
              snippet_tags:
                - dynamodb.JavaScript.tables.createclientv3
            - description: Create the bucket.
              snippet_tags:
                - dynamodb.JavaScript.table.queryV3
        - sdk_version: 2
          github: javascript/example_code/s3
          sdkguide: sdk-for-javascript/v2/developer-guide/dynamodb-example-query-scan.html#dynamodb-example-table-query-scan-querying
          excerpts:
            - description:
              snippet_tags:
                - dynamodb.JavaScript.docClient.query
  services:
    dynamodb: {Query}
dynamodb_Scan:
  title: Scan a &DDB; table using an &AWS; SDK
  title_abbrev: Scan a table
  synopsis: scan a &DDB; table.
  category:
  languages:
    Kotlin:
      versions:
        - sdk_version: 1
          github: kotlin/services/dynamodb
          sdkguide:
          excerpts:
<<<<<<< HEAD
            - description:
=======
            - description: 
>>>>>>> 7c4a1ec7
              snippet_tags:
                - dynamodb.kotlin.scan_items.main
    Java:
      versions:
        - sdk_version: 2
          github: javav2/example_code/dynamodb
          sdkguide:
          excerpts:
            - description:
              snippet_tags:
                - dynamodb.java2.mapping.scan.main
    Python:
      versions:
        - sdk_version: 3
          github: python/example_code/dynamodb
          sdkguide:
          excerpts:
            - description:
              snippet_tags:
                - dynamodb.python.codeexample.MoviesScan
    Rust:
      versions:
        - sdk_version: 1
          github: rust_dev_preview/dynamodb
          excerpts:
            - description:
              snippet_tags:
                - dynamodb.rust.list-items
    JavaScript:
      versions:
        - sdk_version: 3
          github: javascriptv3/example_code/s3
          sdkguide: sdk-for-javascript/v3/developer-guide/dynamodb-example-query-scan.html#dynamodb-example-table-query-scan-scanning
          excerpts:
            - description: Create the client.
              snippet_tags:
                - dynamodb.JavaScript.tables.createclientv3
            - description: Create the bucket.
              snippet_tags:
                - dynamodb.JavaScript.table.scanV3
        - sdk_version: 2
          github: javascript/example_code/s3
          sdkguide: sdk-for-javascript/v2/developer-guide/dynamodb-example-query-scan.html#dynamodb-example-table-query-scan-scanning
          excerpts:
            - description:
              snippet_tags:
                - dynamodb.JavaScript.table.scan
  services:
    dynamodb: {Scan}
dynamodb_Usage_DaxDemo:
  title: Accelerate &DDB; reads with &DAX; using an &AWS; SDK
  title_abbrev: Accelerate reads with &DAX;
  synopsis:
    accelerate &DDB; reads with &DAXlong;. This example requires additional
    setup. For instructions, see
    <ulink type='documentation' url='amazondynamodb/latest/developerguide/DAX.client.html'>Developing with the &DAXlong; Client</ulink>
    in the <emphasis>&guide-ddb-dev;</emphasis>.
  category: Usage
  languages:
    Python:
      versions:
        - sdk_version: 3
          github: python/example_code/dynamodb/TryDax
          sdkguide:
          excerpts:
            - description: Create a table with either the &DAX; or Boto3 client.
              snippet_tags:
                - dynamodb.Python.TryDax.01-create-table
            - description: Write test data to the table.
              snippet_tags:
                - dynamodb.Python.TryDax.02-write-data
            - description: Get items for a number of iterations for both the &DAX; client and the Boto3 client and report the time spent for each.
              snippet_tags:
                - dynamodb.Python.TryDax.03-getitem-test
            - description: Query the table for a number of iterations for both the &DAX; client and the Boto3 client and report the time spent for each.
              snippet_tags:
                - dynamodb.Python.TryDax.04-query-test
            - description: Scan the table for a number of iterations for both the &DAX; client and the Boto3 client and report the time spent for each.
              snippet_tags:
                - dynamodb.Python.TryDax.05-scan-test
            - description: Delete the table.
              snippet_tags:
                - dynamodb.Python.TryDax.06-delete-table
  services:
    dynamodb: {}
dynamodb_DescribeTable:
  title: Get information about a &DDB; table
  title_abbrev: Get information about a table
  synopsis: get information about a &DDB; table.
  category:
  languages:
    JavaScript:
      versions:
        - sdk_version: 3
          github: javascriptv3/example_code/s3
          sdkguide: sdk-for-javascript/v3/developer-guide/dynamodb-examples-using-tables.html#dynamodb-examples-using-tables-describing-a-table
          excerpts:
            - description: Create the client.
              snippet_tags:
                - dynamodb.JavaScript.tables.createclientv3
            - description: Create the bucket.
              snippet_tags:
                - dynamodb.JavaScript.table.describeTableV3
        - sdk_version: 2
          github: javascript/example_code/s3
          sdkguide: sdk-for-javascript/v2/developer-guide/dynamodb-examples-using-tables.html#dynamodb-examples-using-tables-describing-a-table
          excerpts:
            - description:
              snippet_tags:
                - dynamodb.JavaScript.table.describeTable
  services:
    dynamodb: {DescribeTable}<|MERGE_RESOLUTION|>--- conflicted
+++ resolved
@@ -11,11 +11,7 @@
           github: kotlin/services/dynamodb
           sdkguide:
           excerpts:
-<<<<<<< HEAD
-            - description:
-=======
             - description: 
->>>>>>> 7c4a1ec7
               snippet_tags:
                 - dynamodb.kotlin.create_table.main
     Java:
@@ -218,11 +214,7 @@
           github: kotlin/services/dynamodb
           sdkguide:
           excerpts:
-<<<<<<< HEAD
-            - description:
-=======
-            - description: 
->>>>>>> 7c4a1ec7
+        g    - description: 
               snippet_tags:
                 - dynamodb.kotlin.delete_table.main
     Java:
@@ -284,11 +276,7 @@
           github: kotlin/services/dynamodb
           sdkguide:
           excerpts:
-<<<<<<< HEAD
-            - description:
-=======
             - description: 
->>>>>>> 7c4a1ec7
               snippet_tags:
                 - dynamodb.kotlin.put_item.main
     Java:
@@ -380,11 +368,7 @@
           github: kotlin/services/dynamodb
           sdkguide:
           excerpts:
-<<<<<<< HEAD
-            - description:
-=======
-            - description: 
->>>>>>> 7c4a1ec7
+            - description:
               snippet_tags:
                 - dynamodb.kotlin.get_item.main
     Java:
@@ -438,11 +422,7 @@
           github: kotlin/services/dynamodb
           sdkguide:
           excerpts:
-<<<<<<< HEAD
-            - description:
-=======
             - description: 
->>>>>>> 7c4a1ec7
               snippet_tags:
                 - dynamodb.kotlin.update_item.main
     Java:
@@ -498,11 +478,7 @@
           github: kotlin/services/dynamodb
           sdkguide:
           excerpts:
-<<<<<<< HEAD
-            - description:
-=======
-            - description: 
->>>>>>> 7c4a1ec7
+            - description:
               snippet_tags:
                 - dynamodb.kotlin.delete_item.main
     Java:
@@ -591,11 +567,7 @@
           github: kotlin/services/dynamodb
           sdkguide:
           excerpts:
-<<<<<<< HEAD
-            - description:
-=======
             - description: 
->>>>>>> 7c4a1ec7
               snippet_tags:
                 - dynamodb.kotlin.list_tables.main
     Java:
@@ -660,11 +632,7 @@
           github: kotlin/services/dynamodb
           sdkguide:
           excerpts:
-<<<<<<< HEAD
-            - description:
-=======
             - description: 
->>>>>>> 7c4a1ec7
               snippet_tags:
                 - dynamodb.kotlin.query.main
     Java:
@@ -729,11 +697,7 @@
           github: kotlin/services/dynamodb
           sdkguide:
           excerpts:
-<<<<<<< HEAD
-            - description:
-=======
             - description: 
->>>>>>> 7c4a1ec7
               snippet_tags:
                 - dynamodb.kotlin.scan_items.main
     Java:
