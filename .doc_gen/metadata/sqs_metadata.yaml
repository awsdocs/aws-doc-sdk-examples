#zexi 0.4.0
sqs_CreateQueue:
  title: Create an &SQS; queue using an &AWS; SDK
  title_abbrev: Create a queue
  synopsis: create an &SQS; queue.
  category:
  languages:
    .NET:
      versions:
        - sdk_version: 3
          github: dotnetv3/SQS
          sdkguide:
          excerpts:
            - description:
              snippet_tags:
              - SQS.dotnetv3.CreateQueueExample
            - description: Create an &SQS; queue and send a message to it.
              snippet_tags:
              - SQS.dotnetv3.CreateSendExample
    Java:
      versions:
        - sdk_version: 2
          github: javav2/example_code/sqs
          sdkguide:
          excerpts:
            - description:
              snippet_tags:
                - sqs.java2.sqs_example.main
    Python:
      versions:
        - sdk_version: 3
          github: python/example_code/sqs
          sdkguide:
          excerpts:
            - description:
              snippet_tags:
                - python.example_code.sqs.CreateQueue
  services:
    sqs: { CreateQueue }
sqs_GetQueueUrl:
  title: Get the URL of an &SQS; queue using an &AWS; SDK
  title_abbrev: Get the URL of a queue
  synopsis: get the URL of an &SQS; queue.
  category:
  languages:
    .NET:
      versions:
        - sdk_version: 3
          github: dotnetv3/SQS
          sdkguide:
          excerpts:
            - description:
              snippet_tags:
              - SQS.dotnetv3.GetQueueUrlExample
    Java:
      versions:
        - sdk_version: 2
          github: javav2/example_code/sqs
          sdkguide:
          excerpts:
            - description:
              snippet_tags:
                - sqs.java2.sqs_example.get_queue
    Python:
      versions:
        - sdk_version: 3
          github: python/example_code/sqs
          sdkguide:
          excerpts:
            - description:
              snippet_tags:
                - python.example_code.sqs.GetQueueUrl
  services:
    sqs: { GetQueueUrl }
sqs_ListQueues:
  title: List &SQS; queues using an &AWS; SDK
  title_abbrev: List queues
  synopsis: list &SQS; queues.
  category:
  languages:
    Java:
      versions:
        - sdk_version: 2
          github: javav2/example_code/sqs
          sdkguide:
          excerpts:
            - description:
              snippet_tags:
                - sqs.java2.sqs_example.list_queues
    Python:
      versions:
        - sdk_version: 3
          github: python/example_code/sqs
          sdkguide:
          excerpts:
            - description:
              snippet_tags:
                - python.example_code.sqs.ListQueues
    Rust:
      versions:
        - sdk_version: 1
          github: .rust_alpha/sqs
          excerpts:
            - description:
              snippet_tags:
                - sqs.rust.sqs-hello-world
  services:
    sqs: { ListQueues }
sqs_DeleteQueue:
  title: Delete an &SQS; queue using an &AWS; SDK
  title_abbrev: Delete a queue
  synopsis: delete an &SQS; queue.
  category:
  languages:
    .NET:
      versions:
        - sdk_version: 3
          github: dotnetv3/SQS
          sdkguide:
          excerpts:
            - description:
              snippet_tags:
              - SQS.dotnetv3.DeleteQueueExample
    Java:
      versions:
        - sdk_version: 2
          github: javav2/example_code/sqs
          sdkguide:
          excerpts:
            - description:
              snippet_tags:
                - sqs.java2.sqs_example.delete_queue
    Python:
      versions:
        - sdk_version: 3
          github: python/example_code/sqs
          sdkguide:
          excerpts:
            - description:
              snippet_tags:
                - python.example_code.sqs.DeleteQueue
  services:
    sqs: { DeleteQueue }
sqs_SendMessage:
  title: Send a message to an &SQS; queue using an &AWS; SDK
  title_abbrev: Send a message to a queue
  synopsis: send a message to an &SQS; queue.
  category:
  languages:
    .NET:
      versions:
        - sdk_version: 3
          github: dotnetv3/SQS
          sdkguide:
          excerpts:
            - description:
              snippet_tags:
              - SQS.dotnetv3.SendMessageToQueueExample
            - description: Create an &SQS; queue and send a message to it.
              snippet_tags:
              - SQS.dotnetv3.CreateSendExample
    Java:
      versions:
        - sdk_version: 2
          github: javav2/example_code/sqs
          sdkguide:
          excerpts:
            - description:
              snippet_tags:
                - sqs.java2.send_recieve_messages.main
    Python:
      versions:
        - sdk_version: 3
          github: python/example_code/sqs
          sdkguide:
          excerpts:
            - description:
              snippet_tags:
                - python.example_code.sqs.SendMessage
    Rust:
      versions:
        - sdk_version: 1
          github: .rust_alpha/sqs
          excerpts:
            - description:
              snippet_tags:
                - sqs.rust.sqs-hello-world
  services:
    sqs: { SendMessage }
sqs_SendMessageBatch:
  title: Send a batch of messages to an &SQS; queue using an &AWS; SDK
  title_abbrev: Send a batch of messages to a queue
  synopsis: send a batch of messages to an &SQS; queue.
  category:
  languages:
    Java:
      versions:
        - sdk_version: 2
          github: javav2/example_code/sqs
          sdkguide:
          excerpts:
            - description:
              snippet_tags:
                - sqs.java2.sqs_example.send__multiple_messages
    Python:
      versions:
        - sdk_version: 3
          github: python/example_code/sqs
          sdkguide:
          excerpts:
            - description:
              snippet_tags:
                - python.example_code.sqs.SendMessageBatch
  services:
    sqs: { SendMessageBatch }
sqs_ReceiveMessage:
  title: Receive messages from an &SQS; queue using an &AWS; SDK
  title_abbrev: Receive messages from a queue
  synopsis: receive messages from an &SQS; queue.
  category:
  languages:
    .NET:
      versions:
        - sdk_version: 3
          github: dotnetv3/SQS
          sdkguide:
          excerpts:
            - description:
              snippet_tags:
              - SQS.dotnetv3.ReceiveFromQueueExample
            - description:
              snippet_tags: Receive a message from an &SQS; queue, then delete the message.
              - SQS.dotnetv3.ReceiveDeleteExample
    Java:
      versions:
        - sdk_version: 2
          github: javav2/example_code/sqs
          sdkguide:
          excerpts:
            - description:
              snippet_tags:
                - sqs.java2.sqs_example.retrieve_messages
    Python:
      versions:
        - sdk_version: 3
          github: python/example_code/sqs
          sdkguide:
          excerpts:
            - description:
              snippet_tags:
                - python.example_code.sqs.ReceiveMessage
    Rust:
      versions:
        - sdk_version: 1
          github: .rust_alpha/sqs
          excerpts:
            - description:
              snippet_tags:
                - sqs.rust.sqs-hello-world
  services:
    sqs: { ReceiveMessage }
sqs_DeleteMessage:
  title: Delete a message from an &SQS; queue using an &AWS; SDK
  title_abbrev: Delete a message from a queue
  synopsis: delete a message from an &SQS; queue.
  category:
  languages:
    .NET:
      versions:
        - sdk_version: 3
          github: dotnetv3/SQS
          sdkguide:
          excerpts:
            - description:
              snippet_tags:
              - SQS.dotnetv3.DeleteMessageExample
            - description: Receive a message from an &SQS; queue and then delete the message.
              snippet_tags:
              - SQS.dotnetv3.ReceiveDeleteExample
    Java:
      versions:
        - sdk_version: 2
          github: javav2/example_code/sqs
          sdkguide:
          excerpts:
            - description:
              snippet_tags:
                - sqs.java2.sqs_example.delete_message
    Python:
      versions:
        - sdk_version: 3
          github: python/example_code/sqs
          sdkguide:
          excerpts:
            - description:
              snippet_tags:
                - python.example_code.sqs.DeleteMessage
  services:
    sqs: { DeleteMessage }
sqs_DeleteMessageBatch:
  title: Delete a batch of messages from an &SQS; queue using an &AWS; SDK
  title_abbrev: Delete a batch of messages from a queue
  synopsis: delete a batch of messages from an &SQS; queue.
  category:
  languages:
    Python:
      versions:
        - sdk_version: 3
          github: python/example_code/sqs
          sdkguide:
          excerpts:
            - description:
              snippet_tags:
                - python.example_code.sqs.DeleteMessageBatch
  services:
    sqs: { DeleteMessageBatch }
sqs_Scenario_ManageQueues:
  title: Manage &SQS; queues using an &AWS; SDK
  title_abbrev: Manage queues
  synopsis: manage &SQS; queues.
  category: Scenario
  languages:
    Python:
      versions:
        - sdk_version: 3
          github: python/example_code/sqs
          sdkguide:
          excerpts:
            - description: Create functions to wrap &SQS; queue actions.
              snippet_tags:
                - python.example_code.sqs.queue_wrapper_imports
                - python.example_code.sqs.CreateQueue
                - python.example_code.sqs.GetQueueUrl
                - python.example_code.sqs.ListQueues
                - python.example_code.sqs.DeleteQueue
            - description: Use the wrapper functions to create and delete queues.
              snippet_tags:
                - python.example_code.sqs.Scenario_ManageQueues
  services:
    sqs: {}
sqs_Scenario_SendReceiveBatch:
  title: Send and receive batches of messages with &SQS; using an &AWS; SDK
  title_abbrev: Send and receive batches of messages
  synopsis: send and receive batches of messages with &SQS;.
  category: Scenario
  languages:
    Python:
      versions:
        - sdk_version: 3
          github: python/example_code/sqs
          sdkguide:
          excerpts:
            - description: Create functions to wrap &SQS; message functions.
              snippet_tags:
                - python.example_code.sqs.message_wrapper_imports
                - python.example_code.sqs.SendMessageBatch
                - python.example_code.sqs.ReceiveMessage
                - python.example_code.sqs.DeleteMessageBatch
            - description:
                Use the wrapper functions to send and receive messages
                in batches.
              snippet_tags:
                - python.example_code.sqs.Scenario_SendReceiveBatch
  services:
<<<<<<< HEAD
    sqs: {}
sqs_AuthorizeS3ToSendMessage:
  title: Authorize an &S3; bucket to send messages to an &SQS; queue.
  title_abbrev: Authorize a bucket to send messages to a queue
  synopsis: authorize an &S3; bucket to send messages to an &SQS; queue.
  category:
  languages:
      .NET:
      versions:
        - sdk_version: 3
          github: dotnetv3/SQS
          sdkguide:
          excerpts:
            - description:
              snippet_tags:
              - SQS.dotnetv3.AuthorizeS3ToSendMessageExample
  services:
    sqs: {AuthorizeS3ToSendMessage}
sqs_GetQueueAttributes:
  title: Authorize an &S3; bucket to send messages to an &SQS; queue.
  title_abbrev: Authorize a bucket to send messages to a queue
  synopsis: authorize an &S3; bucket to send messages to an &SQS; queue.
  category:
  languages:
      .NET:
      versions:
        - sdk_version: 3
          github: dotnetv3/SQS
          sdkguide:
          excerpts:
            - description:
              snippet_tags:
              - SQS.dotnetv3.GetQueueAttributesExample
  services:
    sqs: {GetQueueAttributes}

=======
    sqs: {}

>>>>>>> 77acb8a8
<|MERGE_RESOLUTION|>--- conflicted
+++ resolved
@@ -1,405 +1,400 @@
-#zexi 0.4.0
-sqs_CreateQueue:
-  title: Create an &SQS; queue using an &AWS; SDK
-  title_abbrev: Create a queue
-  synopsis: create an &SQS; queue.
-  category:
-  languages:
-    .NET:
-      versions:
-        - sdk_version: 3
-          github: dotnetv3/SQS
-          sdkguide:
-          excerpts:
-            - description:
-              snippet_tags:
-              - SQS.dotnetv3.CreateQueueExample
-            - description: Create an &SQS; queue and send a message to it.
-              snippet_tags:
-              - SQS.dotnetv3.CreateSendExample
-    Java:
-      versions:
-        - sdk_version: 2
-          github: javav2/example_code/sqs
-          sdkguide:
-          excerpts:
-            - description:
-              snippet_tags:
-                - sqs.java2.sqs_example.main
-    Python:
-      versions:
-        - sdk_version: 3
-          github: python/example_code/sqs
-          sdkguide:
-          excerpts:
-            - description:
-              snippet_tags:
-                - python.example_code.sqs.CreateQueue
-  services:
-    sqs: { CreateQueue }
-sqs_GetQueueUrl:
-  title: Get the URL of an &SQS; queue using an &AWS; SDK
-  title_abbrev: Get the URL of a queue
-  synopsis: get the URL of an &SQS; queue.
-  category:
-  languages:
-    .NET:
-      versions:
-        - sdk_version: 3
-          github: dotnetv3/SQS
-          sdkguide:
-          excerpts:
-            - description:
-              snippet_tags:
-              - SQS.dotnetv3.GetQueueUrlExample
-    Java:
-      versions:
-        - sdk_version: 2
-          github: javav2/example_code/sqs
-          sdkguide:
-          excerpts:
-            - description:
-              snippet_tags:
-                - sqs.java2.sqs_example.get_queue
-    Python:
-      versions:
-        - sdk_version: 3
-          github: python/example_code/sqs
-          sdkguide:
-          excerpts:
-            - description:
-              snippet_tags:
-                - python.example_code.sqs.GetQueueUrl
-  services:
-    sqs: { GetQueueUrl }
-sqs_ListQueues:
-  title: List &SQS; queues using an &AWS; SDK
-  title_abbrev: List queues
-  synopsis: list &SQS; queues.
-  category:
-  languages:
-    Java:
-      versions:
-        - sdk_version: 2
-          github: javav2/example_code/sqs
-          sdkguide:
-          excerpts:
-            - description:
-              snippet_tags:
-                - sqs.java2.sqs_example.list_queues
-    Python:
-      versions:
-        - sdk_version: 3
-          github: python/example_code/sqs
-          sdkguide:
-          excerpts:
-            - description:
-              snippet_tags:
-                - python.example_code.sqs.ListQueues
-    Rust:
-      versions:
-        - sdk_version: 1
-          github: .rust_alpha/sqs
-          excerpts:
-            - description:
-              snippet_tags:
-                - sqs.rust.sqs-hello-world
-  services:
-    sqs: { ListQueues }
-sqs_DeleteQueue:
-  title: Delete an &SQS; queue using an &AWS; SDK
-  title_abbrev: Delete a queue
-  synopsis: delete an &SQS; queue.
-  category:
-  languages:
-    .NET:
-      versions:
-        - sdk_version: 3
-          github: dotnetv3/SQS
-          sdkguide:
-          excerpts:
-            - description:
-              snippet_tags:
-              - SQS.dotnetv3.DeleteQueueExample
-    Java:
-      versions:
-        - sdk_version: 2
-          github: javav2/example_code/sqs
-          sdkguide:
-          excerpts:
-            - description:
-              snippet_tags:
-                - sqs.java2.sqs_example.delete_queue
-    Python:
-      versions:
-        - sdk_version: 3
-          github: python/example_code/sqs
-          sdkguide:
-          excerpts:
-            - description:
-              snippet_tags:
-                - python.example_code.sqs.DeleteQueue
-  services:
-    sqs: { DeleteQueue }
-sqs_SendMessage:
-  title: Send a message to an &SQS; queue using an &AWS; SDK
-  title_abbrev: Send a message to a queue
-  synopsis: send a message to an &SQS; queue.
-  category:
-  languages:
-    .NET:
-      versions:
-        - sdk_version: 3
-          github: dotnetv3/SQS
-          sdkguide:
-          excerpts:
-            - description:
-              snippet_tags:
-              - SQS.dotnetv3.SendMessageToQueueExample
-            - description: Create an &SQS; queue and send a message to it.
-              snippet_tags:
-              - SQS.dotnetv3.CreateSendExample
-    Java:
-      versions:
-        - sdk_version: 2
-          github: javav2/example_code/sqs
-          sdkguide:
-          excerpts:
-            - description:
-              snippet_tags:
-                - sqs.java2.send_recieve_messages.main
-    Python:
-      versions:
-        - sdk_version: 3
-          github: python/example_code/sqs
-          sdkguide:
-          excerpts:
-            - description:
-              snippet_tags:
-                - python.example_code.sqs.SendMessage
-    Rust:
-      versions:
-        - sdk_version: 1
-          github: .rust_alpha/sqs
-          excerpts:
-            - description:
-              snippet_tags:
-                - sqs.rust.sqs-hello-world
-  services:
-    sqs: { SendMessage }
-sqs_SendMessageBatch:
-  title: Send a batch of messages to an &SQS; queue using an &AWS; SDK
-  title_abbrev: Send a batch of messages to a queue
-  synopsis: send a batch of messages to an &SQS; queue.
-  category:
-  languages:
-    Java:
-      versions:
-        - sdk_version: 2
-          github: javav2/example_code/sqs
-          sdkguide:
-          excerpts:
-            - description:
-              snippet_tags:
-                - sqs.java2.sqs_example.send__multiple_messages
-    Python:
-      versions:
-        - sdk_version: 3
-          github: python/example_code/sqs
-          sdkguide:
-          excerpts:
-            - description:
-              snippet_tags:
-                - python.example_code.sqs.SendMessageBatch
-  services:
-    sqs: { SendMessageBatch }
-sqs_ReceiveMessage:
-  title: Receive messages from an &SQS; queue using an &AWS; SDK
-  title_abbrev: Receive messages from a queue
-  synopsis: receive messages from an &SQS; queue.
-  category:
-  languages:
-    .NET:
-      versions:
-        - sdk_version: 3
-          github: dotnetv3/SQS
-          sdkguide:
-          excerpts:
-            - description:
-              snippet_tags:
-              - SQS.dotnetv3.ReceiveFromQueueExample
-            - description:
-              snippet_tags: Receive a message from an &SQS; queue, then delete the message.
-              - SQS.dotnetv3.ReceiveDeleteExample
-    Java:
-      versions:
-        - sdk_version: 2
-          github: javav2/example_code/sqs
-          sdkguide:
-          excerpts:
-            - description:
-              snippet_tags:
-                - sqs.java2.sqs_example.retrieve_messages
-    Python:
-      versions:
-        - sdk_version: 3
-          github: python/example_code/sqs
-          sdkguide:
-          excerpts:
-            - description:
-              snippet_tags:
-                - python.example_code.sqs.ReceiveMessage
-    Rust:
-      versions:
-        - sdk_version: 1
-          github: .rust_alpha/sqs
-          excerpts:
-            - description:
-              snippet_tags:
-                - sqs.rust.sqs-hello-world
-  services:
-    sqs: { ReceiveMessage }
-sqs_DeleteMessage:
-  title: Delete a message from an &SQS; queue using an &AWS; SDK
-  title_abbrev: Delete a message from a queue
-  synopsis: delete a message from an &SQS; queue.
-  category:
-  languages:
-    .NET:
-      versions:
-        - sdk_version: 3
-          github: dotnetv3/SQS
-          sdkguide:
-          excerpts:
-            - description:
-              snippet_tags:
-              - SQS.dotnetv3.DeleteMessageExample
-            - description: Receive a message from an &SQS; queue and then delete the message.
-              snippet_tags:
-              - SQS.dotnetv3.ReceiveDeleteExample
-    Java:
-      versions:
-        - sdk_version: 2
-          github: javav2/example_code/sqs
-          sdkguide:
-          excerpts:
-            - description:
-              snippet_tags:
-                - sqs.java2.sqs_example.delete_message
-    Python:
-      versions:
-        - sdk_version: 3
-          github: python/example_code/sqs
-          sdkguide:
-          excerpts:
-            - description:
-              snippet_tags:
-                - python.example_code.sqs.DeleteMessage
-  services:
-    sqs: { DeleteMessage }
-sqs_DeleteMessageBatch:
-  title: Delete a batch of messages from an &SQS; queue using an &AWS; SDK
-  title_abbrev: Delete a batch of messages from a queue
-  synopsis: delete a batch of messages from an &SQS; queue.
-  category:
-  languages:
-    Python:
-      versions:
-        - sdk_version: 3
-          github: python/example_code/sqs
-          sdkguide:
-          excerpts:
-            - description:
-              snippet_tags:
-                - python.example_code.sqs.DeleteMessageBatch
-  services:
-    sqs: { DeleteMessageBatch }
-sqs_Scenario_ManageQueues:
-  title: Manage &SQS; queues using an &AWS; SDK
-  title_abbrev: Manage queues
-  synopsis: manage &SQS; queues.
-  category: Scenario
-  languages:
-    Python:
-      versions:
-        - sdk_version: 3
-          github: python/example_code/sqs
-          sdkguide:
-          excerpts:
-            - description: Create functions to wrap &SQS; queue actions.
-              snippet_tags:
-                - python.example_code.sqs.queue_wrapper_imports
-                - python.example_code.sqs.CreateQueue
-                - python.example_code.sqs.GetQueueUrl
-                - python.example_code.sqs.ListQueues
-                - python.example_code.sqs.DeleteQueue
-            - description: Use the wrapper functions to create and delete queues.
-              snippet_tags:
-                - python.example_code.sqs.Scenario_ManageQueues
-  services:
-    sqs: {}
-sqs_Scenario_SendReceiveBatch:
-  title: Send and receive batches of messages with &SQS; using an &AWS; SDK
-  title_abbrev: Send and receive batches of messages
-  synopsis: send and receive batches of messages with &SQS;.
-  category: Scenario
-  languages:
-    Python:
-      versions:
-        - sdk_version: 3
-          github: python/example_code/sqs
-          sdkguide:
-          excerpts:
-            - description: Create functions to wrap &SQS; message functions.
-              snippet_tags:
-                - python.example_code.sqs.message_wrapper_imports
-                - python.example_code.sqs.SendMessageBatch
-                - python.example_code.sqs.ReceiveMessage
-                - python.example_code.sqs.DeleteMessageBatch
-            - description:
-                Use the wrapper functions to send and receive messages
-                in batches.
-              snippet_tags:
-                - python.example_code.sqs.Scenario_SendReceiveBatch
-  services:
-<<<<<<< HEAD
-    sqs: {}
-sqs_AuthorizeS3ToSendMessage:
-  title: Authorize an &S3; bucket to send messages to an &SQS; queue.
-  title_abbrev: Authorize a bucket to send messages to a queue
-  synopsis: authorize an &S3; bucket to send messages to an &SQS; queue.
-  category:
-  languages:
-      .NET:
-      versions:
-        - sdk_version: 3
-          github: dotnetv3/SQS
-          sdkguide:
-          excerpts:
-            - description:
-              snippet_tags:
-              - SQS.dotnetv3.AuthorizeS3ToSendMessageExample
-  services:
-    sqs: {AuthorizeS3ToSendMessage}
-sqs_GetQueueAttributes:
-  title: Authorize an &S3; bucket to send messages to an &SQS; queue.
-  title_abbrev: Authorize a bucket to send messages to a queue
-  synopsis: authorize an &S3; bucket to send messages to an &SQS; queue.
-  category:
-  languages:
-      .NET:
-      versions:
-        - sdk_version: 3
-          github: dotnetv3/SQS
-          sdkguide:
-          excerpts:
-            - description:
-              snippet_tags:
-              - SQS.dotnetv3.GetQueueAttributesExample
-  services:
-    sqs: {GetQueueAttributes}
-
-=======
-    sqs: {}
-
->>>>>>> 77acb8a8
+#zexi 0.4.0
+sqs_CreateQueue:
+  title: Create an &SQS; queue using an &AWS; SDK
+  title_abbrev: Create a queue
+  synopsis: create an &SQS; queue.
+  category:
+  languages:
+    .NET:
+      versions:
+        - sdk_version: 3
+          github: dotnetv3/SQS
+          sdkguide:
+          excerpts:
+            - description:
+              snippet_tags:
+              - SQS.dotnetv3.CreateQueueExample
+            - description: Create an &SQS; queue and send a message to it.
+              snippet_tags:
+              - SQS.dotnetv3.CreateSendExample
+    Java:
+      versions:
+        - sdk_version: 2
+          github: javav2/example_code/sqs
+          sdkguide:
+          excerpts:
+            - description:
+              snippet_tags:
+                - sqs.java2.sqs_example.main
+    Python:
+      versions:
+        - sdk_version: 3
+          github: python/example_code/sqs
+          sdkguide:
+          excerpts:
+            - description:
+              snippet_tags:
+                - python.example_code.sqs.CreateQueue
+  services:
+    sqs: { CreateQueue }
+sqs_GetQueueUrl:
+  title: Get the URL of an &SQS; queue using an &AWS; SDK
+  title_abbrev: Get the URL of a queue
+  synopsis: get the URL of an &SQS; queue.
+  category:
+  languages:
+    .NET:
+      versions:
+        - sdk_version: 3
+          github: dotnetv3/SQS
+          sdkguide:
+          excerpts:
+            - description:
+              snippet_tags:
+              - SQS.dotnetv3.GetQueueUrlExample
+    Java:
+      versions:
+        - sdk_version: 2
+          github: javav2/example_code/sqs
+          sdkguide:
+          excerpts:
+            - description:
+              snippet_tags:
+                - sqs.java2.sqs_example.get_queue
+    Python:
+      versions:
+        - sdk_version: 3
+          github: python/example_code/sqs
+          sdkguide:
+          excerpts:
+            - description:
+              snippet_tags:
+                - python.example_code.sqs.GetQueueUrl
+  services:
+    sqs: { GetQueueUrl }
+sqs_ListQueues:
+  title: List &SQS; queues using an &AWS; SDK
+  title_abbrev: List queues
+  synopsis: list &SQS; queues.
+  category:
+  languages:
+    Java:
+      versions:
+        - sdk_version: 2
+          github: javav2/example_code/sqs
+          sdkguide:
+          excerpts:
+            - description:
+              snippet_tags:
+                - sqs.java2.sqs_example.list_queues
+    Python:
+      versions:
+        - sdk_version: 3
+          github: python/example_code/sqs
+          sdkguide:
+          excerpts:
+            - description:
+              snippet_tags:
+                - python.example_code.sqs.ListQueues
+    Rust:
+      versions:
+        - sdk_version: 1
+          github: .rust_alpha/sqs
+          excerpts:
+            - description:
+              snippet_tags:
+                - sqs.rust.sqs-hello-world
+  services:
+    sqs: { ListQueues }
+sqs_DeleteQueue:
+  title: Delete an &SQS; queue using an &AWS; SDK
+  title_abbrev: Delete a queue
+  synopsis: delete an &SQS; queue.
+  category:
+  languages:
+    .NET:
+      versions:
+        - sdk_version: 3
+          github: dotnetv3/SQS
+          sdkguide:
+          excerpts:
+            - description:
+              snippet_tags:
+              - SQS.dotnetv3.DeleteQueueExample
+    Java:
+      versions:
+        - sdk_version: 2
+          github: javav2/example_code/sqs
+          sdkguide:
+          excerpts:
+            - description:
+              snippet_tags:
+                - sqs.java2.sqs_example.delete_queue
+    Python:
+      versions:
+        - sdk_version: 3
+          github: python/example_code/sqs
+          sdkguide:
+          excerpts:
+            - description:
+              snippet_tags:
+                - python.example_code.sqs.DeleteQueue
+  services:
+    sqs: { DeleteQueue }
+sqs_SendMessage:
+  title: Send a message to an &SQS; queue using an &AWS; SDK
+  title_abbrev: Send a message to a queue
+  synopsis: send a message to an &SQS; queue.
+  category:
+  languages:
+    .NET:
+      versions:
+        - sdk_version: 3
+          github: dotnetv3/SQS
+          sdkguide:
+          excerpts:
+            - description:
+              snippet_tags:
+              - SQS.dotnetv3.SendMessageToQueueExample
+            - description: Create an &SQS; queue and send a message to it.
+              snippet_tags:
+              - SQS.dotnetv3.CreateSendExample
+    Java:
+      versions:
+        - sdk_version: 2
+          github: javav2/example_code/sqs
+          sdkguide:
+          excerpts:
+            - description:
+              snippet_tags:
+                - sqs.java2.send_recieve_messages.main
+    Python:
+      versions:
+        - sdk_version: 3
+          github: python/example_code/sqs
+          sdkguide:
+          excerpts:
+            - description:
+              snippet_tags:
+                - python.example_code.sqs.SendMessage
+    Rust:
+      versions:
+        - sdk_version: 1
+          github: .rust_alpha/sqs
+          excerpts:
+            - description:
+              snippet_tags:
+                - sqs.rust.sqs-hello-world
+  services:
+    sqs: { SendMessage }
+sqs_SendMessageBatch:
+  title: Send a batch of messages to an &SQS; queue using an &AWS; SDK
+  title_abbrev: Send a batch of messages to a queue
+  synopsis: send a batch of messages to an &SQS; queue.
+  category:
+  languages:
+    Java:
+      versions:
+        - sdk_version: 2
+          github: javav2/example_code/sqs
+          sdkguide:
+          excerpts:
+            - description:
+              snippet_tags:
+                - sqs.java2.sqs_example.send__multiple_messages
+    Python:
+      versions:
+        - sdk_version: 3
+          github: python/example_code/sqs
+          sdkguide:
+          excerpts:
+            - description:
+              snippet_tags:
+                - python.example_code.sqs.SendMessageBatch
+  services:
+    sqs: { SendMessageBatch }
+sqs_ReceiveMessage:
+  title: Receive messages from an &SQS; queue using an &AWS; SDK
+  title_abbrev: Receive messages from a queue
+  synopsis: receive messages from an &SQS; queue.
+  category:
+  languages:
+    .NET:
+      versions:
+        - sdk_version: 3
+          github: dotnetv3/SQS
+          sdkguide:
+          excerpts:
+            - description:
+              snippet_tags:
+              - SQS.dotnetv3.ReceiveFromQueueExample
+            - description:
+              snippet_tags: Receive a message from an &SQS; queue, then delete the message.
+              - SQS.dotnetv3.ReceiveDeleteExample
+    Java:
+      versions:
+        - sdk_version: 2
+          github: javav2/example_code/sqs
+          sdkguide:
+          excerpts:
+            - description:
+              snippet_tags:
+                - sqs.java2.sqs_example.retrieve_messages
+    Python:
+      versions:
+        - sdk_version: 3
+          github: python/example_code/sqs
+          sdkguide:
+          excerpts:
+            - description:
+              snippet_tags:
+                - python.example_code.sqs.ReceiveMessage
+    Rust:
+      versions:
+        - sdk_version: 1
+          github: .rust_alpha/sqs
+          excerpts:
+            - description:
+              snippet_tags:
+                - sqs.rust.sqs-hello-world
+  services:
+    sqs: { ReceiveMessage }
+sqs_DeleteMessage:
+  title: Delete a message from an &SQS; queue using an &AWS; SDK
+  title_abbrev: Delete a message from a queue
+  synopsis: delete a message from an &SQS; queue.
+  category:
+  languages:
+    .NET:
+      versions:
+        - sdk_version: 3
+          github: dotnetv3/SQS
+          sdkguide:
+          excerpts:
+            - description:
+              snippet_tags:
+              - SQS.dotnetv3.DeleteMessageExample
+            - description: Receive a message from an &SQS; queue and then delete the message.
+              snippet_tags:
+              - SQS.dotnetv3.ReceiveDeleteExample
+    Java:
+      versions:
+        - sdk_version: 2
+          github: javav2/example_code/sqs
+          sdkguide:
+          excerpts:
+            - description:
+              snippet_tags:
+                - sqs.java2.sqs_example.delete_message
+    Python:
+      versions:
+        - sdk_version: 3
+          github: python/example_code/sqs
+          sdkguide:
+          excerpts:
+            - description:
+              snippet_tags:
+                - python.example_code.sqs.DeleteMessage
+  services:
+    sqs: { DeleteMessage }
+sqs_DeleteMessageBatch:
+  title: Delete a batch of messages from an &SQS; queue using an &AWS; SDK
+  title_abbrev: Delete a batch of messages from a queue
+  synopsis: delete a batch of messages from an &SQS; queue.
+  category:
+  languages:
+    Python:
+      versions:
+        - sdk_version: 3
+          github: python/example_code/sqs
+          sdkguide:
+          excerpts:
+            - description:
+              snippet_tags:
+                - python.example_code.sqs.DeleteMessageBatch
+  services:
+    sqs: { DeleteMessageBatch }
+sqs_Scenario_ManageQueues:
+  title: Manage &SQS; queues using an &AWS; SDK
+  title_abbrev: Manage queues
+  synopsis: manage &SQS; queues.
+  category: Scenario
+  languages:
+    Python:
+      versions:
+        - sdk_version: 3
+          github: python/example_code/sqs
+          sdkguide:
+          excerpts:
+            - description: Create functions to wrap &SQS; queue actions.
+              snippet_tags:
+                - python.example_code.sqs.queue_wrapper_imports
+                - python.example_code.sqs.CreateQueue
+                - python.example_code.sqs.GetQueueUrl
+                - python.example_code.sqs.ListQueues
+                - python.example_code.sqs.DeleteQueue
+            - description: Use the wrapper functions to create and delete queues.
+              snippet_tags:
+                - python.example_code.sqs.Scenario_ManageQueues
+  services:
+    sqs: {}
+sqs_Scenario_SendReceiveBatch:
+  title: Send and receive batches of messages with &SQS; using an &AWS; SDK
+  title_abbrev: Send and receive batches of messages
+  synopsis: send and receive batches of messages with &SQS;.
+  category: Scenario
+  languages:
+    Python:
+      versions:
+        - sdk_version: 3
+          github: python/example_code/sqs
+          sdkguide:
+          excerpts:
+            - description: Create functions to wrap &SQS; message functions.
+              snippet_tags:
+                - python.example_code.sqs.message_wrapper_imports
+                - python.example_code.sqs.SendMessageBatch
+                - python.example_code.sqs.ReceiveMessage
+                - python.example_code.sqs.DeleteMessageBatch
+            - description:
+                Use the wrapper functions to send and receive messages
+                in batches.
+              snippet_tags:
+                - python.example_code.sqs.Scenario_SendReceiveBatch
+  services:
+    sqs: {}
+sqs_AuthorizeS3ToSendMessage:
+  title: Authorize an &S3; bucket to send messages to an &SQS; queue.
+  title_abbrev: Authorize a bucket to send messages to a queue
+  synopsis: authorize an &S3; bucket to send messages to an &SQS; queue.
+  category:
+  languages:
+      .NET:
+      versions:
+        - sdk_version: 3
+          github: dotnetv3/SQS
+          sdkguide:
+          excerpts:
+            - description:
+              snippet_tags:
+              - SQS.dotnetv3.AuthorizeS3ToSendMessageExample
+  services:
+    sqs: {AuthorizeS3ToSendMessage}
+sqs_GetQueueAttributes:
+  title: Authorize an &S3; bucket to send messages to an &SQS; queue.
+  title_abbrev: Authorize a bucket to send messages to a queue
+  synopsis: authorize an &S3; bucket to send messages to an &SQS; queue.
+  category:
+  languages:
+      .NET:
+      versions:
+        - sdk_version: 3
+          github: dotnetv3/SQS
+          sdkguide:
+          excerpts:
+            - description:
+              snippet_tags:
+              - SQS.dotnetv3.GetQueueAttributesExample
+  services:
+    sqs: {GetQueueAttributes}
+