--- conflicted
+++ resolved
@@ -1,2106 +1,2103 @@
-ec2_Hello:
-  title: Hello &EC2;
-  title_abbrev: Hello &EC2;
-  synopsis: get started using &EC2;.
-  category: Hello
-  languages:
-    .NET:
-      versions:
-        - sdk_version: 3
-          github: dotnetv3/EC2
-          sdkguide:
-          excerpts:
-            - description:
-              snippet_tags:
-                - EC2.dotnetv3.HelloEc2
-    Kotlin:
-      versions:
-        - sdk_version: 1
-          github: kotlin/services/ec2
-          sdkguide:
-          excerpts:
-            - description:
-              snippet_tags:
-                - ec2.kotlin.describe_security_groups.main
-    Java:
-      versions:
-        - sdk_version: 2
-          github: javav2/example_code/ec2
-          sdkguide:
-          excerpts:
-            - description:
-              snippet_tags:
-                - ec2.java2.scenario.describe_securitygroup.main
-    Python:
-      versions:
-        - sdk_version: 3
-          github: python/example_code/ec2
-          sdkguide:
-          excerpts:
-            - description:
-              snippet_tags:
-                - python.example_code.ec2.Hello
-    JavaScript:
-      versions:
-        - sdk_version: 3
-          github: javascriptv3/example_code/ec2
-          sdkguide:
-          excerpts:
-            - description:
-              snippet_tags:
-                - javascript.v3.ec2.scenarios.Hello
-    C++:
-      versions:
-        - sdk_version: 1
-          github: cpp/example_code/ec2/hello_ec2
-          excerpts:
-            - description: Code for the CMakeLists.txt CMake file.
-              snippet_tags:
-                - cpp.example_code.ec2.hello_ec2.cmake
-            - description: Code for the hello_ec2.cpp source file.
-              snippet_tags:
-                - cpp.example_code.ec2.hello_ec2
-  services:
-    ec2: {DescribeSecurityGroups}
-ec2_CreateKeyPair:
-  languages:
-    .NET:
-      versions:
-        - sdk_version: 3
-          github: dotnetv3/EC2
-          sdkguide:
-          excerpts:
-            - description:
-              snippet_tags:
-                - EC2.dotnetv3.CreateKeyPair
-    Kotlin:
-      versions:
-        - sdk_version: 1
-          github: kotlin/services/ec2
-          sdkguide:
-          excerpts:
-            - description:
-              snippet_tags:
-                - ec2.kotlin.create_key_pair.main
-    Java:
-      versions:
-        - sdk_version: 2
-          github: javav2/example_code/ec2
-          sdkguide:
-          excerpts:
-            - description:
-              snippet_tags:
-                - ec2.java2.scenario.create_key_pair.main
-    Python:
-      versions:
-        - sdk_version: 3
-          github: python/example_code/ec2
-          sdkguide:
-          excerpts:
-            - description:
-              snippet_tags:
-                - python.example_code.ec2.KeyPairWrapper.decl
-                - python.example_code.ec2.CreateKeyPair
-    Ruby:
-      versions:
-        - sdk_version: 3
-          github: ruby/example_code/ec2
-          sdkguide:
-          excerpts:
-            - description:
-              snippet_tags:
-                - ec2.Ruby.exampleKeyPairs
-    JavaScript:
-      versions:
-        - sdk_version: 3
-          github: javascriptv3/example_code/ec2
-          sdkguide:
-          excerpts:
-            - description:
-              snippet_tags:
-                - ec2.JavaScript.keypairs.createKeyPairV3
-    SAP ABAP:
-      versions:
-        - sdk_version: 1
-          github: sap-abap/services/ec2
-          excerpts:
-            - description:
-              snippet_tags:
-                - ec2.abapv1.create_key_pair
-    C++:
-      versions:
-        - sdk_version: 1
-          github: cpp/example_code/ec2
-          excerpts:
-            - description:
-              snippet_tags:
-                - ec2.cpp.create_key_pair.code
-    Bash:
-      versions:
-        - sdk_version: 2
-          github: aws-cli/bash-linux/ec2
-          excerpts:
-            - description:
-              snippet_tags:
-                - aws-cli.bash-linux.ec2.CreateKeyPair
-            - description: The utility functions used in this example.
-              snippet_tags:
-                - aws-cli.bash-linux.ec2.errecho
-                - aws-cli.bash-linux.ec2.aws_cli_error_log
-  services:
-    ec2: {CreateKeyPair}
-ec2_DescribeKeyPairs:
-  languages:
-    .NET:
-      versions:
-        - sdk_version: 3
-          github: dotnetv3/EC2
-          sdkguide:
-          excerpts:
-            - description:
-              snippet_tags:
-                - EC2.dotnetv3.DescribeKeyPairs
-    Kotlin:
-      versions:
-        - sdk_version: 1
-          github: kotlin/services/ec2
-          sdkguide:
-          excerpts:
-            - description:
-              snippet_tags:
-                - ec2.kotlin.describe_key_pairs.main
-    Java:
-      versions:
-        - sdk_version: 2
-          github: javav2/example_code/ec2
-          sdkguide:
-          excerpts:
-            - description:
-              snippet_tags:
-                - ec2.java.scenario_describe_keys.main
-    Python:
-      versions:
-        - sdk_version: 3
-          github: python/example_code/ec2
-          sdkguide:
-          excerpts:
-            - description:
-              snippet_tags:
-                - python.example_code.ec2.KeyPairWrapper.decl
-                - python.example_code.ec2.DescribeKeyPairs
-    JavaScript:
-      versions:
-        - sdk_version: 3
-          github: javascriptv3/example_code/ec2
-          sdkguide:
-          excerpts:
-            - description:
-              snippet_tags:
-                - ec2.JavaScript.keypairs.describeKeyPairV3
-    SAP ABAP:
-      versions:
-        - sdk_version: 1
-          github: sap-abap/services/ec2
-          excerpts:
-            - description:
-              snippet_tags:
-                - ec2.abapv1.describe_key_pairs
-    C++:
-      versions:
-        - sdk_version: 1
-          github: cpp/example_code/ec2
-          excerpts:
-            - description:
-              snippet_tags:
-                - ec2.cpp.describe_key_pairs.code
-    Bash:
-      versions:
-        - sdk_version: 2
-          github: aws-cli/bash-linux/ec2
-          excerpts:
-            - description:
-              snippet_tags:
-                - aws-cli.bash-linux.ec2.DescribeKeyPairs
-            - description: The utility functions used in this example.
-              snippet_tags:
-                - aws-cli.bash-linux.ec2.errecho
-                - aws-cli.bash-linux.ec2.aws_cli_error_log
-  services:
-    ec2: {DescribeKeyPairs}
-
-ec2_CreateSecurityGroup:
-  languages:
-    .NET:
-      versions:
-        - sdk_version: 3
-          github: dotnetv3/EC2
-          sdkguide:
-          excerpts:
-            - description:
-              snippet_tags:
-                - EC2.dotnetv3.CreateSecurityGroup
-    Kotlin:
-      versions:
-        - sdk_version: 1
-          github: kotlin/services/ec2
-          sdkguide:
-          excerpts:
-            - description:
-              snippet_tags:
-                - ec2.kotlin.create_security_group.main
-    Java:
-      versions:
-        - sdk_version: 2
-          github: javav2/example_code/ec2
-          sdkguide:
-          excerpts:
-            - description:
-              snippet_tags:
-                - ec2.java.scenario_inbound_rule.main
-    Python:
-      versions:
-        - sdk_version: 3
-          github: python/example_code/ec2
-          sdkguide:
-          excerpts:
-            - description:
-              snippet_tags:
-                - python.example_code.ec2.SecurityGroupWrapper.decl
-                - python.example_code.ec2.CreateSecurityGroup
-    Ruby:
-      versions:
-        - sdk_version: 3
-          github: ruby/example_code/ec2
-          sdkguide:
-          excerpts:
-            - description:
-              snippet_tags:
-                - ec2.Ruby.exampleSecurityGroup
-
-    JavaScript:
-      versions:
-        - sdk_version: 3
-          github: javascriptv3/example_code/ec2
-          sdkguide:
-          excerpts:
-            - description:
-              snippet_tags:
-                - ec2.JavaScript.SecurityGroups.createSecurityGroupV3
-    SAP ABAP:
-      versions:
-        - sdk_version: 1
-          github: sap-abap/services/ec2
-          excerpts:
-            - description:
-              snippet_tags:
-                - ec2.abapv1.create_security_group
-    C++:
-      versions:
-        - sdk_version: 1
-          github: cpp/example_code/ec2
-          excerpts:
-            - description:
-              snippet_tags:
-                - cpp.example_code.ec2.create_security_group.client
-                - cpp.example_code.ec2.CreateSecurityGroup
-    Bash:
-      versions:
-        - sdk_version: 2
-          github: aws-cli/bash-linux/ec2
-          excerpts:
-            - description:
-              snippet_tags:
-                - aws-cli.bash-linux.ec2.CreateSecurityGroup
-            - description: The utility functions used in this example.
-              snippet_tags:
-                - aws-cli.bash-linux.ec2.errecho
-                - aws-cli.bash-linux.ec2.aws_cli_error_log
-  services:
-    ec2: {CreateSecurityGroup}
-ec2_RunInstances:
-  languages:
-    .NET:
-      versions:
-        - sdk_version: 3
-          github: dotnetv3/EC2
-          sdkguide:
-          excerpts:
-            - description:
-              snippet_tags:
-                - EC2.dotnetv3.RunInstances
-    Kotlin:
-      versions:
-        - sdk_version: 1
-          github: kotlin/services/ec2
-          sdkguide:
-          excerpts:
-            - description:
-              snippet_tags:
-                - ec2.kotlin.create_instance.main
-    Java:
-      versions:
-        - sdk_version: 2
-          github: javav2/example_code/ec2
-          sdkguide:
-          excerpts:
-            - description:
-              snippet_tags:
-                - ec2.java2.create_instance.main
-    Python:
-      versions:
-        - sdk_version: 3
-          github: python/example_code/ec2
-          sdkguide:
-          excerpts:
-            - description:
-              snippet_tags:
-                - python.example_code.ec2.InstanceWrapper.decl
-                - python.example_code.ec2.RunInstances
-    JavaScript:
-      versions:
-        - sdk_version: 3
-          github: javascriptv3/example_code/ec2
-          sdkguide:
-          excerpts:
-            - description:
-              snippet_tags:
-                - ec2.JavaScript.Instances.create_instancesV3
-    SAP ABAP:
-      versions:
-        - sdk_version: 1
-          github: sap-abap/services/ec2
-          excerpts:
-            - description:
-              snippet_tags:
-                - ec2.abapv1.create_instance
-    C++:
-      versions:
-        - sdk_version: 1
-          github: cpp/example_code/ec2
-          sdkguide:
-          excerpts:
-            - description:
-              snippet_tags:
-                - cpp.example_code.ec2.create_instance.client
-                - cpp.example_code.ec2.RunInstances
-    Bash:
-      versions:
-        - sdk_version: 2
-          github: aws-cli/bash-linux/ec2
-          excerpts:
-            - description:
-              snippet_tags:
-                - aws-cli.bash-linux.ec2.RunInstances
-            - description: The utility functions used in this example.
-              snippet_tags:
-                - aws-cli.bash-linux.ec2.errecho
-                - aws-cli.bash-linux.ec2.aws_cli_error_log
-  services:
-    ec2: {RunInstances}
-ec2_StartInstances:
-  languages:
-    .NET:
-      versions:
-        - sdk_version: 3
-          github: dotnetv3/EC2
-          sdkguide:
-          excerpts:
-            - description:
-              snippet_tags:
-                - EC2.dotnetv3.StartInstances
-    Kotlin:
-      versions:
-        - sdk_version: 1
-          github: kotlin/services/ec2
-          sdkguide:
-          excerpts:
-            - description:
-              snippet_tags:
-                - ec2.kotlin.scenario.start_instance.main
-    Java:
-      versions:
-        - sdk_version: 2
-          github: javav2/example_code/ec2
-          sdkguide:
-          excerpts:
-            - description:
-              snippet_tags:
-                - ec2.java2.scenario.start_instance.main
-    Python:
-      versions:
-        - sdk_version: 3
-          github: python/example_code/ec2
-          sdkguide:
-          excerpts:
-            - description:
-              snippet_tags:
-                - python.example_code.ec2.InstanceWrapper.decl
-                - python.example_code.ec2.StartInstances
-    Ruby:
-      versions:
-        - sdk_version: 3
-          github: ruby/example_code/ec2
-          sdkguide:
-          excerpts:
-            - description:
-              snippet_tags:
-                - ec2.Ruby.startInstance
-    JavaScript:
-      versions:
-        - sdk_version: 3
-          github: javascriptv3/example_code/ec2
-          sdkguide:
-          excerpts:
-            - description:
-              snippet_tags:
-                - ec2.JavaScript.Instances.start_stopInstancesV3
-    Rust:
-      versions:
-        - sdk_version: 1
-          github: rustv1/examples/ec2
-          excerpts:
-            - description:
-              snippet_tags:
-                - ec2.rust.start-instance
-    SAP ABAP:
-      versions:
-        - sdk_version: 1
-          github: sap-abap/services/ec2
-          excerpts:
-            - description:
-              snippet_tags:
-                - ec2.abapv1.start_instance
-    C++:
-      versions:
-        - sdk_version: 1
-          github: cpp/example_code/ec2
-          excerpts:
-            - description:
-              snippet_tags:
-                - ec2.cpp.start_instance.code
-    Bash:
-      versions:
-        - sdk_version: 2
-          github: aws-cli/bash-linux/ec2
-          excerpts:
-            - description:
-              snippet_tags:
-                - aws-cli.bash-linux.ec2.StartInstances
-            - description: The utility functions used in this example.
-              snippet_tags:
-                - aws-cli.bash-linux.ec2.errecho
-                - aws-cli.bash-linux.ec2.aws_cli_error_log
-  services:
-    ec2: {StartInstances}
-ec2_StopInstances:
-  languages:
-    .NET:
-      versions:
-        - sdk_version: 3
-          github: dotnetv3/EC2
-          sdkguide:
-          excerpts:
-            - description:
-              snippet_tags:
-                - EC2.dotnetv3.StopInstances
-    Kotlin:
-      versions:
-        - sdk_version: 1
-          github: kotlin/services/ec2
-          sdkguide:
-          excerpts:
-            - description:
-              snippet_tags:
-                - ec2.kotlin.scenario.stop_instance.main
-    Java:
-      versions:
-        - sdk_version: 2
-          github: javav2/example_code/ec2
-          sdkguide:
-          excerpts:
-            - description:
-              snippet_tags:
-                - ec2.java2.scenario.stop_instance.main
-    Python:
-      versions:
-        - sdk_version: 3
-          github: python/example_code/ec2
-          sdkguide:
-          excerpts:
-            - description:
-              snippet_tags:
-                - python.example_code.ec2.InstanceWrapper.decl
-                - python.example_code.ec2.StopInstances
-    Ruby:
-      versions:
-        - sdk_version: 3
-          github: ruby/example_code/ec2
-          sdkguide:
-          excerpts:
-            - description:
-              snippet_tags:
-                - ec2.Ruby.stopInstances
-    JavaScript:
-      versions:
-        - sdk_version: 3
-          github: javascriptv3/example_code/ec2
-          sdkguide:
-          excerpts:
-            - description:
-              snippet_tags:
-                - javascript.v3.ec2.actions.StopInstances
-    Rust:
-      versions:
-        - sdk_version: 1
-          github: rustv1/examples/ec2
-          excerpts:
-            - description:
-              snippet_tags:
-                - ec2.rust.stop-instance
-    SAP ABAP:
-      versions:
-        - sdk_version: 1
-          github: sap-abap/services/ec2
-          excerpts:
-            - description:
-              snippet_tags:
-                - ec2.abapv1.stop_instance
-    C++:
-      versions:
-        - sdk_version: 1
-          github: cpp/example_code/ec2
-          excerpts:
-            - description:
-              snippet_tags:
-                - ec2.cpp.stop_instance.code
-    Bash:
-      versions:
-        - sdk_version: 2
-          github: aws-cli/bash-linux/ec2
-          excerpts:
-            - description:
-              snippet_tags:
-                - aws-cli.bash-linux.ec2.StopInstances
-            - description: The utility functions used in this example.
-              snippet_tags:
-                - aws-cli.bash-linux.ec2.errecho
-                - aws-cli.bash-linux.ec2.aws_cli_error_log
-  services:
-    ec2: {StopInstances}
-ec2_AllocateAddress:
-  languages:
-    .NET:
-      versions:
-        - sdk_version: 3
-          github: dotnetv3/EC2
-          sdkguide:
-          excerpts:
-            - description:
-              snippet_tags:
-                - EC2.dotnetv3.AllocateAddress
-    Kotlin:
-      versions:
-        - sdk_version: 1
-          github: kotlin/services/ec2
-          sdkguide:
-          excerpts:
-            - description:
-              snippet_tags:
-                - ec2.kotlin.allocate_address.main
-    Java:
-      versions:
-        - sdk_version: 2
-          github: javav2/example_code/ec2
-          sdkguide:
-          excerpts:
-            - description:
-              snippet_tags:
-                - ec2.java2.scenario.allocate_address.main
-    Python:
-      versions:
-        - sdk_version: 3
-          github: python/example_code/ec2
-          sdkguide:
-          excerpts:
-            - description:
-              snippet_tags:
-                - python.example_code.ec2.ElasticIpWrapper.decl
-                - python.example_code.ec2.AllocateAddress
-    Ruby:
-      versions:
-        - sdk_version: 3
-          github: ruby/example_code/ec2
-          sdkguide:
-          excerpts:
-            - description:
-              snippet_tags:
-                - ec2.Ruby.allocateElasticIPs
-    JavaScript:
-      versions:
-        - sdk_version: 3
-          github: javascriptv3/example_code/ec2
-          sdkguide:
-          excerpts:
-            - description:
-              snippet_tags:
-                - ec2.JavaScript.Addresses.allocateAddressV3
-    SAP ABAP:
-      versions:
-        - sdk_version: 1
-          github: sap-abap/services/ec2
-          excerpts:
-            - description:
-              snippet_tags:
-                - ec2.abapv1.allocate_address
-    C++:
-      versions:
-        - sdk_version: 1
-          github: cpp/example_code/ec2
-          excerpts:
-            - description:
-              snippet_tags:
-                - cpp.example_code.ec2.allocate_address.client
-                - cpp.example_code.ec2.AllocateAddress
-    Bash:
-      versions:
-        - sdk_version: 2
-          github: aws-cli/bash-linux/ec2
-          excerpts:
-            - description:
-              snippet_tags:
-                - aws-cli.bash-linux.ec2.AllocateAddress
-            - description: The utility functions used in this example.
-              snippet_tags:
-                - aws-cli.bash-linux.ec2.errecho
-                - aws-cli.bash-linux.ec2.aws_cli_error_log
-  services:
-    ec2: {AllocateAddress}
-ec2_AssociateAddress:
-  languages:
-    .NET:
-      versions:
-        - sdk_version: 3
-          github: dotnetv3/EC2
-          sdkguide:
-          excerpts:
-            - description:
-              snippet_tags:
-                - EC2.dotnetv3.AssociateAddress
-    Kotlin:
-      versions:
-        - sdk_version: 1
-          github: kotlin/services/ec2
-          sdkguide:
-          excerpts:
-            - description:
-              snippet_tags:
-                - ec2.kotlin.associate_address.main
-    Java:
-      versions:
-        - sdk_version: 2
-          github: javav2/example_code/ec2
-          sdkguide:
-          excerpts:
-            - description:
-              snippet_tags:
-                - ec2.java2.associate_address.main
-    Python:
-      versions:
-        - sdk_version: 3
-          github: python/example_code/ec2
-          sdkguide:
-          excerpts:
-            - description:
-              snippet_tags:
-                - python.example_code.ec2.ElasticIpWrapper.decl
-                - python.example_code.ec2.AssociateAddress
-    Ruby:
-      versions:
-        - sdk_version: 3
-          github: ruby/example_code/ec2
-          sdkguide:
-          excerpts:
-            - description:
-              snippet_tags:
-                - ec2.Ruby.associateElasticIPs
-    JavaScript:
-      versions:
-        - sdk_version: 3
-          github: javascriptv3/example_code/ec2
-          sdkguide:
-          excerpts:
-            - description:
-              snippet_tags:
-                - javascript.v3.ec2.actions.AssociateAddress
-    SAP ABAP:
-      versions:
-        - sdk_version: 1
-          github: sap-abap/services/ec2
-          excerpts:
-            - description:
-              snippet_tags:
-                - ec2.abapv1.associate_address
-    C++:
-      versions:
-        - sdk_version: 1
-          github: cpp/example_code/ec2
-          excerpts:
-            - description:
-              snippet_tags:
-                - cpp.example_code.ec2.allocate_address.client
-                - cpp.example_code.ec2.AssociateAddress
-    Bash:
-      versions:
-        - sdk_version: 2
-          github: aws-cli/bash-linux/ec2
-          excerpts:
-            - description:
-              snippet_tags:
-                - aws-cli.bash-linux.ec2.AssociateAddress
-            - description: The utility functions used in this example.
-              snippet_tags:
-                - aws-cli.bash-linux.ec2.errecho
-                - aws-cli.bash-linux.ec2.aws_cli_error_log
-  services:
-    ec2: {AssociateAddress}
-ec2_DisassociateAddress:
-  languages:
-    .NET:
-      versions:
-        - sdk_version: 3
-          github: dotnetv3/EC2
-          sdkguide:
-          excerpts:
-            - description:
-              snippet_tags:
-                - EC2.dotnetv3.DisassociateAddress
-    Kotlin:
-      versions:
-        - sdk_version: 1
-          github: kotlin/services/ec2
-          sdkguide:
-          excerpts:
-            - description:
-              snippet_tags:
-                - ec2.kotlin.scenario.disassociate_address.main
-    Java:
-      versions:
-        - sdk_version: 2
-          github: javav2/example_code/ec2
-          sdkguide:
-          excerpts:
-            - description:
-              snippet_tags:
-                - ec2.java2.scenario.disassociate_address.main
-    Python:
-      versions:
-        - sdk_version: 3
-          github: python/example_code/ec2
-          sdkguide:
-          excerpts:
-            - description:
-              snippet_tags:
-                - python.example_code.ec2.ElasticIpWrapper.decl
-                - python.example_code.ec2.DisassociateAddress
-    JavaScript:
-      versions:
-        - sdk_version: 3
-          github: javascriptv3/example_code/ec2
-          sdkguide:
-          excerpts:
-            - description:
-              snippet_tags:
-                - javascript.v3.ec2.actions.DisassociateAddress
-    Bash:
-      versions:
-        - sdk_version: 2
-          github: aws-cli/bash-linux/ec2
-          excerpts:
-            - description:
-              snippet_tags:
-                - aws-cli.bash-linux.ec2.DisassociateAddress
-            - description: The utility functions used in this example.
-              snippet_tags:
-                - aws-cli.bash-linux.ec2.errecho
-                - aws-cli.bash-linux.ec2.aws_cli_error_log
-  services:
-    ec2: {DisassociateAddress}
-ec2_ReleaseAddress:
-  languages:
-    .NET:
-      versions:
-        - sdk_version: 3
-          github: dotnetv3/EC2
-          sdkguide:
-          excerpts:
-            - description:
-              snippet_tags:
-                - EC2.dotnetv3.ReleaseAddress
-    Kotlin:
-      versions:
-        - sdk_version: 1
-          github: kotlin/services/ec2
-          sdkguide:
-          excerpts:
-            - description:
-              snippet_tags:
-                - ec2.kotlin.scenario.release.address.main
-    Java:
-      versions:
-        - sdk_version: 2
-          github: javav2/example_code/ec2
-          sdkguide:
-          excerpts:
-            - description:
-              snippet_tags:
-                - ec2.java2.release_instance.main
-    Python:
-      versions:
-        - sdk_version: 3
-          github: python/example_code/ec2
-          sdkguide:
-          excerpts:
-            - description:
-              snippet_tags:
-                - python.example_code.ec2.ElasticIpWrapper.decl
-                - python.example_code.ec2.ReleaseAddress
-    Ruby:
-      versions:
-        - sdk_version: 3
-          github: ruby/example_code/ec2
-          sdkguide:
-          excerpts:
-            - description:
-              snippet_tags:
-                - ec2.Ruby.releaseElasticIPs
-    JavaScript:
-      versions:
-        - sdk_version: 3
-          github: javascriptv3/example_code/ec2
-          sdkguide:
-          excerpts:
-            - description:
-              snippet_tags:
-                - ec2.JavaScript.Addresses.releaseAddressV3
-    SAP ABAP:
-      versions:
-        - sdk_version: 1
-          github: sap-abap/services/ec2
-          excerpts:
-            - description:
-              snippet_tags:
-                - ec2.abapv1.release_address
-    C++:
-      versions:
-        - sdk_version: 1
-          github: cpp/example_code/ec2
-          excerpts:
-            - description:
-              snippet_tags:
-                - ec2.cpp.release_address.code
-    Bash:
-      versions:
-        - sdk_version: 2
-          github: aws-cli/bash-linux/ec2
-          excerpts:
-            - description:
-              snippet_tags:
-                - aws-cli.bash-linux.ec2.ReleaseAddress
-            - description: The utility functions used in this example.
-              snippet_tags:
-                - aws-cli.bash-linux.ec2.errecho
-                - aws-cli.bash-linux.ec2.aws_cli_error_log
-  services:
-    ec2: {ReleaseAddress}
-ec2_AuthorizeSecurityGroupIngress:
-  languages:
-    .NET:
-      versions:
-        - sdk_version: 3
-          github: dotnetv3/EC2
-          sdkguide:
-          excerpts:
-            - description:
-              snippet_tags:
-                - EC2.dotnetv3.AuthorizeSecurityGroupIngress
-    Kotlin:
-      versions:
-        - sdk_version: 1
-          github: kotlin/services/ec2
-          sdkguide:
-          excerpts:
-            - description:
-              snippet_tags:
-                - ec2.kotlin.scenario.inbound.rule.main
-    Java:
-      versions:
-        - sdk_version: 2
-          github: javav2/example_code/ec2
-          sdkguide:
-          excerpts:
-            - description:
-              snippet_tags:
-                - ec2.java.scenario_inbound_rule.main
-    Python:
-      versions:
-        - sdk_version: 3
-          github: python/example_code/ec2
-          sdkguide:
-          excerpts:
-            - description:
-              snippet_tags:
-                - python.example_code.ec2.SecurityGroupWrapper.decl
-                - python.example_code.ec2.AuthorizeSecurityGroupIngress
-    C++:
-      versions:
-        - sdk_version: 1
-          github: cpp/example_code/ec2
-          excerpts:
-            - description:
-              snippet_tags:
-                - cpp.example_code.ec2.allocate_address.client
-                - ec2.cpp.configure_security_group02.code
-                - ec2.cpp.configure_security_group03.code
-    JavaScript:
-      versions:
-        - sdk_version: 3
-          github: javascriptv3/example_code/ec2
-          sdkguide:
-          excerpts:
-            - description:
-              snippet_tags:
-                - javascript.v3.ec2.actions.AuthorizeSecurityGroupIngress
-    Bash:
-      versions:
-        - sdk_version: 2
-          github: aws-cli/bash-linux/ec2
-          excerpts:
-            - description:
-              snippet_tags:
-                - aws-cli.bash-linux.ec2.AuthorizeSecurityGroupIngress
-            - description: The utility functions used in this example.
-              snippet_tags:
-                - aws-cli.bash-linux.ec2.errecho
-                - aws-cli.bash-linux.ec2.aws_cli_error_log
-  services:
-    ec2: {AuthorizeSecurityGroupIngress}
-ec2_DeleteKeyPair:
-  languages:
-    Kotlin:
-      versions:
-        - sdk_version: 1
-          github: kotlin/services/ec2
-          sdkguide:
-          excerpts:
-            - description:
-              snippet_tags:
-                - ec2.kotlin.delete_key_pair.main
-    .NET:
-      versions:
-        - sdk_version: 3
-          github: dotnetv3/EC2
-          sdkguide:
-          excerpts:
-            - description:
-              snippet_tags:
-                - EC2.dotnetv3.DeleteKeyPair
-    Java:
-      versions:
-        - sdk_version: 2
-          github: javav2/example_code/ec2
-          sdkguide:
-          excerpts:
-            - description:
-              snippet_tags:
-                - ec2.java2.delete_key_pair.main
-    Python:
-      versions:
-        - sdk_version: 3
-          github: python/example_code/ec2
-          sdkguide:
-          excerpts:
-            - description:
-              snippet_tags:
-                - python.example_code.ec2.KeyPairWrapper.decl
-                - python.example_code.ec2.DeleteKeyPair
-    JavaScript:
-      versions:
-        - sdk_version: 3
-          github: javascriptv3/example_code/ec2
-          sdkguide:
-          excerpts:
-            - description:
-              snippet_tags:
-                - ec2.JavaScript.keypairs.deleteKeyPairV3
-    SAP ABAP:
-      versions:
-        - sdk_version: 1
-          github: sap-abap/services/ec2
-          excerpts:
-            - description:
-              snippet_tags:
-                - ec2.abapv1.delete_key_pair
-    C++:
-      versions:
-        - sdk_version: 1
-          github: cpp/example_code/ec2
-          excerpts:
-            - description:
-              snippet_tags:
-                - ec2.cpp.delete_key_pair.code
-    Bash:
-      versions:
-        - sdk_version: 2
-          github: aws-cli/bash-linux/ec2
-          excerpts:
-            - description:
-              snippet_tags:
-                - aws-cli.bash-linux.ec2.DeleteKeyPair
-            - description: The utility functions used in this example.
-              snippet_tags:
-                - aws-cli.bash-linux.ec2.errecho
-                - aws-cli.bash-linux.ec2.aws_cli_error_log
-  services:
-    ec2: {DeleteKeyPair}
-ec2_DescribeSecurityGroups:
-  languages:
-    .NET:
-      versions:
-        - sdk_version: 3
-          github: dotnetv3/EC2
-          sdkguide:
-          excerpts:
-            - description:
-              snippet_tags:
-                - EC2.dotnetv3.DescribeSecurityGroups
-    Kotlin:
-      versions:
-        - sdk_version: 1
-          github: kotlin/services/ec2
-          sdkguide:
-          excerpts:
-            - description:
-              snippet_tags:
-                - ec2.kotlin.describe_security_groups.main
-    Java:
-      versions:
-        - sdk_version: 2
-          github: javav2/example_code/ec2
-          sdkguide:
-          excerpts:
-            - description:
-              snippet_tags:
-                - ec2.java2.scenario.describe_securitygroup.main
-    Python:
-      versions:
-        - sdk_version: 3
-          github: python/example_code/ec2
-          sdkguide:
-          excerpts:
-            - description:
-              snippet_tags:
-                - python.example_code.ec2.SecurityGroupWrapper.decl
-                - python.example_code.ec2.DescribeSecurityGroups
-    JavaScript:
-      versions:
-        - sdk_version: 3
-          github: javascriptv3/example_code/ec2
-          sdkguide:
-          excerpts:
-            - description:
-              snippet_tags:
-                - ec2.JavaScript.SecurityGroups.describeSecurityGroupsV3
-    SAP ABAP:
-      versions:
-        - sdk_version: 1
-          github: sap-abap/services/ec2
-          excerpts:
-            - description:
-              snippet_tags:
-                - ec2.abapv1.describe_security_groups
-    C++:
-      versions:
-        - sdk_version: 1
-          github: cpp/example_code/ec2
-          excerpts:
-            - description:
-              snippet_tags:
-                - ec2.cpp.describe_security_groups.code
-    Bash:
-      versions:
-        - sdk_version: 2
-          github: aws-cli/bash-linux/ec2
-          excerpts:
-            - description:
-              snippet_tags:
-                - aws-cli.bash-linux.ec2.DescribeSecurityGroups
-            - description: The utility functions used in this example.
-              snippet_tags:
-                - aws-cli.bash-linux.ec2.errecho
-                - aws-cli.bash-linux.ec2.aws_cli_error_log
-  services:
-    ec2: {DescribeSecurityGroups}
-ec2_DeleteSecurityGroup:
-  languages:
-    .NET:
-      versions:
-        - sdk_version: 3
-          github: dotnetv3/EC2
-          sdkguide:
-          excerpts:
-            - description:
-              snippet_tags:
-                - EC2.dotnetv3.DeleteSecurityGroup
-    Kotlin:
-      versions:
-        - sdk_version: 1
-          github: kotlin/services/ec2
-          sdkguide:
-          excerpts:
-            - description:
-              snippet_tags:
-                - ec2.kotlin.delete_security_group.main
-    Java:
-      versions:
-        - sdk_version: 2
-          github: javav2/example_code/ec2
-          sdkguide:
-          excerpts:
-            - description:
-              snippet_tags:
-                - ec2.java2.delete_security_group.main
-    Python:
-      versions:
-        - sdk_version: 3
-          github: python/example_code/ec2
-          sdkguide:
-          excerpts:
-            - description:
-              snippet_tags:
-                - python.example_code.ec2.SecurityGroupWrapper.decl
-                - python.example_code.ec2.DeleteSecurityGroup
-    JavaScript:
-      versions:
-        - sdk_version: 3
-          github: javascriptv3/example_code/ec2
-          sdkguide:
-          excerpts:
-            - description:
-              snippet_tags:
-                - ec2.JavaScript.SecurityGroups.deleteSecurityGroupV3
-    SAP ABAP:
-      versions:
-        - sdk_version: 1
-          github: sap-abap/services/ec2
-          excerpts:
-            - description:
-              snippet_tags:
-                - ec2.abapv1.delete_security_group
-    C++:
-      versions:
-        - sdk_version: 1
-          github: cpp/example_code/ec2
-          excerpts:
-            - description:
-              snippet_tags:
-                - ec2.cpp.delete_security_group.code
-    Bash:
-      versions:
-        - sdk_version: 2
-          github: aws-cli/bash-linux/ec2
-          excerpts:
-            - description:
-              snippet_tags:
-                - aws-cli.bash-linux.ec2.DeleteSecurityGroup
-            - description: The utility functions used in this example.
-              snippet_tags:
-                - aws-cli.bash-linux.ec2.errecho
-                - aws-cli.bash-linux.ec2.aws_cli_error_log
-  services:
-    ec2: {DeleteSecurityGroup}
-ec2_DeleteSnapshot:
-  languages:
-    Rust:
-      versions:
-        - sdk_version: 1
-          github: rustv1/examples/ebs
-          excerpts:
-            - description:
-              snippet_tags:
-                - ebs.rust.delete-snapshot
-  services:
-    ec2: {DeleteSnapshot}
-ec2_DescribeSnapshots:
-  languages:
-    Rust:
-      versions:
-        - sdk_version: 1
-          github: rustv1/examples/ebs
-          excerpts:
-            - description: Shows the state of a snapshot.
-              snippet_tags:
-                - ebs.rust.get-snapshot-state
-            - description:
-              snippet_tags:
-                - ebs.rust.list-snapshots
-  services:
-    ec2: {DescribeSnapshots}
-ec2_TerminateInstances:
-  languages:
-    .NET:
-      versions:
-        - sdk_version: 3
-          github: dotnetv3/EC2
-          sdkguide:
-          excerpts:
-            - description:
-              snippet_tags:
-                - EC2.dotnetv3.TerminateInstances
-    Kotlin:
-      versions:
-        - sdk_version: 1
-          github: kotlin/services/ec2
-          sdkguide:
-          excerpts:
-            - description:
-              snippet_tags:
-                - ec2.kotlin.terminate_instance.main
-    Java:
-      versions:
-        - sdk_version: 2
-          github: javav2/example_code/ec2
-          sdkguide:
-          excerpts:
-            - description:
-              snippet_tags:
-                - ec2.java2.terminate_instance
-    Python:
-      versions:
-        - sdk_version: 3
-          github: python/example_code/ec2
-          sdkguide:
-          excerpts:
-            - description:
-              snippet_tags:
-                - python.example_code.ec2.InstanceWrapper.decl
-                - python.example_code.ec2.TerminateInstances
-    Ruby:
-      versions:
-        - sdk_version: 3
-          github: ruby/example_code/ec2
-          sdkguide:
-          excerpts:
-            - description:
-              snippet_tags:
-                - ec2.Ruby.terminateInstances
-    C++:
-      versions:
-        - sdk_version: 1
-          github: cpp/example_code/ec2
-          excerpts:
-            - description:
-              snippet_tags:
-                - cpp.example_code.ec2.TerminateInstances
-    JavaScript:
-      versions:
-        - sdk_version: 3
-          github: javascriptv3/example_code/ec2
-          sdkguide:
-          excerpts:
-            - description:
-              snippet_tags:
-                - javascript.v2.ec2.actions.TerminateInstances
-    Bash:
-      versions:
-        - sdk_version: 2
-          github: aws-cli/bash-linux/ec2
-          excerpts:
-            - description:
-              snippet_tags:
-                - aws-cli.bash-linux.ec2.TerminateInstances
-            - description: The utility functions used in this example.
-              snippet_tags:
-                - aws-cli.bash-linux.ec2.errecho
-                - aws-cli.bash-linux.ec2.aws_cli_error_log
-  services:
-    ec2: {TerminateInstances}
-ec2_DescribeInstances:
-  languages:
-    Kotlin:
-      versions:
-        - sdk_version: 1
-          github: kotlin/services/ec2
-          sdkguide:
-          excerpts:
-            - description:
-              snippet_tags:
-                - ec2.kotlin.describe_instances.main
-    Java:
-      versions:
-        - sdk_version: 2
-          github: javav2/example_code/ec2
-          sdkguide:
-          excerpts:
-            - description:
-              snippet_tags:
-                - ec2.java2.describe_instances.main
-    .NET:
-      versions:
-        - sdk_version: 3
-          github: dotnetv3/EC2
-          sdkguide:
-          excerpts:
-            - description:
-              snippet_tags:
-                - EC2.dotnetv3.DescribeInstances
-    Python:
-      versions:
-        - sdk_version: 3
-          github: python/example_code/ec2
-          excerpts:
-            - description:
-              snippet_tags:
-                - python.example_code.ec2.InstanceWrapper.decl
-                - python.example_code.ec2.DescribeInstances
-    Ruby:
-      versions:
-        - sdk_version: 3
-          github: ruby/example_code/ec2
-          excerpts:
-            - description:
-              snippet_tags:
-                - ec2.Ruby.getAllInstances
-    JavaScript:
-      versions:
-        - sdk_version: 3
-          github: javascriptv3/example_code/ec2
-          excerpts:
-            - description:
-              snippet_tags:
-                - ec2.JavaScript.Instances.describeInstancesV3
-    Rust:
-      versions:
-        - sdk_version: 1
-          github: rustv1/examples/ec2
-          excerpts:
-            - description:
-              snippet_tags:
-                - ec2.rust.describe-instances
-    SAP ABAP:
-      versions:
-        - sdk_version: 1
-          github: sap-abap/services/ec2
-          excerpts:
-            - description:
-              snippet_tags:
-                - ec2.abapv1.describe_instances
-    C++:
-      versions:
-        - sdk_version: 1
-          github: cpp/example_code/ec2
-          excerpts:
-            - description:
-              snippet_tags:
-                - ec2.cpp.describe_instances.code
-    Bash:
-      versions:
-        - sdk_version: 2
-          github: aws-cli/bash-linux/ec2
-          excerpts:
-            - description:
-              snippet_tags:
-                - aws-cli.bash-linux.ec2.DescribeInstances
-            - description: The utility functions used in this example.
-              snippet_tags:
-                - aws-cli.bash-linux.ec2.errecho
-                - aws-cli.bash-linux.ec2.aws_cli_error_log
-  services:
-    ec2: {DescribeInstances}
-ec2_DescribeRegions:
-  languages:
-    Rust:
-      versions:
-        - sdk_version: 1
-          github: rustv1/examples/ec2
-          excerpts:
-            - description:
-              snippet_tags:
-                - ec2.rust.ec2-helloworld
-    JavaScript:
-      versions:
-        - sdk_version: 3
-          github: javascriptv3/example_code/ec2
-          sdkguide:
-          excerpts:
-            - description:
-              snippet_tags:
-                - ec2.JavaScript.Regions.describeRegionsV3
-    SAP ABAP:
-      versions:
-        - sdk_version: 1
-          github: sap-abap/services/ec2
-          excerpts:
-            - description:
-              snippet_tags:
-                - ec2.abapv1.describe_regions
-    Ruby:
-      versions:
-        - sdk_version: 3
-          github: ruby/example_code/ec2
-          excerpts:
-            - description:
-              snippet_tags:
-                - ec2.Ruby.regionsAvailabilityZones
-    C++:
-      versions:
-        - sdk_version: 1
-          github: cpp/example_code/ec2
-          excerpts:
-            - description:
-              snippet_tags:
-                - cpp.example_code.ec2.describe_regions.client
-                - cpp.example_code.ec2.DescribeRegions
-  services:
-    ec2: {DescribeRegions}
-ec2_DescribeInstanceStatus:
-  languages:
-    Rust:
-      versions:
-        - sdk_version: 1
-          github: rustv1/examples/ec2
-          excerpts:
-            - description:
-              snippet_tags:
-                - ec2.rust.list-all-instance-events
-  services:
-    ec2: {DescribeInstanceStatus}
-ec2_MonitorInstances:
-  languages:
-    JavaScript:
-      versions:
-        - sdk_version: 3
-          github: javascriptv3/example_code/ec2
-          sdkguide:
-          excerpts:
-            - description:
-              snippet_tags:
-                - ec2.JavaScript.Instances.monitorInstancesV3
-    SAP ABAP:
-      versions:
-        - sdk_version: 1
-          github: sap-abap/services/ec2
-          excerpts:
-            - description:
-              snippet_tags:
-                - ec2.abapv1.monitor_instance
-    C++:
-      versions:
-        - sdk_version: 1
-          github: cpp/example_code/ec2
-          excerpts:
-            - description:
-              snippet_tags:
-                - ec2.cpp.enable_monitor_instance.code
-  services:
-    ec2: {MonitorInstances}
-ec2_UnmonitorInstances:
-  languages:
-    C++:
-      versions:
-        - sdk_version: 1
-          github: cpp/example_code/ec2
-          excerpts:
-            - description:
-              snippet_tags:
-                - ec2.cpp.disable_monitor_instance.code
-    JavaScript:
-      versions:
-        - sdk_version: 3
-          github: javascriptv3/example_code/ec2
-          sdkguide:
-          excerpts:
-            - description:
-              snippet_tags:
-                - javascript.v3.ec2.actions.UnmonitorInstances
-  services:
-    ec2: {UnmonitorInstances}
-ec2_RebootInstances:
-  languages:
-    .NET:
-      versions:
-        - sdk_version: 3
-          github: dotnetv3/EC2
-          sdkguide:
-          excerpts:
-            - description:
-              snippet_tags:
-                - EC2.dotnetv3.RebootInstances
-            - description: Replace the profile for an instance, reboot, and restart a web server.
-              snippet_tags:
-                - ResilientService.dotnetv3.Ec2.ReplaceInstanceProfile
-    Rust:
-      versions:
-        - sdk_version: 1
-          github: rustv1/examples/ec2
-          excerpts:
-            - description:
-              snippet_tags:
-                - ec2.rust.reboot-instance
-    JavaScript:
-      versions:
-        - sdk_version: 3
-          github: javascriptv3/example_code/ec2
-          sdkguide:
-          excerpts:
-            - description:
-              snippet_tags:
-                - ec2.JavaScript.Instances.rebootInstancesV3
-    SAP ABAP:
-      versions:
-        - sdk_version: 1
-          github: sap-abap/services/ec2
-          excerpts:
-            - description:
-              snippet_tags:
-                - ec2.abapv1.reboot_instance
-    C++:
-      versions:
-        - sdk_version: 1
-          github: cpp/example_code/ec2
-          excerpts:
-            - description:
-              snippet_tags:
-                - ec2.cpp.reboot_instance.code
-    Python:
-      versions:
-        - sdk_version: 3
-          github: python/example_code/ec2
-          excerpts:
-            - description:
-              snippet_tags:
-                - python.cross_service.resilient_service.AutoScaler.decl
-                - python.cross_service.resilient_service.ec2.ReplaceIamInstanceProfileAssociation
-  services:
-    ec2: {RebootInstances}
-ec2_DescribeImages:
-  languages:
-    Python:
-      versions:
-        - sdk_version: 3
-          github: python/example_code/ec2
-          sdkguide:
-          excerpts:
-            - description:
-              snippet_tags:
-                - python.example_code.ec2.InstanceWrapper.decl
-                - python.example_code.ec2.DescribeImages
-    JavaScript:
-      versions:
-        - sdk_version: 3
-          github: javascriptv3/example_code/ec2
-          sdkguide:
-          excerpts:
-            - description:
-              snippet_tags:
-                - javascript.v3.ec2.actions.DescribeImages
-<<<<<<< HEAD
-    Rust:
-      versions:
-        - sdk_version: 1
-          github: rustv1/examples/ec2
-          excerpts:
-            - snippet_tags:
-                - ec2.rust.describe-images
-=======
-    Bash:
-      versions:
-        - sdk_version: 2
-          github: aws-cli/bash-linux/ec2
-          excerpts:
-            - description:
-              snippet_tags:
-                - aws-cli.bash-linux.ec2.DescribeImages
-            - description: The utility functions used in this example.
-              snippet_tags:
-                - aws-cli.bash-linux.ec2.errecho
-                - aws-cli.bash-linux.ec2.aws_cli_error_log
->>>>>>> 3044d9d3
-  services:
-    ec2: {DescribeImages}
-ec2_DescribeInstanceTypes:
-  languages:
-    .NET:
-      versions:
-        - sdk_version: 3
-          github: dotnetv3/EC2
-          sdkguide:
-          excerpts:
-            - description:
-              snippet_tags:
-                - EC2.dotnetv3.DescribeInstanceTypes
-    Kotlin:
-      versions:
-        - sdk_version: 1
-          github: kotlin/services/ec2
-          sdkguide:
-          excerpts:
-            - description:
-              snippet_tags:
-                - ec2.kotlin.describe_instance_type.main
-    Java:
-      versions:
-        - sdk_version: 2
-          github: javav2/example_code/ec2
-          sdkguide:
-          excerpts:
-            - description:
-              snippet_tags:
-                - ec2.java2.scenario.describe_instance.type.main
-    Python:
-      versions:
-        - sdk_version: 3
-          github: python/example_code/ec2
-          sdkguide:
-          excerpts:
-            - description:
-              snippet_tags:
-                - python.example_code.ec2.InstanceWrapper.decl
-                - python.example_code.ec2.DescribeInstanceTypes
-    JavaScript:
-      versions:
-        - sdk_version: 3
-          github: javascriptv3/example_code/ec2
-          sdkguide:
-          excerpts:
-            - description:
-              snippet_tags:
-                - javascript.v3.ec2.actions.DescribeInstanceTypes
-    Bash:
-      versions:
-        - sdk_version: 2
-          github: aws-cli/bash-linux/ec2
-          excerpts:
-            - description:
-              snippet_tags:
-                - aws-cli.bash-linux.ec2.DescribeInstanceTypes
-            - description: The utility functions used in this example.
-              snippet_tags:
-                - aws-cli.bash-linux.ec2.errecho
-                - aws-cli.bash-linux.ec2.aws_cli_error_log
-  services:
-    ec2: {DescribeInstanceTypes}
-ec2_DescribeAddresses:
-  languages:
-    JavaScript:
-      versions:
-        - sdk_version: 3
-          github: javascriptv3/example_code/ec2
-          sdkguide:
-          excerpts:
-            - description:
-              snippet_tags:
-                - ec2.JavaScript.Addresses.describeAddressesV3
-    SAP ABAP:
-      versions:
-        - sdk_version: 1
-          github: sap-abap/services/ec2
-          excerpts:
-            - description:
-              snippet_tags:
-                - ec2.abapv1.describe_addresses
-    C++:
-      versions:
-        - sdk_version: 1
-          github: cpp/example_code/ec2
-          excerpts:
-            - description:
-              snippet_tags:
-                - ec2.cpp.describe_addresses.code
-  services:
-    ec2: {DescribeAddresses}
-ec2_DescribeAvailabilityZones:
-  languages:
-    .NET:
-      versions:
-        - sdk_version: 3
-          github: dotnetv3/cross-service/ResilientService/AutoScalerActions
-          excerpts:
-            - description:
-              snippet_tags:
-                - ResilientService.dotnetv3.Ec2.DescribeAvailabilityZones
-    SAP ABAP:
-      versions:
-        - sdk_version: 1
-          github: sap-abap/services/ec2
-          excerpts:
-            - description:
-              snippet_tags:
-                - ec2.abapv1.describe_availability_zones
-    C++:
-      versions:
-        - sdk_version: 1
-          github: cpp/example_code/ec2
-          excerpts:
-            - description:
-              snippet_tags:
-                - cpp.example_code.ec2.describe_regions.client
-                - ec2.cpp.describe_zones.code
-    Python:
-      versions:
-        - sdk_version: 3
-          github: python/example_code/ec2
-          excerpts:
-            - description:
-              snippet_tags:
-                - python.cross_service.resilient_service.AutoScaler.decl
-                - python.cross_service.resilient_service.ec2.DescribeAvailabilityZones
-  services:
-    ec2: {DescribeAvailabilityZones}
-ec2_CreateTags:
-  languages:
-    C++:
-      versions:
-        - sdk_version: 1
-          github: cpp/example_code/ec2
-          sdkguide:
-          excerpts:
-            - description:
-              snippet_tags:
-                - cpp.example_code.ec2.create_instance.client
-                - cpp.example_code.ec2.CreateTags
-  services:
-    ec2: {CreateTags}
-ec2_CreateRouteTable:
-  languages:
-    Ruby:
-      versions:
-        - sdk_version: 3
-          github: ruby/example_code/ec2
-          sdkguide:
-          excerpts:
-            - description:
-              snippet_tags:
-                - ec2.Ruby.createRouteTable
-  services:
-    ec2: {CreateRouteTable}
-ec2_CreateSubnet:
-  languages:
-    Ruby:
-      versions:
-        - sdk_version: 3
-          github: ruby/example_code/ec2
-          sdkguide:
-          excerpts:
-            - description:
-              snippet_tags:
-                - ec2.Ruby.createSubnet
-  services:
-    ec2: {CreateSubnet}
-ec2_CreateVpc:
-  languages:
-    Ruby:
-      versions:
-        - sdk_version: 3
-          github: ruby/example_code/ec2
-          sdkguide:
-          excerpts:
-            - description:
-              snippet_tags:
-                - ec2.Ruby.createVpc
-  services:
-    ec2: {CreateVpc}
-ec2_DescribeIamInstanceProfileAssociations:
-  languages:
-    .NET:
-      versions:
-        - sdk_version: 3
-          github: dotnetv3/cross-service/ResilientService/AutoScalerActions
-          excerpts:
-            - description:
-              snippet_tags:
-                - ResilientService.dotnetv3.Ec2.GetInstanceProfile
-    Python:
-      versions:
-        - sdk_version: 3
-          github: python/example_code/ec2
-          sdkguide:
-          excerpts:
-            - description:
-              snippet_tags:
-                - python.cross_service.resilient_service.AutoScaler.decl
-                - python.cross_service.resilient_service.ec2.DescribeIamInstanceProfileAssociations
-    JavaScript:
-      versions:
-        - sdk_version: 3
-          github: javascriptv3/example_code/cross-services/wkflw-resilient-service
-          sdkguide:
-          excerpts:
-            - description:
-              snippet_tags:
-                - javascript.v3.wkflw.resilient.DescribeIamInstanceProfileAssociations
-  services:
-    ec2: {DescribeIamInstanceProfileAssociations}
-ec2_ReplaceIamInstanceProfileAssociation:
-  languages:
-    .NET:
-      versions:
-        - sdk_version: 3
-          github: dotnetv3/cross-service/ResilientService/AutoScalerActions
-          excerpts:
-            - description:
-              snippet_tags:
-                - ResilientService.dotnetv3.Ec2.ReplaceInstanceProfile
-    Python:
-      versions:
-        - sdk_version: 3
-          github: python/example_code/ec2
-          sdkguide:
-          excerpts:
-            - description: This example replaces the instance profile of a running instance, reboots the instance, and sends
-                a command to the instance after it starts.
-              snippet_tags:
-                - python.cross_service.resilient_service.AutoScaler.decl
-                - python.cross_service.resilient_service.ec2.ReplaceIamInstanceProfileAssociation
-    JavaScript:
-      versions:
-        - sdk_version: 3
-          github: javascriptv3/example_code/cross-services/wkflw-resilient-service
-          sdkguide:
-          excerpts:
-            - description:
-              snippet_tags:
-                - javascript.v3.wkflw.resilient.ReplaceIamInstanceProfileAssociation
-  services:
-    ec2: {ReplaceIamInstanceProfileAssociation}
-ec2_CreateLaunchTemplate:
-  languages:
-    .NET:
-      versions:
-        - sdk_version: 3
-          github: dotnetv3/cross-service/ResilientService/AutoScalerActions
-          excerpts:
-            - description:
-              snippet_tags:
-                - ResilientService.dotnetv3.ec2.CreateLaunchTemplate
-    Python:
-      versions:
-        - sdk_version: 3
-          github: python/example_code/ec2
-          sdkguide:
-          excerpts:
-            - description: This example creates a launch template that includes an instance profile that grants specific permissions
-                to the instance, and a user data Bash script that runs on the instance after it starts.
-              snippet_tags:
-                - python.cross_service.resilient_service.AutoScaler.decl
-                - python.cross_service.resilient_service.ec2.CreateLaunchTemplate
-    JavaScript:
-      versions:
-        - sdk_version: 3
-          github: javascriptv3/example_code/cross-services/wkflw-resilient-service
-          sdkguide:
-          excerpts:
-            - description:
-              snippet_tags:
-                - javascript.v3.wkflw.resilient.CreateLaunchTemplate
-  services:
-    ec2: {CreateLaunchTemplate}
-ec2_DeleteLaunchTemplate:
-  languages:
-    .NET:
-      versions:
-        - sdk_version: 3
-          github: dotnetv3/cross-service/ResilientService/AutoScalerActions
-          excerpts:
-            - description:
-              snippet_tags:
-                - ResilientService.dotnetv3.Ec2.DeleteLaunchTemplate
-    Python:
-      versions:
-        - sdk_version: 3
-          github: python/example_code/ec2
-          sdkguide:
-          excerpts:
-            - description:
-              snippet_tags:
-                - python.cross_service.resilient_service.AutoScaler.decl
-                - python.cross_service.resilient_service.ec2.DeleteLaunchTemplate
-    JavaScript:
-      versions:
-        - sdk_version: 3
-          github: javascriptv3/example_code/cross-services/wkflw-resilient-service
-          sdkguide:
-          excerpts:
-            - description:
-              snippet_tags:
-                - javascript.v3.wkflw.resilient.DeleteLaunchTemplate
-  services:
-    ec2: {DeleteLaunchTemplate}
-ec2_DescribeVpcs:
-  languages:
-    .NET:
-      versions:
-        - sdk_version: 3
-          github: dotnetv3/cross-service/ResilientService/AutoScalerActions
-          excerpts:
-            - description:
-              snippet_tags:
-                - ResilientService.dotnetv3.Ec2.DescribeVpcs
-    Python:
-      versions:
-        - sdk_version: 3
-          github: python/example_code/ec2
-          sdkguide:
-          excerpts:
-            - description:
-              snippet_tags:
-                - python.cross_service.resilient_service.AutoScaler.decl
-                - python.cross_service.resilient_service.ec2.DescribeVpcs
-    JavaScript:
-      versions:
-        - sdk_version: 3
-          github: javascriptv3/example_code/cross-services/wkflw-resilient-service
-          sdkguide:
-          excerpts:
-            - description:
-              snippet_tags:
-                - javascript.v3.wkflw.resilient.DescribeVpcs
-  services:
-    ec2: {DescribeVpcs}
-ec2_DescribeSubnets:
-  languages:
-    .NET:
-      versions:
-        - sdk_version: 3
-          github: dotnetv3/cross-service/ResilientService/AutoScalerActions
-          excerpts:
-            - description:
-              snippet_tags:
-                - ResilientService.dotnetv3.Ec2.DescribeSubnets
-    Python:
-      versions:
-        - sdk_version: 3
-          github: python/example_code/ec2
-          sdkguide:
-          excerpts:
-            - description:
-              snippet_tags:
-                - python.cross_service.resilient_service.AutoScaler.decl
-                - python.cross_service.resilient_service.ec2.DescribeSubnets
-    JavaScript:
-      versions:
-        - sdk_version: 3
-          github: javascriptv3/example_code/cross-services/wkflw-resilient-service
-          sdkguide:
-          excerpts:
-            - description:
-              snippet_tags:
-                - javascript.v3.wkflw.resilient.DescribeSubnets
-  services:
-    ec2: {DescribeSubnets}
-ec2_Scenario_GetStartedInstances:
-  title: Get started with &EC2; instances using an &AWS; SDK
-  title_abbrev: Get started with instances
-  synopsis_list:
-    - Create a key pair and security group.
-    - Select an Amazon Machine Image (AMI) and compatible instance type, then create an instance.
-    - Stop and restart the instance.
-    - Associate an Elastic IP address with your instance.
-    - Connect to your instance with SSH, then clean up resources.
-  category: Scenarios
-  languages:
-    .NET:
-      versions:
-        - sdk_version: 3
-          github: dotnetv3/EC2
-          sdkguide:
-          excerpts:
-            - description: Run a scenario at a command prompt.
-              snippet_tags:
-                - EC2.dotnetv3.Main
-            - description: Define a class that wraps EC2 actions.
-              snippet_tags:
-                - EC2.dotnetv3.EC2WrapperClass
-    Kotlin:
-      versions:
-        - sdk_version: 1
-          github: kotlin/services/ec2
-          sdkguide:
-          excerpts:
-            - description:
-              snippet_tags:
-                - ec2.kotlin.scenario.main
-    Java:
-      versions:
-        - sdk_version: 2
-          github: javav2/example_code/ec2
-          sdkguide:
-          excerpts:
-            - description:
-              snippet_tags:
-                - ec2.java2.scenario.main
-    Python:
-      versions:
-        - sdk_version: 3
-          github: python/example_code/ec2
-          sdkguide:
-          excerpts:
-            - description: Run an interactive scenario at a command prompt.
-              snippet_tags:
-                - python.example_code.ec2.Scenario_GetStartedInstances
-            - description: Define a class that wraps key pair actions.
-              snippet_tags:
-                - python.example_code.ec2.KeyPairWrapper.class
-            - description: Define a class that wraps security group actions.
-              snippet_tags:
-                - python.example_code.ec2.SecurityGroupWrapper.class
-            - description: Define a class that wraps instance actions.
-              snippet_tags:
-                - python.example_code.ec2.InstanceWrapper.class
-            - description: Define a class that wraps Elastic IP actions.
-              snippet_tags:
-                - python.example_code.ec2.ElasticIpWrapper.class
-    JavaScript:
-      versions:
-        - sdk_version: 3
-          github: javascriptv3/example_code/ec2
-          sdkguide:
-          excerpts:
-            - description: Run an interactive scenario at a command prompt.
-              snippet_tags:
-                - javascript.v3.ec2.scenarios.basic
-    Bash:
-      versions:
-        - sdk_version: 2
-          github: aws-cli/bash-linux/ec2
-          excerpts:
-            - description: Run an interactive scenario at a command prompt.
-              snippet_tags:
-                - aws-cli.bash-linux.ec2.get_started_with_ec2_instances
-            - description: The &DDB; functions used in this scenario.
-              snippet_tags:
-                - aws-cli.bash-linux.ec2.CreateKeyPair
-                - aws-cli.bash-linux.ec2.DescribeKeyPairs
-                - aws-cli.bash-linux.ec2.CreateSecurityGroup
-                - aws-cli.bash-linux.ec2.DescribeSecurityGroups
-                - aws-cli.bash-linux.ec2.AuthorizeSecurityGroupIngress
-                - aws-cli.bash-linux.ec2.DescribeImages
-                - aws-cli.bash-linux.ec2.DescribeInstanceTypes
-                - aws-cli.bash-linux.ec2.RunInstances
-                - aws-cli.bash-linux.ec2.DescribeInstances
-                - aws-cli.bash-linux.ec2.StopInstances
-                - aws-cli.bash-linux.ec2.StartInstances
-                - aws-cli.bash-linux.ec2.AllocateAddress
-                - aws-cli.bash-linux.ec2.AssociateAddress
-                - aws-cli.bash-linux.ec2.DisassociateAddress
-                - aws-cli.bash-linux.ec2.ReleaseAddress
-                - aws-cli.bash-linux.ec2.TerminateInstances
-                - aws-cli.bash-linux.ec2.DeleteSecurityGroup
-                - aws-cli.bash-linux.ec2.DeleteKeyPair
-            - description: The utility functions used in this scenario.
-              snippet_tags:
-                - aws-cli.bash-linux.ec2.errecho
-                - aws-cli.bash-linux.ec2.aws_cli_error_log
-  services:
-    ec2: {AllocateAddress, AssociateAddress, AuthorizeSecurityGroupIngress, CreateKeyPair, CreateSecurityGroup, DeleteKeyPair,
-          DeleteSecurityGroup, DescribeImages, DescribeInstanceTypes, DescribeInstances, DescribeKeyPairs, DescribeSecurityGroups,
-          DisassociateAddress, ReleaseAddress, RunInstances, StartInstances, StopInstances, TerminateInstances, UnmonitorInstances}
+ec2_Hello:
+  title: Hello &EC2;
+  title_abbrev: Hello &EC2;
+  synopsis: get started using &EC2;.
+  category: Hello
+  languages:
+    .NET:
+      versions:
+        - sdk_version: 3
+          github: dotnetv3/EC2
+          sdkguide:
+          excerpts:
+            - description:
+              snippet_tags:
+                - EC2.dotnetv3.HelloEc2
+    Kotlin:
+      versions:
+        - sdk_version: 1
+          github: kotlin/services/ec2
+          sdkguide:
+          excerpts:
+            - description:
+              snippet_tags:
+                - ec2.kotlin.describe_security_groups.main
+    Java:
+      versions:
+        - sdk_version: 2
+          github: javav2/example_code/ec2
+          sdkguide:
+          excerpts:
+            - description:
+              snippet_tags:
+                - ec2.java2.scenario.describe_securitygroup.main
+    Python:
+      versions:
+        - sdk_version: 3
+          github: python/example_code/ec2
+          sdkguide:
+          excerpts:
+            - description:
+              snippet_tags:
+                - python.example_code.ec2.Hello
+    JavaScript:
+      versions:
+        - sdk_version: 3
+          github: javascriptv3/example_code/ec2
+          sdkguide:
+          excerpts:
+            - description:
+              snippet_tags:
+                - javascript.v3.ec2.scenarios.Hello
+    C++:
+      versions:
+        - sdk_version: 1
+          github: cpp/example_code/ec2/hello_ec2
+          excerpts:
+            - description: Code for the CMakeLists.txt CMake file.
+              snippet_tags:
+                - cpp.example_code.ec2.hello_ec2.cmake
+            - description: Code for the hello_ec2.cpp source file.
+              snippet_tags:
+                - cpp.example_code.ec2.hello_ec2
+  services:
+    ec2: {DescribeSecurityGroups}
+ec2_CreateKeyPair:
+  languages:
+    .NET:
+      versions:
+        - sdk_version: 3
+          github: dotnetv3/EC2
+          sdkguide:
+          excerpts:
+            - description:
+              snippet_tags:
+                - EC2.dotnetv3.CreateKeyPair
+    Kotlin:
+      versions:
+        - sdk_version: 1
+          github: kotlin/services/ec2
+          sdkguide:
+          excerpts:
+            - description:
+              snippet_tags:
+                - ec2.kotlin.create_key_pair.main
+    Java:
+      versions:
+        - sdk_version: 2
+          github: javav2/example_code/ec2
+          sdkguide:
+          excerpts:
+            - description:
+              snippet_tags:
+                - ec2.java2.scenario.create_key_pair.main
+    Python:
+      versions:
+        - sdk_version: 3
+          github: python/example_code/ec2
+          sdkguide:
+          excerpts:
+            - description:
+              snippet_tags:
+                - python.example_code.ec2.KeyPairWrapper.decl
+                - python.example_code.ec2.CreateKeyPair
+    Ruby:
+      versions:
+        - sdk_version: 3
+          github: ruby/example_code/ec2
+          sdkguide:
+          excerpts:
+            - description:
+              snippet_tags:
+                - ec2.Ruby.exampleKeyPairs
+    JavaScript:
+      versions:
+        - sdk_version: 3
+          github: javascriptv3/example_code/ec2
+          sdkguide:
+          excerpts:
+            - description:
+              snippet_tags:
+                - ec2.JavaScript.keypairs.createKeyPairV3
+    SAP ABAP:
+      versions:
+        - sdk_version: 1
+          github: sap-abap/services/ec2
+          excerpts:
+            - description:
+              snippet_tags:
+                - ec2.abapv1.create_key_pair
+    C++:
+      versions:
+        - sdk_version: 1
+          github: cpp/example_code/ec2
+          excerpts:
+            - description:
+              snippet_tags:
+                - ec2.cpp.create_key_pair.code
+    Bash:
+      versions:
+        - sdk_version: 2
+          github: aws-cli/bash-linux/ec2
+          excerpts:
+            - description:
+              snippet_tags:
+                - aws-cli.bash-linux.ec2.CreateKeyPair
+            - description: The utility functions used in this example.
+              snippet_tags:
+                - aws-cli.bash-linux.ec2.errecho
+                - aws-cli.bash-linux.ec2.aws_cli_error_log
+  services:
+    ec2: {CreateKeyPair}
+ec2_DescribeKeyPairs:
+  languages:
+    .NET:
+      versions:
+        - sdk_version: 3
+          github: dotnetv3/EC2
+          sdkguide:
+          excerpts:
+            - description:
+              snippet_tags:
+                - EC2.dotnetv3.DescribeKeyPairs
+    Kotlin:
+      versions:
+        - sdk_version: 1
+          github: kotlin/services/ec2
+          sdkguide:
+          excerpts:
+            - description:
+              snippet_tags:
+                - ec2.kotlin.describe_key_pairs.main
+    Java:
+      versions:
+        - sdk_version: 2
+          github: javav2/example_code/ec2
+          sdkguide:
+          excerpts:
+            - description:
+              snippet_tags:
+                - ec2.java.scenario_describe_keys.main
+    Python:
+      versions:
+        - sdk_version: 3
+          github: python/example_code/ec2
+          sdkguide:
+          excerpts:
+            - description:
+              snippet_tags:
+                - python.example_code.ec2.KeyPairWrapper.decl
+                - python.example_code.ec2.DescribeKeyPairs
+    JavaScript:
+      versions:
+        - sdk_version: 3
+          github: javascriptv3/example_code/ec2
+          sdkguide:
+          excerpts:
+            - description:
+              snippet_tags:
+                - ec2.JavaScript.keypairs.describeKeyPairV3
+    SAP ABAP:
+      versions:
+        - sdk_version: 1
+          github: sap-abap/services/ec2
+          excerpts:
+            - description:
+              snippet_tags:
+                - ec2.abapv1.describe_key_pairs
+    C++:
+      versions:
+        - sdk_version: 1
+          github: cpp/example_code/ec2
+          excerpts:
+            - description:
+              snippet_tags:
+                - ec2.cpp.describe_key_pairs.code
+    Bash:
+      versions:
+        - sdk_version: 2
+          github: aws-cli/bash-linux/ec2
+          excerpts:
+            - description:
+              snippet_tags:
+                - aws-cli.bash-linux.ec2.DescribeKeyPairs
+            - description: The utility functions used in this example.
+              snippet_tags:
+                - aws-cli.bash-linux.ec2.errecho
+                - aws-cli.bash-linux.ec2.aws_cli_error_log
+  services:
+    ec2: {DescribeKeyPairs}
+
+ec2_CreateSecurityGroup:
+  languages:
+    .NET:
+      versions:
+        - sdk_version: 3
+          github: dotnetv3/EC2
+          sdkguide:
+          excerpts:
+            - description:
+              snippet_tags:
+                - EC2.dotnetv3.CreateSecurityGroup
+    Kotlin:
+      versions:
+        - sdk_version: 1
+          github: kotlin/services/ec2
+          sdkguide:
+          excerpts:
+            - description:
+              snippet_tags:
+                - ec2.kotlin.create_security_group.main
+    Java:
+      versions:
+        - sdk_version: 2
+          github: javav2/example_code/ec2
+          sdkguide:
+          excerpts:
+            - description:
+              snippet_tags:
+                - ec2.java.scenario_inbound_rule.main
+    Python:
+      versions:
+        - sdk_version: 3
+          github: python/example_code/ec2
+          sdkguide:
+          excerpts:
+            - description:
+              snippet_tags:
+                - python.example_code.ec2.SecurityGroupWrapper.decl
+                - python.example_code.ec2.CreateSecurityGroup
+    Ruby:
+      versions:
+        - sdk_version: 3
+          github: ruby/example_code/ec2
+          sdkguide:
+          excerpts:
+            - description:
+              snippet_tags:
+                - ec2.Ruby.exampleSecurityGroup
+
+    JavaScript:
+      versions:
+        - sdk_version: 3
+          github: javascriptv3/example_code/ec2
+          sdkguide:
+          excerpts:
+            - description:
+              snippet_tags:
+                - ec2.JavaScript.SecurityGroups.createSecurityGroupV3
+    SAP ABAP:
+      versions:
+        - sdk_version: 1
+          github: sap-abap/services/ec2
+          excerpts:
+            - description:
+              snippet_tags:
+                - ec2.abapv1.create_security_group
+    C++:
+      versions:
+        - sdk_version: 1
+          github: cpp/example_code/ec2
+          excerpts:
+            - description:
+              snippet_tags:
+                - cpp.example_code.ec2.create_security_group.client
+                - cpp.example_code.ec2.CreateSecurityGroup
+    Bash:
+      versions:
+        - sdk_version: 2
+          github: aws-cli/bash-linux/ec2
+          excerpts:
+            - description:
+              snippet_tags:
+                - aws-cli.bash-linux.ec2.CreateSecurityGroup
+            - description: The utility functions used in this example.
+              snippet_tags:
+                - aws-cli.bash-linux.ec2.errecho
+                - aws-cli.bash-linux.ec2.aws_cli_error_log
+  services:
+    ec2: {CreateSecurityGroup}
+ec2_RunInstances:
+  languages:
+    .NET:
+      versions:
+        - sdk_version: 3
+          github: dotnetv3/EC2
+          sdkguide:
+          excerpts:
+            - description:
+              snippet_tags:
+                - EC2.dotnetv3.RunInstances
+    Kotlin:
+      versions:
+        - sdk_version: 1
+          github: kotlin/services/ec2
+          sdkguide:
+          excerpts:
+            - description:
+              snippet_tags:
+                - ec2.kotlin.create_instance.main
+    Java:
+      versions:
+        - sdk_version: 2
+          github: javav2/example_code/ec2
+          sdkguide:
+          excerpts:
+            - description:
+              snippet_tags:
+                - ec2.java2.create_instance.main
+    Python:
+      versions:
+        - sdk_version: 3
+          github: python/example_code/ec2
+          sdkguide:
+          excerpts:
+            - description:
+              snippet_tags:
+                - python.example_code.ec2.InstanceWrapper.decl
+                - python.example_code.ec2.RunInstances
+    JavaScript:
+      versions:
+        - sdk_version: 3
+          github: javascriptv3/example_code/ec2
+          sdkguide:
+          excerpts:
+            - description:
+              snippet_tags:
+                - ec2.JavaScript.Instances.create_instancesV3
+    SAP ABAP:
+      versions:
+        - sdk_version: 1
+          github: sap-abap/services/ec2
+          excerpts:
+            - description:
+              snippet_tags:
+                - ec2.abapv1.create_instance
+    C++:
+      versions:
+        - sdk_version: 1
+          github: cpp/example_code/ec2
+          sdkguide:
+          excerpts:
+            - description:
+              snippet_tags:
+                - cpp.example_code.ec2.create_instance.client
+                - cpp.example_code.ec2.RunInstances
+    Bash:
+      versions:
+        - sdk_version: 2
+          github: aws-cli/bash-linux/ec2
+          excerpts:
+            - description:
+              snippet_tags:
+                - aws-cli.bash-linux.ec2.RunInstances
+            - description: The utility functions used in this example.
+              snippet_tags:
+                - aws-cli.bash-linux.ec2.errecho
+                - aws-cli.bash-linux.ec2.aws_cli_error_log
+  services:
+    ec2: {RunInstances}
+ec2_StartInstances:
+  languages:
+    .NET:
+      versions:
+        - sdk_version: 3
+          github: dotnetv3/EC2
+          sdkguide:
+          excerpts:
+            - description:
+              snippet_tags:
+                - EC2.dotnetv3.StartInstances
+    Kotlin:
+      versions:
+        - sdk_version: 1
+          github: kotlin/services/ec2
+          sdkguide:
+          excerpts:
+            - description:
+              snippet_tags:
+                - ec2.kotlin.scenario.start_instance.main
+    Java:
+      versions:
+        - sdk_version: 2
+          github: javav2/example_code/ec2
+          sdkguide:
+          excerpts:
+            - description:
+              snippet_tags:
+                - ec2.java2.scenario.start_instance.main
+    Python:
+      versions:
+        - sdk_version: 3
+          github: python/example_code/ec2
+          sdkguide:
+          excerpts:
+            - description:
+              snippet_tags:
+                - python.example_code.ec2.InstanceWrapper.decl
+                - python.example_code.ec2.StartInstances
+    Ruby:
+      versions:
+        - sdk_version: 3
+          github: ruby/example_code/ec2
+          sdkguide:
+          excerpts:
+            - description:
+              snippet_tags:
+                - ec2.Ruby.startInstance
+    JavaScript:
+      versions:
+        - sdk_version: 3
+          github: javascriptv3/example_code/ec2
+          sdkguide:
+          excerpts:
+            - description:
+              snippet_tags:
+                - ec2.JavaScript.Instances.start_stopInstancesV3
+    Rust:
+      versions:
+        - sdk_version: 1
+          github: rustv1/examples/ec2
+          excerpts:
+            - description:
+              snippet_tags:
+                - ec2.rust.start-instance
+    SAP ABAP:
+      versions:
+        - sdk_version: 1
+          github: sap-abap/services/ec2
+          excerpts:
+            - description:
+              snippet_tags:
+                - ec2.abapv1.start_instance
+    C++:
+      versions:
+        - sdk_version: 1
+          github: cpp/example_code/ec2
+          excerpts:
+            - description:
+              snippet_tags:
+                - ec2.cpp.start_instance.code
+    Bash:
+      versions:
+        - sdk_version: 2
+          github: aws-cli/bash-linux/ec2
+          excerpts:
+            - description:
+              snippet_tags:
+                - aws-cli.bash-linux.ec2.StartInstances
+            - description: The utility functions used in this example.
+              snippet_tags:
+                - aws-cli.bash-linux.ec2.errecho
+                - aws-cli.bash-linux.ec2.aws_cli_error_log
+  services:
+    ec2: {StartInstances}
+ec2_StopInstances:
+  languages:
+    .NET:
+      versions:
+        - sdk_version: 3
+          github: dotnetv3/EC2
+          sdkguide:
+          excerpts:
+            - description:
+              snippet_tags:
+                - EC2.dotnetv3.StopInstances
+    Kotlin:
+      versions:
+        - sdk_version: 1
+          github: kotlin/services/ec2
+          sdkguide:
+          excerpts:
+            - description:
+              snippet_tags:
+                - ec2.kotlin.scenario.stop_instance.main
+    Java:
+      versions:
+        - sdk_version: 2
+          github: javav2/example_code/ec2
+          sdkguide:
+          excerpts:
+            - description:
+              snippet_tags:
+                - ec2.java2.scenario.stop_instance.main
+    Python:
+      versions:
+        - sdk_version: 3
+          github: python/example_code/ec2
+          sdkguide:
+          excerpts:
+            - description:
+              snippet_tags:
+                - python.example_code.ec2.InstanceWrapper.decl
+                - python.example_code.ec2.StopInstances
+    Ruby:
+      versions:
+        - sdk_version: 3
+          github: ruby/example_code/ec2
+          sdkguide:
+          excerpts:
+            - description:
+              snippet_tags:
+                - ec2.Ruby.stopInstances
+    JavaScript:
+      versions:
+        - sdk_version: 3
+          github: javascriptv3/example_code/ec2
+          sdkguide:
+          excerpts:
+            - description:
+              snippet_tags:
+                - javascript.v3.ec2.actions.StopInstances
+    Rust:
+      versions:
+        - sdk_version: 1
+          github: rustv1/examples/ec2
+          excerpts:
+            - description:
+              snippet_tags:
+                - ec2.rust.stop-instance
+    SAP ABAP:
+      versions:
+        - sdk_version: 1
+          github: sap-abap/services/ec2
+          excerpts:
+            - description:
+              snippet_tags:
+                - ec2.abapv1.stop_instance
+    C++:
+      versions:
+        - sdk_version: 1
+          github: cpp/example_code/ec2
+          excerpts:
+            - description:
+              snippet_tags:
+                - ec2.cpp.stop_instance.code
+    Bash:
+      versions:
+        - sdk_version: 2
+          github: aws-cli/bash-linux/ec2
+          excerpts:
+            - description:
+              snippet_tags:
+                - aws-cli.bash-linux.ec2.StopInstances
+            - description: The utility functions used in this example.
+              snippet_tags:
+                - aws-cli.bash-linux.ec2.errecho
+                - aws-cli.bash-linux.ec2.aws_cli_error_log
+  services:
+    ec2: {StopInstances}
+ec2_AllocateAddress:
+  languages:
+    .NET:
+      versions:
+        - sdk_version: 3
+          github: dotnetv3/EC2
+          sdkguide:
+          excerpts:
+            - description:
+              snippet_tags:
+                - EC2.dotnetv3.AllocateAddress
+    Kotlin:
+      versions:
+        - sdk_version: 1
+          github: kotlin/services/ec2
+          sdkguide:
+          excerpts:
+            - description:
+              snippet_tags:
+                - ec2.kotlin.allocate_address.main
+    Java:
+      versions:
+        - sdk_version: 2
+          github: javav2/example_code/ec2
+          sdkguide:
+          excerpts:
+            - description:
+              snippet_tags:
+                - ec2.java2.scenario.allocate_address.main
+    Python:
+      versions:
+        - sdk_version: 3
+          github: python/example_code/ec2
+          sdkguide:
+          excerpts:
+            - description:
+              snippet_tags:
+                - python.example_code.ec2.ElasticIpWrapper.decl
+                - python.example_code.ec2.AllocateAddress
+    Ruby:
+      versions:
+        - sdk_version: 3
+          github: ruby/example_code/ec2
+          sdkguide:
+          excerpts:
+            - description:
+              snippet_tags:
+                - ec2.Ruby.allocateElasticIPs
+    JavaScript:
+      versions:
+        - sdk_version: 3
+          github: javascriptv3/example_code/ec2
+          sdkguide:
+          excerpts:
+            - description:
+              snippet_tags:
+                - ec2.JavaScript.Addresses.allocateAddressV3
+    SAP ABAP:
+      versions:
+        - sdk_version: 1
+          github: sap-abap/services/ec2
+          excerpts:
+            - description:
+              snippet_tags:
+                - ec2.abapv1.allocate_address
+    C++:
+      versions:
+        - sdk_version: 1
+          github: cpp/example_code/ec2
+          excerpts:
+            - description:
+              snippet_tags:
+                - cpp.example_code.ec2.allocate_address.client
+                - cpp.example_code.ec2.AllocateAddress
+    Bash:
+      versions:
+        - sdk_version: 2
+          github: aws-cli/bash-linux/ec2
+          excerpts:
+            - description:
+              snippet_tags:
+                - aws-cli.bash-linux.ec2.AllocateAddress
+            - description: The utility functions used in this example.
+              snippet_tags:
+                - aws-cli.bash-linux.ec2.errecho
+                - aws-cli.bash-linux.ec2.aws_cli_error_log
+  services:
+    ec2: {AllocateAddress}
+ec2_AssociateAddress:
+  languages:
+    .NET:
+      versions:
+        - sdk_version: 3
+          github: dotnetv3/EC2
+          sdkguide:
+          excerpts:
+            - description:
+              snippet_tags:
+                - EC2.dotnetv3.AssociateAddress
+    Kotlin:
+      versions:
+        - sdk_version: 1
+          github: kotlin/services/ec2
+          sdkguide:
+          excerpts:
+            - description:
+              snippet_tags:
+                - ec2.kotlin.associate_address.main
+    Java:
+      versions:
+        - sdk_version: 2
+          github: javav2/example_code/ec2
+          sdkguide:
+          excerpts:
+            - description:
+              snippet_tags:
+                - ec2.java2.associate_address.main
+    Python:
+      versions:
+        - sdk_version: 3
+          github: python/example_code/ec2
+          sdkguide:
+          excerpts:
+            - description:
+              snippet_tags:
+                - python.example_code.ec2.ElasticIpWrapper.decl
+                - python.example_code.ec2.AssociateAddress
+    Ruby:
+      versions:
+        - sdk_version: 3
+          github: ruby/example_code/ec2
+          sdkguide:
+          excerpts:
+            - description:
+              snippet_tags:
+                - ec2.Ruby.associateElasticIPs
+    JavaScript:
+      versions:
+        - sdk_version: 3
+          github: javascriptv3/example_code/ec2
+          sdkguide:
+          excerpts:
+            - description:
+              snippet_tags:
+                - javascript.v3.ec2.actions.AssociateAddress
+    SAP ABAP:
+      versions:
+        - sdk_version: 1
+          github: sap-abap/services/ec2
+          excerpts:
+            - description:
+              snippet_tags:
+                - ec2.abapv1.associate_address
+    C++:
+      versions:
+        - sdk_version: 1
+          github: cpp/example_code/ec2
+          excerpts:
+            - description:
+              snippet_tags:
+                - cpp.example_code.ec2.allocate_address.client
+                - cpp.example_code.ec2.AssociateAddress
+    Bash:
+      versions:
+        - sdk_version: 2
+          github: aws-cli/bash-linux/ec2
+          excerpts:
+            - description:
+              snippet_tags:
+                - aws-cli.bash-linux.ec2.AssociateAddress
+            - description: The utility functions used in this example.
+              snippet_tags:
+                - aws-cli.bash-linux.ec2.errecho
+                - aws-cli.bash-linux.ec2.aws_cli_error_log
+  services:
+    ec2: {AssociateAddress}
+ec2_DisassociateAddress:
+  languages:
+    .NET:
+      versions:
+        - sdk_version: 3
+          github: dotnetv3/EC2
+          sdkguide:
+          excerpts:
+            - description:
+              snippet_tags:
+                - EC2.dotnetv3.DisassociateAddress
+    Kotlin:
+      versions:
+        - sdk_version: 1
+          github: kotlin/services/ec2
+          sdkguide:
+          excerpts:
+            - description:
+              snippet_tags:
+                - ec2.kotlin.scenario.disassociate_address.main
+    Java:
+      versions:
+        - sdk_version: 2
+          github: javav2/example_code/ec2
+          sdkguide:
+          excerpts:
+            - description:
+              snippet_tags:
+                - ec2.java2.scenario.disassociate_address.main
+    Python:
+      versions:
+        - sdk_version: 3
+          github: python/example_code/ec2
+          sdkguide:
+          excerpts:
+            - description:
+              snippet_tags:
+                - python.example_code.ec2.ElasticIpWrapper.decl
+                - python.example_code.ec2.DisassociateAddress
+    JavaScript:
+      versions:
+        - sdk_version: 3
+          github: javascriptv3/example_code/ec2
+          sdkguide:
+          excerpts:
+            - description:
+              snippet_tags:
+                - javascript.v3.ec2.actions.DisassociateAddress
+    Bash:
+      versions:
+        - sdk_version: 2
+          github: aws-cli/bash-linux/ec2
+          excerpts:
+            - description:
+              snippet_tags:
+                - aws-cli.bash-linux.ec2.DisassociateAddress
+            - description: The utility functions used in this example.
+              snippet_tags:
+                - aws-cli.bash-linux.ec2.errecho
+                - aws-cli.bash-linux.ec2.aws_cli_error_log
+  services:
+    ec2: {DisassociateAddress}
+ec2_ReleaseAddress:
+  languages:
+    .NET:
+      versions:
+        - sdk_version: 3
+          github: dotnetv3/EC2
+          sdkguide:
+          excerpts:
+            - description:
+              snippet_tags:
+                - EC2.dotnetv3.ReleaseAddress
+    Kotlin:
+      versions:
+        - sdk_version: 1
+          github: kotlin/services/ec2
+          sdkguide:
+          excerpts:
+            - description:
+              snippet_tags:
+                - ec2.kotlin.scenario.release.address.main
+    Java:
+      versions:
+        - sdk_version: 2
+          github: javav2/example_code/ec2
+          sdkguide:
+          excerpts:
+            - description:
+              snippet_tags:
+                - ec2.java2.release_instance.main
+    Python:
+      versions:
+        - sdk_version: 3
+          github: python/example_code/ec2
+          sdkguide:
+          excerpts:
+            - description:
+              snippet_tags:
+                - python.example_code.ec2.ElasticIpWrapper.decl
+                - python.example_code.ec2.ReleaseAddress
+    Ruby:
+      versions:
+        - sdk_version: 3
+          github: ruby/example_code/ec2
+          sdkguide:
+          excerpts:
+            - description:
+              snippet_tags:
+                - ec2.Ruby.releaseElasticIPs
+    JavaScript:
+      versions:
+        - sdk_version: 3
+          github: javascriptv3/example_code/ec2
+          sdkguide:
+          excerpts:
+            - description:
+              snippet_tags:
+                - ec2.JavaScript.Addresses.releaseAddressV3
+    SAP ABAP:
+      versions:
+        - sdk_version: 1
+          github: sap-abap/services/ec2
+          excerpts:
+            - description:
+              snippet_tags:
+                - ec2.abapv1.release_address
+    C++:
+      versions:
+        - sdk_version: 1
+          github: cpp/example_code/ec2
+          excerpts:
+            - description:
+              snippet_tags:
+                - ec2.cpp.release_address.code
+    Bash:
+      versions:
+        - sdk_version: 2
+          github: aws-cli/bash-linux/ec2
+          excerpts:
+            - description:
+              snippet_tags:
+                - aws-cli.bash-linux.ec2.ReleaseAddress
+            - description: The utility functions used in this example.
+              snippet_tags:
+                - aws-cli.bash-linux.ec2.errecho
+                - aws-cli.bash-linux.ec2.aws_cli_error_log
+  services:
+    ec2: {ReleaseAddress}
+ec2_AuthorizeSecurityGroupIngress:
+  languages:
+    .NET:
+      versions:
+        - sdk_version: 3
+          github: dotnetv3/EC2
+          sdkguide:
+          excerpts:
+            - description:
+              snippet_tags:
+                - EC2.dotnetv3.AuthorizeSecurityGroupIngress
+    Kotlin:
+      versions:
+        - sdk_version: 1
+          github: kotlin/services/ec2
+          sdkguide:
+          excerpts:
+            - description:
+              snippet_tags:
+                - ec2.kotlin.scenario.inbound.rule.main
+    Java:
+      versions:
+        - sdk_version: 2
+          github: javav2/example_code/ec2
+          sdkguide:
+          excerpts:
+            - description:
+              snippet_tags:
+                - ec2.java.scenario_inbound_rule.main
+    Python:
+      versions:
+        - sdk_version: 3
+          github: python/example_code/ec2
+          sdkguide:
+          excerpts:
+            - description:
+              snippet_tags:
+                - python.example_code.ec2.SecurityGroupWrapper.decl
+                - python.example_code.ec2.AuthorizeSecurityGroupIngress
+    C++:
+      versions:
+        - sdk_version: 1
+          github: cpp/example_code/ec2
+          excerpts:
+            - description:
+              snippet_tags:
+                - cpp.example_code.ec2.allocate_address.client
+                - ec2.cpp.configure_security_group02.code
+                - ec2.cpp.configure_security_group03.code
+    JavaScript:
+      versions:
+        - sdk_version: 3
+          github: javascriptv3/example_code/ec2
+          sdkguide:
+          excerpts:
+            - description:
+              snippet_tags:
+                - javascript.v3.ec2.actions.AuthorizeSecurityGroupIngress
+    Bash:
+      versions:
+        - sdk_version: 2
+          github: aws-cli/bash-linux/ec2
+          excerpts:
+            - description:
+              snippet_tags:
+                - aws-cli.bash-linux.ec2.AuthorizeSecurityGroupIngress
+            - description: The utility functions used in this example.
+              snippet_tags:
+                - aws-cli.bash-linux.ec2.errecho
+                - aws-cli.bash-linux.ec2.aws_cli_error_log
+  services:
+    ec2: {AuthorizeSecurityGroupIngress}
+ec2_DeleteKeyPair:
+  languages:
+    Kotlin:
+      versions:
+        - sdk_version: 1
+          github: kotlin/services/ec2
+          sdkguide:
+          excerpts:
+            - description:
+              snippet_tags:
+                - ec2.kotlin.delete_key_pair.main
+    .NET:
+      versions:
+        - sdk_version: 3
+          github: dotnetv3/EC2
+          sdkguide:
+          excerpts:
+            - description:
+              snippet_tags:
+                - EC2.dotnetv3.DeleteKeyPair
+    Java:
+      versions:
+        - sdk_version: 2
+          github: javav2/example_code/ec2
+          sdkguide:
+          excerpts:
+            - description:
+              snippet_tags:
+                - ec2.java2.delete_key_pair.main
+    Python:
+      versions:
+        - sdk_version: 3
+          github: python/example_code/ec2
+          sdkguide:
+          excerpts:
+            - description:
+              snippet_tags:
+                - python.example_code.ec2.KeyPairWrapper.decl
+                - python.example_code.ec2.DeleteKeyPair
+    JavaScript:
+      versions:
+        - sdk_version: 3
+          github: javascriptv3/example_code/ec2
+          sdkguide:
+          excerpts:
+            - description:
+              snippet_tags:
+                - ec2.JavaScript.keypairs.deleteKeyPairV3
+    SAP ABAP:
+      versions:
+        - sdk_version: 1
+          github: sap-abap/services/ec2
+          excerpts:
+            - description:
+              snippet_tags:
+                - ec2.abapv1.delete_key_pair
+    C++:
+      versions:
+        - sdk_version: 1
+          github: cpp/example_code/ec2
+          excerpts:
+            - description:
+              snippet_tags:
+                - ec2.cpp.delete_key_pair.code
+    Bash:
+      versions:
+        - sdk_version: 2
+          github: aws-cli/bash-linux/ec2
+          excerpts:
+            - description:
+              snippet_tags:
+                - aws-cli.bash-linux.ec2.DeleteKeyPair
+            - description: The utility functions used in this example.
+              snippet_tags:
+                - aws-cli.bash-linux.ec2.errecho
+                - aws-cli.bash-linux.ec2.aws_cli_error_log
+  services:
+    ec2: {DeleteKeyPair}
+ec2_DescribeSecurityGroups:
+  languages:
+    .NET:
+      versions:
+        - sdk_version: 3
+          github: dotnetv3/EC2
+          sdkguide:
+          excerpts:
+            - description:
+              snippet_tags:
+                - EC2.dotnetv3.DescribeSecurityGroups
+    Kotlin:
+      versions:
+        - sdk_version: 1
+          github: kotlin/services/ec2
+          sdkguide:
+          excerpts:
+            - description:
+              snippet_tags:
+                - ec2.kotlin.describe_security_groups.main
+    Java:
+      versions:
+        - sdk_version: 2
+          github: javav2/example_code/ec2
+          sdkguide:
+          excerpts:
+            - description:
+              snippet_tags:
+                - ec2.java2.scenario.describe_securitygroup.main
+    Python:
+      versions:
+        - sdk_version: 3
+          github: python/example_code/ec2
+          sdkguide:
+          excerpts:
+            - description:
+              snippet_tags:
+                - python.example_code.ec2.SecurityGroupWrapper.decl
+                - python.example_code.ec2.DescribeSecurityGroups
+    JavaScript:
+      versions:
+        - sdk_version: 3
+          github: javascriptv3/example_code/ec2
+          sdkguide:
+          excerpts:
+            - description:
+              snippet_tags:
+                - ec2.JavaScript.SecurityGroups.describeSecurityGroupsV3
+    SAP ABAP:
+      versions:
+        - sdk_version: 1
+          github: sap-abap/services/ec2
+          excerpts:
+            - description:
+              snippet_tags:
+                - ec2.abapv1.describe_security_groups
+    C++:
+      versions:
+        - sdk_version: 1
+          github: cpp/example_code/ec2
+          excerpts:
+            - description:
+              snippet_tags:
+                - ec2.cpp.describe_security_groups.code
+    Bash:
+      versions:
+        - sdk_version: 2
+          github: aws-cli/bash-linux/ec2
+          excerpts:
+            - description:
+              snippet_tags:
+                - aws-cli.bash-linux.ec2.DescribeSecurityGroups
+            - description: The utility functions used in this example.
+              snippet_tags:
+                - aws-cli.bash-linux.ec2.errecho
+                - aws-cli.bash-linux.ec2.aws_cli_error_log
+  services:
+    ec2: {DescribeSecurityGroups}
+ec2_DeleteSecurityGroup:
+  languages:
+    .NET:
+      versions:
+        - sdk_version: 3
+          github: dotnetv3/EC2
+          sdkguide:
+          excerpts:
+            - description:
+              snippet_tags:
+                - EC2.dotnetv3.DeleteSecurityGroup
+    Kotlin:
+      versions:
+        - sdk_version: 1
+          github: kotlin/services/ec2
+          sdkguide:
+          excerpts:
+            - description:
+              snippet_tags:
+                - ec2.kotlin.delete_security_group.main
+    Java:
+      versions:
+        - sdk_version: 2
+          github: javav2/example_code/ec2
+          sdkguide:
+          excerpts:
+            - description:
+              snippet_tags:
+                - ec2.java2.delete_security_group.main
+    Python:
+      versions:
+        - sdk_version: 3
+          github: python/example_code/ec2
+          sdkguide:
+          excerpts:
+            - description:
+              snippet_tags:
+                - python.example_code.ec2.SecurityGroupWrapper.decl
+                - python.example_code.ec2.DeleteSecurityGroup
+    JavaScript:
+      versions:
+        - sdk_version: 3
+          github: javascriptv3/example_code/ec2
+          sdkguide:
+          excerpts:
+            - description:
+              snippet_tags:
+                - ec2.JavaScript.SecurityGroups.deleteSecurityGroupV3
+    SAP ABAP:
+      versions:
+        - sdk_version: 1
+          github: sap-abap/services/ec2
+          excerpts:
+            - description:
+              snippet_tags:
+                - ec2.abapv1.delete_security_group
+    C++:
+      versions:
+        - sdk_version: 1
+          github: cpp/example_code/ec2
+          excerpts:
+            - description:
+              snippet_tags:
+                - ec2.cpp.delete_security_group.code
+    Bash:
+      versions:
+        - sdk_version: 2
+          github: aws-cli/bash-linux/ec2
+          excerpts:
+            - description:
+              snippet_tags:
+                - aws-cli.bash-linux.ec2.DeleteSecurityGroup
+            - description: The utility functions used in this example.
+              snippet_tags:
+                - aws-cli.bash-linux.ec2.errecho
+                - aws-cli.bash-linux.ec2.aws_cli_error_log
+  services:
+    ec2: {DeleteSecurityGroup}
+ec2_DeleteSnapshot:
+  languages:
+    Rust:
+      versions:
+        - sdk_version: 1
+          github: rustv1/examples/ebs
+          excerpts:
+            - description:
+              snippet_tags:
+                - ebs.rust.delete-snapshot
+  services:
+    ec2: {DeleteSnapshot}
+ec2_DescribeSnapshots:
+  languages:
+    Rust:
+      versions:
+        - sdk_version: 1
+          github: rustv1/examples/ebs
+          excerpts:
+            - description: Shows the state of a snapshot.
+              snippet_tags:
+                - ebs.rust.get-snapshot-state
+            - description:
+              snippet_tags:
+                - ebs.rust.list-snapshots
+  services:
+    ec2: {DescribeSnapshots}
+ec2_TerminateInstances:
+  languages:
+    .NET:
+      versions:
+        - sdk_version: 3
+          github: dotnetv3/EC2
+          sdkguide:
+          excerpts:
+            - description:
+              snippet_tags:
+                - EC2.dotnetv3.TerminateInstances
+    Kotlin:
+      versions:
+        - sdk_version: 1
+          github: kotlin/services/ec2
+          sdkguide:
+          excerpts:
+            - description:
+              snippet_tags:
+                - ec2.kotlin.terminate_instance.main
+    Java:
+      versions:
+        - sdk_version: 2
+          github: javav2/example_code/ec2
+          sdkguide:
+          excerpts:
+            - description:
+              snippet_tags:
+                - ec2.java2.terminate_instance
+    Python:
+      versions:
+        - sdk_version: 3
+          github: python/example_code/ec2
+          sdkguide:
+          excerpts:
+            - description:
+              snippet_tags:
+                - python.example_code.ec2.InstanceWrapper.decl
+                - python.example_code.ec2.TerminateInstances
+    Ruby:
+      versions:
+        - sdk_version: 3
+          github: ruby/example_code/ec2
+          sdkguide:
+          excerpts:
+            - description:
+              snippet_tags:
+                - ec2.Ruby.terminateInstances
+    C++:
+      versions:
+        - sdk_version: 1
+          github: cpp/example_code/ec2
+          excerpts:
+            - description:
+              snippet_tags:
+                - cpp.example_code.ec2.TerminateInstances
+    JavaScript:
+      versions:
+        - sdk_version: 3
+          github: javascriptv3/example_code/ec2
+          sdkguide:
+          excerpts:
+            - description:
+              snippet_tags:
+                - javascript.v2.ec2.actions.TerminateInstances
+    Bash:
+      versions:
+        - sdk_version: 2
+          github: aws-cli/bash-linux/ec2
+          excerpts:
+            - description:
+              snippet_tags:
+                - aws-cli.bash-linux.ec2.TerminateInstances
+            - description: The utility functions used in this example.
+              snippet_tags:
+                - aws-cli.bash-linux.ec2.errecho
+                - aws-cli.bash-linux.ec2.aws_cli_error_log
+  services:
+    ec2: {TerminateInstances}
+ec2_DescribeInstances:
+  languages:
+    Kotlin:
+      versions:
+        - sdk_version: 1
+          github: kotlin/services/ec2
+          sdkguide:
+          excerpts:
+            - description:
+              snippet_tags:
+                - ec2.kotlin.describe_instances.main
+    Java:
+      versions:
+        - sdk_version: 2
+          github: javav2/example_code/ec2
+          sdkguide:
+          excerpts:
+            - description:
+              snippet_tags:
+                - ec2.java2.describe_instances.main
+    .NET:
+      versions:
+        - sdk_version: 3
+          github: dotnetv3/EC2
+          sdkguide:
+          excerpts:
+            - description:
+              snippet_tags:
+                - EC2.dotnetv3.DescribeInstances
+    Python:
+      versions:
+        - sdk_version: 3
+          github: python/example_code/ec2
+          excerpts:
+            - description:
+              snippet_tags:
+                - python.example_code.ec2.InstanceWrapper.decl
+                - python.example_code.ec2.DescribeInstances
+    Ruby:
+      versions:
+        - sdk_version: 3
+          github: ruby/example_code/ec2
+          excerpts:
+            - description:
+              snippet_tags:
+                - ec2.Ruby.getAllInstances
+    JavaScript:
+      versions:
+        - sdk_version: 3
+          github: javascriptv3/example_code/ec2
+          excerpts:
+            - description:
+              snippet_tags:
+                - ec2.JavaScript.Instances.describeInstancesV3
+    Rust:
+      versions:
+        - sdk_version: 1
+          github: rustv1/examples/ec2
+          excerpts:
+            - description:
+              snippet_tags:
+                - ec2.rust.describe-instances
+    SAP ABAP:
+      versions:
+        - sdk_version: 1
+          github: sap-abap/services/ec2
+          excerpts:
+            - description:
+              snippet_tags:
+                - ec2.abapv1.describe_instances
+    C++:
+      versions:
+        - sdk_version: 1
+          github: cpp/example_code/ec2
+          excerpts:
+            - description:
+              snippet_tags:
+                - ec2.cpp.describe_instances.code
+    Bash:
+      versions:
+        - sdk_version: 2
+          github: aws-cli/bash-linux/ec2
+          excerpts:
+            - description:
+              snippet_tags:
+                - aws-cli.bash-linux.ec2.DescribeInstances
+            - description: The utility functions used in this example.
+              snippet_tags:
+                - aws-cli.bash-linux.ec2.errecho
+                - aws-cli.bash-linux.ec2.aws_cli_error_log
+  services:
+    ec2: {DescribeInstances}
+ec2_DescribeRegions:
+  languages:
+    Rust:
+      versions:
+        - sdk_version: 1
+          github: rustv1/examples/ec2
+          excerpts:
+            - description:
+              snippet_tags:
+                - ec2.rust.ec2-helloworld
+    JavaScript:
+      versions:
+        - sdk_version: 3
+          github: javascriptv3/example_code/ec2
+          sdkguide:
+          excerpts:
+            - description:
+              snippet_tags:
+                - ec2.JavaScript.Regions.describeRegionsV3
+    SAP ABAP:
+      versions:
+        - sdk_version: 1
+          github: sap-abap/services/ec2
+          excerpts:
+            - description:
+              snippet_tags:
+                - ec2.abapv1.describe_regions
+    Ruby:
+      versions:
+        - sdk_version: 3
+          github: ruby/example_code/ec2
+          excerpts:
+            - description:
+              snippet_tags:
+                - ec2.Ruby.regionsAvailabilityZones
+    C++:
+      versions:
+        - sdk_version: 1
+          github: cpp/example_code/ec2
+          excerpts:
+            - description:
+              snippet_tags:
+                - cpp.example_code.ec2.describe_regions.client
+                - cpp.example_code.ec2.DescribeRegions
+  services:
+    ec2: {DescribeRegions}
+ec2_DescribeInstanceStatus:
+  languages:
+    Rust:
+      versions:
+        - sdk_version: 1
+          github: rustv1/examples/ec2
+          excerpts:
+            - description:
+              snippet_tags:
+                - ec2.rust.list-all-instance-events
+  services:
+    ec2: {DescribeInstanceStatus}
+ec2_MonitorInstances:
+  languages:
+    JavaScript:
+      versions:
+        - sdk_version: 3
+          github: javascriptv3/example_code/ec2
+          sdkguide:
+          excerpts:
+            - description:
+              snippet_tags:
+                - ec2.JavaScript.Instances.monitorInstancesV3
+    SAP ABAP:
+      versions:
+        - sdk_version: 1
+          github: sap-abap/services/ec2
+          excerpts:
+            - description:
+              snippet_tags:
+                - ec2.abapv1.monitor_instance
+    C++:
+      versions:
+        - sdk_version: 1
+          github: cpp/example_code/ec2
+          excerpts:
+            - description:
+              snippet_tags:
+                - ec2.cpp.enable_monitor_instance.code
+  services:
+    ec2: {MonitorInstances}
+ec2_UnmonitorInstances:
+  languages:
+    C++:
+      versions:
+        - sdk_version: 1
+          github: cpp/example_code/ec2
+          excerpts:
+            - description:
+              snippet_tags:
+                - ec2.cpp.disable_monitor_instance.code
+    JavaScript:
+      versions:
+        - sdk_version: 3
+          github: javascriptv3/example_code/ec2
+          sdkguide:
+          excerpts:
+            - description:
+              snippet_tags:
+                - javascript.v3.ec2.actions.UnmonitorInstances
+  services:
+    ec2: {UnmonitorInstances}
+ec2_RebootInstances:
+  languages:
+    .NET:
+      versions:
+        - sdk_version: 3
+          github: dotnetv3/EC2
+          sdkguide:
+          excerpts:
+            - description:
+              snippet_tags:
+                - EC2.dotnetv3.RebootInstances
+            - description: Replace the profile for an instance, reboot, and restart a web server.
+              snippet_tags:
+                - ResilientService.dotnetv3.Ec2.ReplaceInstanceProfile
+    Rust:
+      versions:
+        - sdk_version: 1
+          github: rustv1/examples/ec2
+          excerpts:
+            - description:
+              snippet_tags:
+                - ec2.rust.reboot-instance
+    JavaScript:
+      versions:
+        - sdk_version: 3
+          github: javascriptv3/example_code/ec2
+          sdkguide:
+          excerpts:
+            - description:
+              snippet_tags:
+                - ec2.JavaScript.Instances.rebootInstancesV3
+    SAP ABAP:
+      versions:
+        - sdk_version: 1
+          github: sap-abap/services/ec2
+          excerpts:
+            - description:
+              snippet_tags:
+                - ec2.abapv1.reboot_instance
+    C++:
+      versions:
+        - sdk_version: 1
+          github: cpp/example_code/ec2
+          excerpts:
+            - description:
+              snippet_tags:
+                - ec2.cpp.reboot_instance.code
+    Python:
+      versions:
+        - sdk_version: 3
+          github: python/example_code/ec2
+          excerpts:
+            - description:
+              snippet_tags:
+                - python.cross_service.resilient_service.AutoScaler.decl
+                - python.cross_service.resilient_service.ec2.ReplaceIamInstanceProfileAssociation
+  services:
+    ec2: {RebootInstances}
+ec2_DescribeImages:
+  languages:
+    Python:
+      versions:
+        - sdk_version: 3
+          github: python/example_code/ec2
+          sdkguide:
+          excerpts:
+            - description:
+              snippet_tags:
+                - python.example_code.ec2.InstanceWrapper.decl
+                - python.example_code.ec2.DescribeImages
+    JavaScript:
+      versions:
+        - sdk_version: 3
+          github: javascriptv3/example_code/ec2
+          sdkguide:
+          excerpts:
+            - description:
+              snippet_tags:
+                - javascript.v3.ec2.actions.DescribeImages
+    Rust:
+      versions:
+        - sdk_version: 1
+          github: rustv1/examples/ec2
+          excerpts:
+            - snippet_tags:
+                - ec2.rust.describe-images
+    Bash:
+      versions:
+        - sdk_version: 2
+          github: aws-cli/bash-linux/ec2
+          excerpts:
+            - description:
+              snippet_tags:
+                - aws-cli.bash-linux.ec2.DescribeImages
+            - description: The utility functions used in this example.
+              snippet_tags:
+                - aws-cli.bash-linux.ec2.errecho
+                - aws-cli.bash-linux.ec2.aws_cli_error_log
+  services:
+    ec2: {DescribeImages}
+ec2_DescribeInstanceTypes:
+  languages:
+    .NET:
+      versions:
+        - sdk_version: 3
+          github: dotnetv3/EC2
+          sdkguide:
+          excerpts:
+            - description:
+              snippet_tags:
+                - EC2.dotnetv3.DescribeInstanceTypes
+    Kotlin:
+      versions:
+        - sdk_version: 1
+          github: kotlin/services/ec2
+          sdkguide:
+          excerpts:
+            - description:
+              snippet_tags:
+                - ec2.kotlin.describe_instance_type.main
+    Java:
+      versions:
+        - sdk_version: 2
+          github: javav2/example_code/ec2
+          sdkguide:
+          excerpts:
+            - description:
+              snippet_tags:
+                - ec2.java2.scenario.describe_instance.type.main
+    Python:
+      versions:
+        - sdk_version: 3
+          github: python/example_code/ec2
+          sdkguide:
+          excerpts:
+            - description:
+              snippet_tags:
+                - python.example_code.ec2.InstanceWrapper.decl
+                - python.example_code.ec2.DescribeInstanceTypes
+    JavaScript:
+      versions:
+        - sdk_version: 3
+          github: javascriptv3/example_code/ec2
+          sdkguide:
+          excerpts:
+            - description:
+              snippet_tags:
+                - javascript.v3.ec2.actions.DescribeInstanceTypes
+    Bash:
+      versions:
+        - sdk_version: 2
+          github: aws-cli/bash-linux/ec2
+          excerpts:
+            - description:
+              snippet_tags:
+                - aws-cli.bash-linux.ec2.DescribeInstanceTypes
+            - description: The utility functions used in this example.
+              snippet_tags:
+                - aws-cli.bash-linux.ec2.errecho
+                - aws-cli.bash-linux.ec2.aws_cli_error_log
+  services:
+    ec2: {DescribeInstanceTypes}
+ec2_DescribeAddresses:
+  languages:
+    JavaScript:
+      versions:
+        - sdk_version: 3
+          github: javascriptv3/example_code/ec2
+          sdkguide:
+          excerpts:
+            - description:
+              snippet_tags:
+                - ec2.JavaScript.Addresses.describeAddressesV3
+    SAP ABAP:
+      versions:
+        - sdk_version: 1
+          github: sap-abap/services/ec2
+          excerpts:
+            - description:
+              snippet_tags:
+                - ec2.abapv1.describe_addresses
+    C++:
+      versions:
+        - sdk_version: 1
+          github: cpp/example_code/ec2
+          excerpts:
+            - description:
+              snippet_tags:
+                - ec2.cpp.describe_addresses.code
+  services:
+    ec2: {DescribeAddresses}
+ec2_DescribeAvailabilityZones:
+  languages:
+    .NET:
+      versions:
+        - sdk_version: 3
+          github: dotnetv3/cross-service/ResilientService/AutoScalerActions
+          excerpts:
+            - description:
+              snippet_tags:
+                - ResilientService.dotnetv3.Ec2.DescribeAvailabilityZones
+    SAP ABAP:
+      versions:
+        - sdk_version: 1
+          github: sap-abap/services/ec2
+          excerpts:
+            - description:
+              snippet_tags:
+                - ec2.abapv1.describe_availability_zones
+    C++:
+      versions:
+        - sdk_version: 1
+          github: cpp/example_code/ec2
+          excerpts:
+            - description:
+              snippet_tags:
+                - cpp.example_code.ec2.describe_regions.client
+                - ec2.cpp.describe_zones.code
+    Python:
+      versions:
+        - sdk_version: 3
+          github: python/example_code/ec2
+          excerpts:
+            - description:
+              snippet_tags:
+                - python.cross_service.resilient_service.AutoScaler.decl
+                - python.cross_service.resilient_service.ec2.DescribeAvailabilityZones
+  services:
+    ec2: {DescribeAvailabilityZones}
+ec2_CreateTags:
+  languages:
+    C++:
+      versions:
+        - sdk_version: 1
+          github: cpp/example_code/ec2
+          sdkguide:
+          excerpts:
+            - description:
+              snippet_tags:
+                - cpp.example_code.ec2.create_instance.client
+                - cpp.example_code.ec2.CreateTags
+  services:
+    ec2: {CreateTags}
+ec2_CreateRouteTable:
+  languages:
+    Ruby:
+      versions:
+        - sdk_version: 3
+          github: ruby/example_code/ec2
+          sdkguide:
+          excerpts:
+            - description:
+              snippet_tags:
+                - ec2.Ruby.createRouteTable
+  services:
+    ec2: {CreateRouteTable}
+ec2_CreateSubnet:
+  languages:
+    Ruby:
+      versions:
+        - sdk_version: 3
+          github: ruby/example_code/ec2
+          sdkguide:
+          excerpts:
+            - description:
+              snippet_tags:
+                - ec2.Ruby.createSubnet
+  services:
+    ec2: {CreateSubnet}
+ec2_CreateVpc:
+  languages:
+    Ruby:
+      versions:
+        - sdk_version: 3
+          github: ruby/example_code/ec2
+          sdkguide:
+          excerpts:
+            - description:
+              snippet_tags:
+                - ec2.Ruby.createVpc
+  services:
+    ec2: {CreateVpc}
+ec2_DescribeIamInstanceProfileAssociations:
+  languages:
+    .NET:
+      versions:
+        - sdk_version: 3
+          github: dotnetv3/cross-service/ResilientService/AutoScalerActions
+          excerpts:
+            - description:
+              snippet_tags:
+                - ResilientService.dotnetv3.Ec2.GetInstanceProfile
+    Python:
+      versions:
+        - sdk_version: 3
+          github: python/example_code/ec2
+          sdkguide:
+          excerpts:
+            - description:
+              snippet_tags:
+                - python.cross_service.resilient_service.AutoScaler.decl
+                - python.cross_service.resilient_service.ec2.DescribeIamInstanceProfileAssociations
+    JavaScript:
+      versions:
+        - sdk_version: 3
+          github: javascriptv3/example_code/cross-services/wkflw-resilient-service
+          sdkguide:
+          excerpts:
+            - description:
+              snippet_tags:
+                - javascript.v3.wkflw.resilient.DescribeIamInstanceProfileAssociations
+  services:
+    ec2: {DescribeIamInstanceProfileAssociations}
+ec2_ReplaceIamInstanceProfileAssociation:
+  languages:
+    .NET:
+      versions:
+        - sdk_version: 3
+          github: dotnetv3/cross-service/ResilientService/AutoScalerActions
+          excerpts:
+            - description:
+              snippet_tags:
+                - ResilientService.dotnetv3.Ec2.ReplaceInstanceProfile
+    Python:
+      versions:
+        - sdk_version: 3
+          github: python/example_code/ec2
+          sdkguide:
+          excerpts:
+            - description: This example replaces the instance profile of a running instance, reboots the instance, and sends
+                a command to the instance after it starts.
+              snippet_tags:
+                - python.cross_service.resilient_service.AutoScaler.decl
+                - python.cross_service.resilient_service.ec2.ReplaceIamInstanceProfileAssociation
+    JavaScript:
+      versions:
+        - sdk_version: 3
+          github: javascriptv3/example_code/cross-services/wkflw-resilient-service
+          sdkguide:
+          excerpts:
+            - description:
+              snippet_tags:
+                - javascript.v3.wkflw.resilient.ReplaceIamInstanceProfileAssociation
+  services:
+    ec2: {ReplaceIamInstanceProfileAssociation}
+ec2_CreateLaunchTemplate:
+  languages:
+    .NET:
+      versions:
+        - sdk_version: 3
+          github: dotnetv3/cross-service/ResilientService/AutoScalerActions
+          excerpts:
+            - description:
+              snippet_tags:
+                - ResilientService.dotnetv3.ec2.CreateLaunchTemplate
+    Python:
+      versions:
+        - sdk_version: 3
+          github: python/example_code/ec2
+          sdkguide:
+          excerpts:
+            - description: This example creates a launch template that includes an instance profile that grants specific permissions
+                to the instance, and a user data Bash script that runs on the instance after it starts.
+              snippet_tags:
+                - python.cross_service.resilient_service.AutoScaler.decl
+                - python.cross_service.resilient_service.ec2.CreateLaunchTemplate
+    JavaScript:
+      versions:
+        - sdk_version: 3
+          github: javascriptv3/example_code/cross-services/wkflw-resilient-service
+          sdkguide:
+          excerpts:
+            - description:
+              snippet_tags:
+                - javascript.v3.wkflw.resilient.CreateLaunchTemplate
+  services:
+    ec2: {CreateLaunchTemplate}
+ec2_DeleteLaunchTemplate:
+  languages:
+    .NET:
+      versions:
+        - sdk_version: 3
+          github: dotnetv3/cross-service/ResilientService/AutoScalerActions
+          excerpts:
+            - description:
+              snippet_tags:
+                - ResilientService.dotnetv3.Ec2.DeleteLaunchTemplate
+    Python:
+      versions:
+        - sdk_version: 3
+          github: python/example_code/ec2
+          sdkguide:
+          excerpts:
+            - description:
+              snippet_tags:
+                - python.cross_service.resilient_service.AutoScaler.decl
+                - python.cross_service.resilient_service.ec2.DeleteLaunchTemplate
+    JavaScript:
+      versions:
+        - sdk_version: 3
+          github: javascriptv3/example_code/cross-services/wkflw-resilient-service
+          sdkguide:
+          excerpts:
+            - description:
+              snippet_tags:
+                - javascript.v3.wkflw.resilient.DeleteLaunchTemplate
+  services:
+    ec2: {DeleteLaunchTemplate}
+ec2_DescribeVpcs:
+  languages:
+    .NET:
+      versions:
+        - sdk_version: 3
+          github: dotnetv3/cross-service/ResilientService/AutoScalerActions
+          excerpts:
+            - description:
+              snippet_tags:
+                - ResilientService.dotnetv3.Ec2.DescribeVpcs
+    Python:
+      versions:
+        - sdk_version: 3
+          github: python/example_code/ec2
+          sdkguide:
+          excerpts:
+            - description:
+              snippet_tags:
+                - python.cross_service.resilient_service.AutoScaler.decl
+                - python.cross_service.resilient_service.ec2.DescribeVpcs
+    JavaScript:
+      versions:
+        - sdk_version: 3
+          github: javascriptv3/example_code/cross-services/wkflw-resilient-service
+          sdkguide:
+          excerpts:
+            - description:
+              snippet_tags:
+                - javascript.v3.wkflw.resilient.DescribeVpcs
+  services:
+    ec2: {DescribeVpcs}
+ec2_DescribeSubnets:
+  languages:
+    .NET:
+      versions:
+        - sdk_version: 3
+          github: dotnetv3/cross-service/ResilientService/AutoScalerActions
+          excerpts:
+            - description:
+              snippet_tags:
+                - ResilientService.dotnetv3.Ec2.DescribeSubnets
+    Python:
+      versions:
+        - sdk_version: 3
+          github: python/example_code/ec2
+          sdkguide:
+          excerpts:
+            - description:
+              snippet_tags:
+                - python.cross_service.resilient_service.AutoScaler.decl
+                - python.cross_service.resilient_service.ec2.DescribeSubnets
+    JavaScript:
+      versions:
+        - sdk_version: 3
+          github: javascriptv3/example_code/cross-services/wkflw-resilient-service
+          sdkguide:
+          excerpts:
+            - description:
+              snippet_tags:
+                - javascript.v3.wkflw.resilient.DescribeSubnets
+  services:
+    ec2: {DescribeSubnets}
+ec2_Scenario_GetStartedInstances:
+  title: Get started with &EC2; instances using an &AWS; SDK
+  title_abbrev: Get started with instances
+  synopsis_list:
+    - Create a key pair and security group.
+    - Select an Amazon Machine Image (AMI) and compatible instance type, then create an instance.
+    - Stop and restart the instance.
+    - Associate an Elastic IP address with your instance.
+    - Connect to your instance with SSH, then clean up resources.
+  category: Scenarios
+  languages:
+    .NET:
+      versions:
+        - sdk_version: 3
+          github: dotnetv3/EC2
+          sdkguide:
+          excerpts:
+            - description: Run a scenario at a command prompt.
+              snippet_tags:
+                - EC2.dotnetv3.Main
+            - description: Define a class that wraps EC2 actions.
+              snippet_tags:
+                - EC2.dotnetv3.EC2WrapperClass
+    Kotlin:
+      versions:
+        - sdk_version: 1
+          github: kotlin/services/ec2
+          sdkguide:
+          excerpts:
+            - description:
+              snippet_tags:
+                - ec2.kotlin.scenario.main
+    Java:
+      versions:
+        - sdk_version: 2
+          github: javav2/example_code/ec2
+          sdkguide:
+          excerpts:
+            - description:
+              snippet_tags:
+                - ec2.java2.scenario.main
+    Python:
+      versions:
+        - sdk_version: 3
+          github: python/example_code/ec2
+          sdkguide:
+          excerpts:
+            - description: Run an interactive scenario at a command prompt.
+              snippet_tags:
+                - python.example_code.ec2.Scenario_GetStartedInstances
+            - description: Define a class that wraps key pair actions.
+              snippet_tags:
+                - python.example_code.ec2.KeyPairWrapper.class
+            - description: Define a class that wraps security group actions.
+              snippet_tags:
+                - python.example_code.ec2.SecurityGroupWrapper.class
+            - description: Define a class that wraps instance actions.
+              snippet_tags:
+                - python.example_code.ec2.InstanceWrapper.class
+            - description: Define a class that wraps Elastic IP actions.
+              snippet_tags:
+                - python.example_code.ec2.ElasticIpWrapper.class
+    JavaScript:
+      versions:
+        - sdk_version: 3
+          github: javascriptv3/example_code/ec2
+          sdkguide:
+          excerpts:
+            - description: Run an interactive scenario at a command prompt.
+              snippet_tags:
+                - javascript.v3.ec2.scenarios.basic
+    Bash:
+      versions:
+        - sdk_version: 2
+          github: aws-cli/bash-linux/ec2
+          excerpts:
+            - description: Run an interactive scenario at a command prompt.
+              snippet_tags:
+                - aws-cli.bash-linux.ec2.get_started_with_ec2_instances
+            - description: The &DDB; functions used in this scenario.
+              snippet_tags:
+                - aws-cli.bash-linux.ec2.CreateKeyPair
+                - aws-cli.bash-linux.ec2.DescribeKeyPairs
+                - aws-cli.bash-linux.ec2.CreateSecurityGroup
+                - aws-cli.bash-linux.ec2.DescribeSecurityGroups
+                - aws-cli.bash-linux.ec2.AuthorizeSecurityGroupIngress
+                - aws-cli.bash-linux.ec2.DescribeImages
+                - aws-cli.bash-linux.ec2.DescribeInstanceTypes
+                - aws-cli.bash-linux.ec2.RunInstances
+                - aws-cli.bash-linux.ec2.DescribeInstances
+                - aws-cli.bash-linux.ec2.StopInstances
+                - aws-cli.bash-linux.ec2.StartInstances
+                - aws-cli.bash-linux.ec2.AllocateAddress
+                - aws-cli.bash-linux.ec2.AssociateAddress
+                - aws-cli.bash-linux.ec2.DisassociateAddress
+                - aws-cli.bash-linux.ec2.ReleaseAddress
+                - aws-cli.bash-linux.ec2.TerminateInstances
+                - aws-cli.bash-linux.ec2.DeleteSecurityGroup
+                - aws-cli.bash-linux.ec2.DeleteKeyPair
+            - description: The utility functions used in this scenario.
+              snippet_tags:
+                - aws-cli.bash-linux.ec2.errecho
+                - aws-cli.bash-linux.ec2.aws_cli_error_log
+  services:
+    ec2: {AllocateAddress, AssociateAddress, AuthorizeSecurityGroupIngress, CreateKeyPair, CreateSecurityGroup, DeleteKeyPair,
+          DeleteSecurityGroup, DescribeImages, DescribeInstanceTypes, DescribeInstances, DescribeKeyPairs, DescribeSecurityGroups,
+          DisassociateAddress, ReleaseAddress, RunInstances, StartInstances, StopInstances, TerminateInstances, UnmonitorInstances}