# zexi 0.2.0
cross_DynamoDBDataTracker:
  title: Create a dynamic web application to track &DDB; data
  title_abbrev: Create a web application to track &DDB; data
  synopsis: create a web application that tracks and reports on work items
  languages:
    Java:
      versions:
        - sdk_version: 2
          block_content: cross_DynamoDBDataTracker_Java_block.xml
  services:
    - dynamodb
    - ses
cross_ApiGatewayDataTracker:
  title: Create an &ABP; REST API to track COVID-19 data
  title_abbrev: Create a REST API to track COVID-19 data
  synopsis: create a REST API that simulates a system to track daily cases of
    COVID-19 in the United States, using fictional data.
  languages:
    Python:
      versions:
        - sdk_version: 3
          block_content: cross_ApiGatewayDataTracker_Python_block.xml
  services:
    - api-gateway
    - cloudformation
    - dynamodb
    - lambda
cross_ApiGatewayWebsocketChat:
  title: Create a websocket chat application with &ABP;
  title_abbrev: Create a websocket chat application
  synopsis: create a chat application that is served by a websocket API built on &ABPlong;.
  languages:
    Python:
      versions:
        - sdk_version: 3
          block_content: cross_ApiGatewayWebsocketChat_Python_block.xml
  services:
    - api-gateway
    - dynamodb
    - lambda
cross_AuroraRestLendingLibrary:
  title: Create a lending library REST API
  title_abbrev: Create a lending library REST API
  synopsis: create a lending library where patrons can borrow and return books by using a
    REST API backed by an &AURlong; database.
  languages:
    Python:
      versions:
        - sdk_version: 3
          block_content: cross_AuroraRestLendingLibrary_Python_block.xml
  services:
    - api-gateway
    - lambda
    - rds
    - secrets-manager
cross_StepFunctionsMessenger:
  title: Create a messenger application with &SFN;
  title_abbrev: Create a messenger application
  synopsis: create an &SFNlong; messenger application that retrieves message records from a database table.
  languages:
    Python:
      versions:
        - sdk_version: 3
          block_content: cross_StepFunctionsMessenger_Python_block.xml
  services:
    - dynamodb
    - lambda
    - sqs
    - sfn
cross_TextractExplorer:
  title: Create an &TEXTRACT; explorer application
  title_abbrev: Create an &TEXTRACT; explorer application
  synopsis: explore &TEXTRACTlong; output through an interactive application.
  languages:
    JavaScript:
      versions:
        - sdk_version: 3
          block_content: cross_TextractExplorer_JavaScript_block.xml
          add_services:
            - cognito-identity
    Python:
      versions:
        - sdk_version: 3
          block_content: cross_TextractExplorer_Python_block.xml
  services:
    - s3
    - sns
    - sqs
    - textract
cross_SubmitDataApp:
  title: Build an app to submit data to an &DDB; table
  title_abbrev: Build an app to submit data to an &DDB; table
  synopsis: build an application that submits data to an &DDBlong; table and notifies
    you when a user updates the table.
  languages:
    JavaScript:
      versions:
        - sdk_version: 3
          block_content: cross_SubmitDataApp_JavaScript_block.xml
  services:
    - dynamodb
    - sns
cross_LambdaAPIGateway:
  title: Use &ABP; to invoke a &LAM; function
  title_abbrev: Use &ABP; to invoke a &LAM; function
  synopsis: create an &LAMlong; function invoked by &ABPlong; that sends anniversary text messages.
  languages:
    Java:
      versions:
        - sdk_version: 2
          block_content: cross_LambdaAPIGateway_Java_block.xml
    JavaScript:
      versions:
        - sdk_version: 3
          block_content: cross_LambdaAPIGateway_JavaScript_block.xml
  services:
    - api-gateway
    - lambda
    - dynamodb
    - sns
cross_LambdaScheduledEvents:
  title: Use scheduled events to invoke a &LAM; function
  title_abbrev: Use scheduled events to invoke a &LAM; function
  synopsis: create an &LAMlong; function invoked by an &EVlong; scheduled event that
    sends anniversary text messages.
  languages:
    Java:
      versions:
        - sdk_version: 2
          block_content: cross_LambdaScheduledEvents_Java_block.xml
    JavaScript:
      versions:
        - sdk_version: 3
          block_content: cross_LambdaScheduledEvents_JavaScript_block.xml
  services:
    - dynamodb
    - eventbridge
    - lambda
    - sns
cross_ServerlessWorkflows:
  title: Use &SFN; to invoke &LAM; functions
  title_abbrev: Use &SFN; to invoke &LAM; functions
  synopsis: create an &SFNlong; state machine that invokes &LAMlong; functions in sequence.
  languages:
    JavaScript:
      versions:
        - sdk_version: 3
          block_content: cross_ServerlessWorkflows_JavaScript_block.xml
  services:
    - dynamodb
    - lambda
    - ses
    - sfn
cross_TranscriptionApp:
  title: Build an &TSC; app
  title_abbrev: Build an &TSC; app
  synopsis: use &TSClong; to transcribe and display voice recordings in the browser.
  languages:
    JavaScript:
      versions:
        - sdk_version: 3
          block_content: cross_TranscriptionApp_JavaScript_block.xml
  services:
    - cognito-identity
    - s3
    - transcribe
cross_TranscriptionStreamingApp:
  title: Build an &TSC; streaming app
  title_abbrev: Build an &TSC; streaming app
  synopsis: build an app that records, transcribes, and translates live audio in real-time, and emails
    the results.
  languages:
    JavaScript:
      versions:
        - sdk_version: 3
          block_content: cross_TranscriptionStreamingApp_JavaScript_block.xml
  services:
    - translate
    - comprehend
    - transcribe
    - ses
<<<<<<< HEAD
cross_RekognitionPhotoAnalyzerPPE:
  title: Analyze images for PPE
  title_abbrev: Analyze images for PPE
  synopsis: build an app that analyzes images for Personal Protective Equipment (PPE).
  languages:
    JavaScript:
      versions:
        - sdk_version: 3
          block_content: cross_RekognitionPhotoAnalyzerPPE_JavaScript.xml
  services:
    - rekognition
    - s3
    - dynamodb
    - ses
cross_RekognitionPhotoAnalyzer:
  title: Analyze nature images for objects
  title_abbrev: Analyze images for objects
  synopsis: build an app that analyzes nature images to identify objects by category.
  languages:
    JavaScript:
      versions:
        - sdk_version: 3
          block_content: cross_RekognitionPhotoAnalyzer_JavaScript.xml
  services:
    - rekognition
    - s3
    - ses
cross_RekognitionVideoAnalyzer:
  title: Analyze video for objects
  title_abbrev: Analyze video for objects
  synopsis: build an app that analyzes video to identify objects by category.
  languages:
    JavaScript:
      versions:
        - sdk_version: 3
          block_content: cross_RekognitionVideoAnalyzer_JavaScript.xml
  services:
    - rekognition
    - s3
    - ses
=======
cross_RekognitionVideoDetection:
  title: Detect people and objects in a video with &REK; using an &AWS; SDK
  title_abbrev: Detect people and objects in a video
  synopsis: detect people and objects in a video with &REK;.
  category:
  languages:
    Python:
      versions:
        - sdk_version: 3
          block_content: cross_RekognitionVideoDetection_Python_block.xml
  services:
    - rekognition
    - sns
    - sqs
>>>>>>> 5c540f12
<|MERGE_RESOLUTION|>--- conflicted
+++ resolved
@@ -180,7 +180,6 @@
     - comprehend
     - transcribe
     - ses
-<<<<<<< HEAD
 cross_RekognitionPhotoAnalyzerPPE:
   title: Analyze images for PPE
   title_abbrev: Analyze images for PPE
@@ -221,7 +220,6 @@
     - rekognition
     - s3
     - ses
-=======
 cross_RekognitionVideoDetection:
   title: Detect people and objects in a video with &REK; using an &AWS; SDK
   title_abbrev: Detect people and objects in a video
@@ -235,5 +233,4 @@
   services:
     - rekognition
     - sns
-    - sqs
->>>>>>> 5c540f12
+    - sqs