--- conflicted
+++ resolved
@@ -449,24 +449,6 @@
     lambda:
     ses:
     sfn:
-<<<<<<< HEAD
-=======
-cross_TranscriptionApp:
-  title: Build an &TSC; app
-  title_abbrev: Build an &TSC; app
-  synopsis: use &TSClong; to transcribe and display voice recordings in the browser.
-  category: Scenarios
-  languages:
-    JavaScript:
-      versions:
-        - sdk_version: 3
-          block_content: cross_TranscriptionApp_JavaScript_block.xml
-  service_main: transcribe
-  services:
-    cognito-identity:
-    s3:
-    transcribe:
->>>>>>> fcb928b7
 cross_TranscriptionStreamingApp:
   title: Build an &TSC; streaming app
   title_abbrev: Build an &TSC; streaming app
