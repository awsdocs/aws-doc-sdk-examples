# zexi 0.4.0
bedrock-runtime_Hello:
  title: Hello &BR;
  title_abbrev: Hello &BR;
  synopsis: get started using &BR;.
  category: Hello
  languages:
    Go:
      versions:
        - sdk_version: 2
          github: gov2/bedrock-runtime
          excerpts:
            - description:
              snippet_tags:
                - gov2.bedrock-runtime.Hello
    JavaScript:
      versions:
        - sdk_version: 3
          github: javascriptv3/example_code/bedrock-runtime
          excerpts:
            - description:
              snippet_files:
                - javascriptv3/example_code/bedrock-runtime/hello.js

    Python:
      versions:
        - sdk_version: 3
          github: python/example_code/bedrock-runtime
          sdkguide:
          excerpts:
            - description: Send a prompt to a model with the InvokeModel operation.
              snippet_tags:
                - bedrock-runtime.example_code.hello_bedrock_invoke.complete
            - description: Send a user message to a model with the Converse operation.
              snippet_tags:
                - bedrock-runtime.example_code.hello_bedrock_converse.complete

  services:
    bedrock-runtime: {InvokeModel}

# Converse
bedrock-runtime_Converse_Ai21LabsJurassic2:
  title: Invoke AI21 Labs Jurassic-2 on &BR; using Bedrock's Converse API
  title_abbrev: "Converse"
  synopsis: send a text message to AI21 Labs Jurassic-2, using Bedrock's Converse API.
  category: AI21 Labs Jurassic-2
  languages:
    Java:
      versions:
        - sdk_version: 2
          github: javav2/example_code/bedrock-runtime
          excerpts:
            - description: Send a text message to AI21 Labs Jurassic-2, using Bedrock's Converse API.
              snippet_tags:
                - bedrock-runtime.java2.Converse_Ai21LabsJurassic2
            - description: Send a text message to AI21 Labs Jurassic-2, using Bedrock's Converse API with the async Java client.
              snippet_tags:
                - bedrock-runtime.java2.ConverseAsync_Ai21LabsJurassic2
    .NET:
      versions:
        - sdk_version: 3
          github: dotnetv3/Bedrock-runtime
          excerpts:
            - description: Send a text message to AI21 Labs Jurassic-2, using Bedrock's Converse API.
              snippet_tags:
                - BedrockRuntime.dotnetv3.Converse_Ai21LabsJurassic2
    Python:
      versions:
        - sdk_version: 3
          github: python/example_code/bedrock-runtime
          excerpts:
            - description: Send a text message to AI21 Labs Jurassic-2, using Bedrock's Converse API.
              snippet_tags:
                - python.example_code.bedrock-runtime.Converse_Ai21LabsJurassic2
    JavaScript:
      versions:
        - sdk_version: 3
          github: javascriptv3/example_code/bedrock-runtime
          excerpts:
            - description: Send a text message to AI21 Labs Jurassic-2, using Bedrock's Converse API.
              snippet_tags:
                - javascript.v3.bedrock-runtime.Converse_Ai21LabsJurassic2
  services:
    bedrock-runtime: {Converse}

bedrock-runtime_Converse_AmazonNovaText:
  title: Invoke Amazon Nova on &BR; using Bedrock's Converse API
  title_abbrev: "Converse"
  synopsis: send a text message to Amazon Nova, using Bedrock's Converse API.
  category: Amazon Nova
  languages:
    Java:
      versions:
        - sdk_version: 2
          github: javav2/example_code/bedrock-runtime
          excerpts:
            - description: Send a text message to Amazon Nova using Bedrock's Converse API with the async Java client.
              snippet_tags:
                - bedrock-runtime.java2.ConverseAsync_AmazonNovaText
            - description: Send a text message to Amazon Nova, using Bedrock's Converse API.
              snippet_tags:
                - bedrock-runtime.java2.Converse_AmazonNovaText
    .NET:
      versions:
        - sdk_version: 3
          github: dotnetv3/Bedrock-runtime
          excerpts:
<<<<<<< HEAD
            - description: Send a conversation of messages to Amazon Nova using Bedrock's Converse API with a tool configuration.
              genai: some
              snippet_tags:
                - Bedrock.ConverseTool.dotnetv3.SendConverseRequest
=======
            - description: Send a text message to Amazon Nova, using Bedrock's Converse API.
              snippet_tags:
                - BedrockRuntime.dotnetv3.Converse_AmazonNovaText
    Python:
      versions:
        - sdk_version: 3
          github: python/example_code/bedrock-runtime
          excerpts:
            - description: Send a text message to Amazon Nova, using Bedrock's Converse API.
              snippet_tags:
                - python.example_code.bedrock-runtime.Converse_AmazonNovaText
>>>>>>> ae2207e4
  services:
    bedrock-runtime: {Converse}

bedrock-runtime_Converse_AmazonTitanText:
  title: Invoke Amazon Titan Text on &BR; using Bedrock's Converse API
  title_abbrev: "Converse"
  synopsis: send a text message to Amazon Titan Text, using Bedrock's Converse API.
  category: Amazon Titan Text
  languages:
    Java:
      versions:
        - sdk_version: 2
          github: javav2/example_code/bedrock-runtime
          excerpts:
            - description: Send a text message to Amazon Titan Text, using Bedrock's Converse API.
              snippet_tags:
                - bedrock-runtime.java2.Converse_AmazonTitanText
            - description: Send a text message to Amazon Titan Text, using Bedrock's Converse API with the async Java client.
              snippet_tags:
                - bedrock-runtime.java2.ConverseAsync_AmazonTitanText
    .NET:
      versions:
        - sdk_version: 3
          github: dotnetv3/Bedrock-runtime
          excerpts:
            - description: Send a text message to Amazon Titan Text, using Bedrock's Converse API.
              snippet_tags:
                - BedrockRuntime.dotnetv3.Converse_AmazonTitanText
    Python:
      versions:
        - sdk_version: 3
          github: python/example_code/bedrock-runtime
          excerpts:
            - description: Send a text message to Amazon Titan Text, using Bedrock's Converse API.
              snippet_tags:
                - python.example_code.bedrock-runtime.Converse_AmazonTitanText
    JavaScript:
      versions:
        - sdk_version: 3
          github: javascriptv3/example_code/bedrock-runtime
          excerpts:
            - description: Send a text message to Amazon Titan Text, using Bedrock's Converse API.
              snippet_tags:
                - javascript.v3.bedrock-runtime.Converse_AmazonTitanText
  services:
    bedrock-runtime: {Converse}

bedrock-runtime_Scenario_ToolUse:
  title: "A tool use example illustrating how to connect AI models on &BR; with a custom tool or API"
  title_abbrev: "Tool use with the Converse API"
  synopsis: "build a typical interaction between an application, a generative AI model, and connected tools or APIs to mediate interactions between the AI and the outside world. It uses the example of connecting an external weather API to the AI model so it can provide real-time weather information based on user input."
  category: Scenarios
  languages:
    .NET:
      versions:
        - sdk_version: 3
          github: dotnetv3/Bedrock-runtime/Scenarios/ConverseToolScenario
          excerpts:
            - description: "The primary execution of the scenario flow. This scenario orchestrates the conversation between the user, the &BR; Converse API, and a weather tool."
              genai: some
              snippet_tags:
                - Bedrock.ConverseTool.dotnetv3.Scenario
            - description: "The weather tool used by the demo. This file defines the tool specification and implements the logic to retrieve weather data using from the Open-Meteo API."
              genai: some
              snippet_tags:
                - Bedrock.ConverseTool.dotnetv3.WeatherTool
            - description: "The Converse API action with a tool configuration."
              genai: some
              snippet_tags:
                - Bedrock.ConverseTool.dotnetv3.SendConverseRequest
    Python:
      versions:
        - sdk_version: 3
          github: python/example_code/bedrock-runtime
          excerpts:
            - description: "The primary execution script of the demo. This script orchestrates the conversation between the user, the &BR; Converse API, and a weather tool."
              snippet_files:
                - python/example_code/bedrock-runtime/cross-model-scenarios/tool_use_demo/tool_use_demo.py
            - description: "The weather tool used by the demo. This script defines the tool specification and implements the logic to retrieve weather data using from the Open-Meteo API."
              snippet_files:
                - python/example_code/bedrock-runtime/cross-model-scenarios/tool_use_demo/weather_tool.py
    Rust:
      versions:
        - sdk_version: 1
          github: rustv1/examples/bedrock-runtime
          excerpts:
            - description: "The primary scenario and logic for the demo. This orchestrates the conversation between the user, the &BR; Converse API, and a weather tool."
              snippet_tags:
                - rust.bedrock-runtime.Converse_AnthropicClaude.tool-use
            - description: "The weather tool used by the demo. This script defines the tool specification and implements the logic to retrieve weather data using from the Open-Meteo API."
              snippet_tags:
                - rust.bedrock-runtime.Converse_AnthropicClaude.tool-use.weather-tool
            - description: "Utilities to print the Message Content Blocks."
              snippet_tags:
                - rust.bedrock-runtime.Converse_AnthropicClaude.tool-use.user-interface
            - description: "Use statements, Error utility, and constants."
              snippet_tags:
                - rust.bedrock-runtime.Converse_AnthropicClaude.tool-use.supporting
  services:
    bedrock-runtime: {Converse}

bedrock-runtime_Converse_AnthropicClaude:
  title: Invoke Anthropic Claude on &BR; using Bedrock's Converse API
  title_abbrev: "Converse"
  synopsis: send a text message to Anthropic Claude, using Bedrock's Converse API.
  category: Anthropic Claude
  languages:
    Java:
      versions:
        - sdk_version: 2
          github: javav2/example_code/bedrock-runtime
          excerpts:
            - description: Send a text message to Anthropic Claude, using Bedrock's Converse API.
              snippet_tags:
                - bedrock-runtime.java2.Converse_AnthropicClaude
            - description: Send a text message to Anthropic Claude, using Bedrock's Converse API with the async Java client.
              snippet_tags:
                - bedrock-runtime.java2.ConverseAsync_AnthropicClaude
    .NET:
      versions:
        - sdk_version: 3
          github: dotnetv3/Bedrock-runtime
          excerpts:
            - description: Send a text message to Anthropic Claude, using Bedrock's Converse API.
              snippet_tags:
                - BedrockRuntime.dotnetv3.Converse_AnthropicClaude
    Python:
      versions:
        - sdk_version: 3
          github: python/example_code/bedrock-runtime
          excerpts:
            - description: Send a text message to Anthropic Claude, using Bedrock's Converse API.
              snippet_tags:
                - python.example_code.bedrock-runtime.Converse_AnthropicClaude
    JavaScript:
      versions:
        - sdk_version: 3
          github: javascriptv3/example_code/bedrock-runtime
          excerpts:
            - description: Send a text message to Anthropic Claude, using Bedrock's Converse API.
              snippet_tags:
                - javascript.v3.bedrock-runtime.Converse_AnthropicClaude
    Rust:
      versions:
        - sdk_version: 1
          github: rustv1/examples/bedrock-runtime
          excerpts:
            - description: Send a text message to Anthropic Claude, using Bedrock's Converse API.
              snippet_tags:
                - rust.bedrock-runtime.Converse_AnthropicClaude
            - description: Use statements, Error utility, and constants.
              snippet_tags:
                - rust.bedrock-runtime.Converse_AnthropicClaude.supporting
  services:
    bedrock-runtime: {Converse}

bedrock-runtime_Converse_CohereCommand:
  title: Invoke Cohere Command on &BR; using Bedrock's Converse API
  title_abbrev: "Converse"
  synopsis: send a text message to Cohere Command, using Bedrock's Converse API.
  category: Cohere Command
  languages:
    Java:
      versions:
        - sdk_version: 2
          github: javav2/example_code/bedrock-runtime
          excerpts:
            - description: Send a text message to Cohere Command, using Bedrock's Converse API.
              snippet_tags:
                - bedrock-runtime.java2.Converse_CohereCommand
            - description: Send a text message to Cohere Command, using Bedrock's Converse API with the async Java client.
              snippet_tags:
                - bedrock-runtime.java2.ConverseAsync_CohereCommand
    .NET:
      versions:
        - sdk_version: 3
          github: dotnetv3/Bedrock-runtime
          excerpts:
            - description: Send a text message to Cohere Command, using Bedrock's Converse API.
              snippet_tags:
                - BedrockRuntime.dotnetv3.Converse_CohereCommand
    Python:
      versions:
        - sdk_version: 3
          github: python/example_code/bedrock-runtime
          excerpts:
            - description: Send a text message to Cohere Command, using Bedrock's Converse API.
              snippet_tags:
                - python.example_code.bedrock-runtime.Converse_CohereCommand
    JavaScript:
      versions:
        - sdk_version: 3
          github: javascriptv3/example_code/bedrock-runtime
          excerpts:
            - description: Send a text message to Cohere Command, using Bedrock's Converse API.
              snippet_tags:
                - javascript.v3.bedrock-runtime.Converse_CohereCommand
  services:
    bedrock-runtime: {Converse}

bedrock-runtime_Converse_MetaLlama:
  title: Invoke Meta Llama on &BR; using Bedrock's Converse API
  title_abbrev: "Converse"
  synopsis: send a text message to Meta Llama, using Bedrock's Converse API.
  category: Meta Llama
  languages:
    Java:
      versions:
        - sdk_version: 2
          github: javav2/example_code/bedrock-runtime
          excerpts:
            - description: Send a text message to Meta Llama, using Bedrock's Converse API.
              snippet_tags:
                - bedrock-runtime.java2.Converse_MetaLlama
            - description: Send a text message to Meta Llama, using Bedrock's Converse API with the async Java client.
              snippet_tags:
                - bedrock-runtime.java2.ConverseAsync_MetaLlama
    .NET:
      versions:
        - sdk_version: 3
          github: dotnetv3/Bedrock-runtime
          excerpts:
            - description: Send a text message to Meta Llama, using Bedrock's Converse API.
              snippet_tags:
                - BedrockRuntime.dotnetv3.Converse_MetaLlama
    Python:
      versions:
        - sdk_version: 3
          github: python/example_code/bedrock-runtime
          excerpts:
            - description: Send a text message to Meta Llama, using Bedrock's Converse API.
              snippet_tags:
                - python.example_code.bedrock-runtime.Converse_MetaLlama
    JavaScript:
      versions:
        - sdk_version: 3
          github: javascriptv3/example_code/bedrock-runtime
          excerpts:
            - description: Send a text message to Meta Llama, using Bedrock's Converse API.
              snippet_tags:
                - javascript.v3.bedrock-runtime.Converse_MetaLlama
  services:
    bedrock-runtime: {Converse}

bedrock-runtime_Converse_Mistral:
  title: Invoke Mistral on &BR; using Bedrock's Converse API
  title_abbrev: "Converse"
  synopsis: send a text message to Mistral, using Bedrock's Converse API.
  category: Mistral AI
  languages:
    Java:
      versions:
        - sdk_version: 2
          github: javav2/example_code/bedrock-runtime
          excerpts:
            - description: Send a text message to Mistral, using Bedrock's Converse API.
              snippet_tags:
                - bedrock-runtime.java2.Converse_Mistral
            - description: Send a text message to Mistral, using Bedrock's Converse API with the async Java client.
              snippet_tags:
                - bedrock-runtime.java2.ConverseAsync_Mistral
    .NET:
      versions:
        - sdk_version: 3
          github: dotnetv3/Bedrock-runtime
          excerpts:
            - description: Send a text message to Mistral, using Bedrock's Converse API.
              snippet_tags:
                - BedrockRuntime.dotnetv3.Converse_Mistral
    Python:
      versions:
        - sdk_version: 3
          github: python/example_code/bedrock-runtime
          excerpts:
            - description: Send a text message to Mistral, using Bedrock's Converse API.
              snippet_tags:
                - python.example_code.bedrock-runtime.Converse_Mistral
    JavaScript:
      versions:
        - sdk_version: 3
          github: javascriptv3/example_code/bedrock-runtime
          excerpts:
            - description: Send a text message to Mistral, using Bedrock's Converse API.
              snippet_tags:
                - javascript.v3.bedrock-runtime.Converse_Mistral
  services:
    bedrock-runtime: {Converse}

# Converse Stream
bedrock-runtime_ConverseStream_AmazonNovaText:
  title: Invoke Amazon Nova on &BR; using Bedrock's Converse API with a response stream
  title_abbrev: "ConverseStream"
  synopsis: send a text message to Amazon Nova, using Bedrock's Converse API and process the response stream in real-time.
  category: Amazon Nova
  languages:
    Java:
      versions:
        - sdk_version: 2
          github: javav2/example_code/bedrock-runtime
          excerpts:
            - description: Send a text message to Amazon Nova using Bedrock's Converse API and process the response stream in real-time.
              snippet_tags:
                - bedrock-runtime.java2.ConverseStream_AmazonNovaText
    .NET:
      versions:
        - sdk_version: 3
          github: dotnetv3/Bedrock-runtime
          excerpts:
            - description: Send a text message to Amazon Nova, using Bedrock's Converse API and process the response stream in real-time.
              snippet_tags:
                - BedrockRuntime.dotnetv3.ConverseStream_AmazonNovaText
    Python:
      versions:
        - sdk_version: 3
          github: python/example_code/bedrock-runtime
          excerpts:
            - description: Send a text message to Amazon Nova, using Bedrock's Converse API and process the response stream in real-time.
              snippet_tags:
                - python.example_code.bedrock-runtime.ConverseStream_AmazonNovaText
  services:
    bedrock-runtime: {ConverseStream}

bedrock-runtime_ConverseStream_AmazonTitanText:
  title: Invoke Amazon Titan Text on &BR; using Bedrock's Converse API with a response stream
  title_abbrev: "ConverseStream"
  synopsis: send a text message to Amazon Titan Text, using Bedrock's Converse API and process the response stream in real-time.
  category: Amazon Titan Text
  languages:
    Java:
      versions:
        - sdk_version: 2
          github: javav2/example_code/bedrock-runtime
          excerpts:
            - description: Send a text message to Amazon Titan Text, using Bedrock's Converse API and process the response stream in real-time.
              snippet_tags:
                - bedrock-runtime.java2.ConverseStream_AmazonTitanText
    .NET:
      versions:
        - sdk_version: 3
          github: dotnetv3/Bedrock-runtime
          excerpts:
            - description: Send a text message to Amazon Titan Text, using Bedrock's Converse API and process the response stream in real-time.
              snippet_tags:
                - BedrockRuntime.dotnetv3.ConverseStream_AmazonTitanText
    Python:
      versions:
        - sdk_version: 3
          github: python/example_code/bedrock-runtime
          excerpts:
            - description: Send a text message to Amazon Titan Text, using Bedrock's Converse API and process the response stream in real-time.
              snippet_tags:
                - python.example_code.bedrock-runtime.ConverseStream_AmazonTitanText
    JavaScript:
      versions:
        - sdk_version: 3
          github: javascriptv3/example_code/bedrock-runtime
          excerpts:
            - description: Send a text message to Amazon Titan Text, using Bedrock's Converse API and process the response stream in real-time.
              snippet_tags:
                - javascript.v3.bedrock-runtime.ConverseStream_AmazonTitanText
  services:
    bedrock-runtime: {ConverseStream}

bedrock-runtime_ConverseStream_AnthropicClaude:
  title: Invoke Anthropic Claude on &BR; using Bedrock's Converse API with a response stream
  title_abbrev: "ConverseStream"
  synopsis: send a text message to Anthropic Claude, using Bedrock's Converse API and process the response stream in real-time.
  category: Anthropic Claude
  languages:
    Java:
      versions:
        - sdk_version: 2
          github: javav2/example_code/bedrock-runtime
          excerpts:
            - description: Send a text message to Anthropic Claude, using Bedrock's Converse API and process the response stream in real-time.
              snippet_tags:
                - bedrock-runtime.java2.ConverseStream_AnthropicClaude
    .NET:
      versions:
        - sdk_version: 3
          github: dotnetv3/Bedrock-runtime
          excerpts:
            - description: Send a text message to Anthropic Claude, using Bedrock's Converse API and process the response stream in real-time.
              snippet_tags:
                - BedrockRuntime.dotnetv3.ConverseStream_AnthropicClaude
    Python:
      versions:
        - sdk_version: 3
          github: python/example_code/bedrock-runtime
          excerpts:
            - description: Send a text message to Anthropic Claude, using Bedrock's Converse API and process the response stream in real-time.
              snippet_tags:
                - python.example_code.bedrock-runtime.ConverseStream_AnthropicClaude
    JavaScript:
      versions:
        - sdk_version: 3
          github: javascriptv3/example_code/bedrock-runtime
          excerpts:
            - description: Send a text message to Anthropic Claude, using Bedrock's Converse API and process the response stream in real-time.
              snippet_tags:
                - javascript.v3.bedrock-runtime.ConverseStream_AnthropicClaude
    Rust:
      versions:
        - sdk_version: 1
          github: rustv1/examples/bedrock-runtime
          excerpts:
            - description: Send a text message to Anthropic Claude and stream reply tokens, using Bedrock's ConverseStream API.
              snippet_tags:
                - rust.bedrock-runtime.ConverseStream_AnthropicClaude
            - description: Use statements, Error utility, and constants.
              snippet_tags:
                - rust.bedrock-runtime.ConverseStream_AnthropicClaude.supporting
  services:
    bedrock-runtime: {ConverseStream}

bedrock-runtime_ConverseStream_CohereCommand:
  title: Invoke Cohere Command on &BR; using Bedrock's Converse API with a response stream
  title_abbrev: "ConverseStream"
  synopsis: send a text message to Cohere Command, using Bedrock's Converse API and process the response stream in real-time.
  category: Cohere Command
  languages:
    Java:
      versions:
        - sdk_version: 2
          github: javav2/example_code/bedrock-runtime
          excerpts:
            - description: Send a text message to Cohere Command, using Bedrock's Converse API and process the response stream in real-time.
              snippet_tags:
                - bedrock-runtime.java2.ConverseStream_CohereCommand
    .NET:
      versions:
        - sdk_version: 3
          github: dotnetv3/Bedrock-runtime
          excerpts:
            - description: Send a text message to Cohere Command, using Bedrock's Converse API and process the response stream in real-time.
              snippet_tags:
                - BedrockRuntime.dotnetv3.ConverseStream_CohereCommand
    Python:
      versions:
        - sdk_version: 3
          github: python/example_code/bedrock-runtime
          excerpts:
            - description: Send a text message to Cohere Command, using Bedrock's Converse API and process the response stream in real-time.
              snippet_tags:
                - python.example_code.bedrock-runtime.ConverseStream_CohereCommand
    JavaScript:
      versions:
        - sdk_version: 3
          github: javascriptv3/example_code/bedrock-runtime
          excerpts:
            - description: Send a text message to Cohere Command, using Bedrock's Converse API and process the response stream in real-time.
              snippet_tags:
                - javascript.v3.bedrock-runtime.ConverseStream_CohereCommand
  services:
    bedrock-runtime: {ConverseStream}

bedrock-runtime_ConverseStream_MetaLlama:
  title: Invoke Meta Llama on &BR; using Bedrock's Converse API with a response stream
  title_abbrev: "ConverseStream"
  synopsis: send a text message to Meta Llama, using Bedrock's Converse API and process the response stream in real-time.
  category: Meta Llama
  languages:
    Java:
      versions:
        - sdk_version: 2
          github: javav2/example_code/bedrock-runtime
          excerpts:
            - description: Send a text message to Meta Llama, using Bedrock's Converse API and process the response stream in real-time.
              snippet_tags:
                - bedrock-runtime.java2.ConverseStream_MetaLlama
    .NET:
      versions:
        - sdk_version: 3
          github: dotnetv3/Bedrock-runtime
          excerpts:
            - description: Send a text message to Meta Llama, using Bedrock's Converse API and process the response stream in real-time.
              snippet_tags:
                - BedrockRuntime.dotnetv3.ConverseStream_MetaLlama
    Python:
      versions:
        - sdk_version: 3
          github: python/example_code/bedrock-runtime
          excerpts:
            - description: Send a text message to Meta Llama, using Bedrock's Converse API and process the response stream in real-time.
              snippet_tags:
                - python.example_code.bedrock-runtime.ConverseStream_MetaLlama
    JavaScript:
      versions:
        - sdk_version: 3
          github: javascriptv3/example_code/bedrock-runtime
          excerpts:
            - description: Send a text message to Meta Llama, using Bedrock's Converse API and process the response stream in real-time.
              snippet_tags:
                - javascript.v3.bedrock-runtime.ConverseStream_MetaLlama
  services:
    bedrock-runtime: {ConverseStream}

bedrock-runtime_ConverseStream_Mistral:
  title: Invoke Mistral on &BR; using Bedrock's Converse API with a response stream
  title_abbrev: "ConverseStream"
  synopsis: send a text message to Mistral, using Bedrock's Converse API and process the response stream in real-time.
  category: Mistral AI
  languages:
    Java:
      versions:
        - sdk_version: 2
          github: javav2/example_code/bedrock-runtime
          excerpts:
            - description: Send a text message to Mistral, using Bedrock's Converse API and process the response stream in real-time.
              snippet_tags:
                - bedrock-runtime.java2.ConverseStream_Mistral
    .NET:
      versions:
        - sdk_version: 3
          github: dotnetv3/Bedrock-runtime
          excerpts:
            - description: Send a text message to Mistral, using Bedrock's Converse API and process the response stream in real-time.
              snippet_tags:
                - BedrockRuntime.dotnetv3.ConverseStream_Mistral
    Python:
      versions:
        - sdk_version: 3
          github: python/example_code/bedrock-runtime
          excerpts:
            - description: Send a text message to Mistral, using Bedrock's Converse API and process the response stream in real-time.
              snippet_tags:
                - python.example_code.bedrock-runtime.ConverseStream_Mistral
    JavaScript:
      versions:
        - sdk_version: 3
          github: javascriptv3/example_code/bedrock-runtime
          excerpts:
            - description: Send a text message to Mistral, using Bedrock's Converse API and process the response stream in real-time.
              snippet_tags:
                - javascript.v3.bedrock-runtime.ConverseStream_Mistral
  services:
    bedrock-runtime: {ConverseStream}

# Invoke Model
bedrock-runtime_InvokeModel_Ai21LabsJurassic2:
  title: Invoke AI21 Labs Jurassic-2 models on &BR; using the Invoke Model API
  title_abbrev: "InvokeModel"
  synopsis: send a text message to AI21 Labs Jurassic-2, using the Invoke Model API.
  category: AI21 Labs Jurassic-2
  languages:
    Java:
      versions:
        - sdk_version: 2
          github: javav2/example_code/bedrock-runtime
          excerpts:
            - description: Use the Invoke Model API to send a text message.
              snippet_tags:
                - bedrock-runtime.java2.InvokeModel_Ai21LabsJurassic2
    .NET:
      versions:
        - sdk_version: 3
          github: dotnetv3/Bedrock-runtime
          excerpts:
            - description: Use the Invoke Model API to send a text message.
              snippet_tags:
                - BedrockRuntime.dotnetv3.InvokeModel_Ai21LabsJurassic2
    Python:
      versions:
        - sdk_version: 3
          github: python/example_code/bedrock-runtime
          excerpts:
            - description: Use the Invoke Model API to send a text message.
              snippet_tags:
                - python.example_code.bedrock-runtime.InvokeModel_Ai21LabsJurassic2
    Go:
      versions:
        - sdk_version: 2
          github: gov2/bedrock-runtime
          excerpts:
            - description: Use the Invoke Model API to send a text message.
              snippet_tags:
                - gov2.bedrock-runtime.InvokeModelWrapper.struct
                - gov2.bedrock-runtime.InvokeJurassic2
    JavaScript:
      versions:
        - sdk_version: 3
          github: javascriptv3/example_code/bedrock-runtime
          excerpts:
            - description: Use the Invoke Model API to send a text message.
              snippet_files:
                - javascriptv3/example_code/bedrock-runtime/models/ai21LabsJurassic2/invoke_model.js
    PHP:
      versions:
        - sdk_version: 3
          github: php/example_code/bedrock-runtime
          excerpts:
            - description: Use the Invoke Model API to send a text message.
              snippet_tags:
                - php.example_code.bedrock-runtime.service.invokeJurassic2
  services:
    bedrock-runtime: {InvokeModel}

bedrock-runtime_InvokeModel_TitanText:
  title: Invoke Amazon Titan Text models on &BR; using the Invoke Model API
  title_abbrev: "InvokeModel"
  synopsis: send a text message to Amazon Titan Text, using the Invoke Model API.
  category: Amazon Titan Text
  languages:
    Java:
      versions:
        - sdk_version: 2
          github: javav2/example_code/bedrock-runtime
          excerpts:
            - description: Use the Invoke Model API to send a text message.
              snippet_tags:
                - bedrock-runtime.java2.InvokeModel_AmazonTitanText
    Kotlin:
      versions:
        - sdk_version: 1
          github: kotlin/services/bedrock-runtime
          excerpts:
            - description: Use the Invoke Model API to generate a short story.
              snippet_tags:
                - bedrock-runtime.kotlin.InvokeModel_AmazonTitanText
    .NET:
      versions:
        - sdk_version: 3
          github: dotnetv3/Bedrock-runtime
          excerpts:
            - description: Use the Invoke Model API to send a text message.
              snippet_tags:
                - BedrockRuntime.dotnetv3.InvokeModel_AmazonTitanText
    Python:
      versions:
        - sdk_version: 3
          github: python/example_code/bedrock-runtime
          excerpts:
            - description: Use the Invoke Model API to send a text message.
              snippet_tags:
                - python.example_code.bedrock-runtime.InvokeModel_TitanText
    JavaScript:
      versions:
        - sdk_version: 3
          github: javascriptv3/example_code/bedrock-runtime
          excerpts:
            - description: Use the Invoke Model API to send a text message.
              snippet_files:
                - javascriptv3/example_code/bedrock-runtime/models/amazonTitanText/invoke_model.js
    Go:
      versions:
        - sdk_version: 2
          github: gov2/bedrock-runtime
          excerpts:
            - description: Use the Invoke Model API to send a text message.
              snippet_tags:
                - gov2.bedrock-runtime.InvokeModelWrapper.struct
                - gov2.bedrock-runtime.InvokeTitanText
  services:
    bedrock-runtime: {InvokeModel}

bedrock-runtime_InvokeModel_AnthropicClaude:
  title: Invoke Anthropic Claude on &BR; using the Invoke Model API
  title_abbrev: "InvokeModel"
  synopsis: send a text message to Anthropic Claude, using the Invoke Model API.
  category: Anthropic Claude
  languages:
    Java:
      versions:
        - sdk_version: 2
          github: javav2/example_code/bedrock-runtime
          excerpts:
            - description: Use the Invoke Model API to send a text message.
              snippet_tags:
                - bedrock-runtime.java2.InvokeModel_AnthropicClaude
    .NET:
      versions:
        - sdk_version: 3
          github: dotnetv3/Bedrock-runtime
          excerpts:
            - description: Use the Invoke Model API to send a text message.
              snippet_tags:
                - BedrockRuntime.dotnetv3.InvokeModel_AnthropicClaude
    Python:
      versions:
        - sdk_version: 3
          github: python/example_code/bedrock-runtime
          excerpts:
            - description: Use the Invoke Model API to send a text message.
              snippet_tags:
                - python.example_code.bedrock-runtime.InvokeModel_AnthropicClaude
    JavaScript:
      versions:
        - sdk_version: 3
          github: javascriptv3/example_code/bedrock-runtime
          excerpts:
            - description: Use the Invoke Model API to send a text message.
              snippet_files:
                - javascriptv3/example_code/bedrock-runtime/models/anthropicClaude/invoke_claude_3.js
    Go:
      versions:
        - sdk_version: 2
          github: gov2/bedrock-runtime
          excerpts:
            - description: Invoke the Anthropic Claude 2 foundation model to generate text.
              snippet_tags:
                - gov2.bedrock-runtime.InvokeModelWrapper.struct
                - gov2.bedrock-runtime.InvokeClaude
    PHP:
      versions:
        - sdk_version: 3
          github: php/example_code/bedrock-runtime
          excerpts:
            - description: Invoke the Anthropic Claude 2 foundation model to generate text.
              snippet_tags:
                - php.example_code.bedrock-runtime.service.invokeClaude
    SAP ABAP:
      versions:
        - sdk_version: 1
          github: sap-abap/services/bdr
          excerpts:
            - description: Invoke the Anthropic Claude 2 foundation model to generate text. This example uses features of
                /US2/CL_JSON which might not be available on some NetWeaver versions.
              snippet_tags:
                - bdr.abapv1.invokemodel_claude_v2
            - description: Invoke the Anthropic Claude 2 foundation model to generate text using L2 high level client.
              snippet_tags:
                - bdr.abapv1.invokemodel_l2_claude_v2
            - description: Invoke the Anthropic Claude 3 foundation model to generate text using L2 high level client.
              snippet_tags:
                - bdr.abapv1.invokemodel_l2_claude_v3
  services:
    bedrock-runtime: {InvokeModel}

bedrock-runtime_InvokeModel_CohereCommand:
  title: Invoke Cohere Command on &BR; using the Invoke Model API
  title_abbrev: "InvokeModel: Command and Command Light"
  synopsis: send a text message to Cohere Command, using the Invoke Model API.
  category: Cohere Command
  languages:
    Java:
      versions:
        - sdk_version: 2
          github: javav2/example_code/bedrock-runtime
          excerpts:
            - description: Use the Invoke Model API to send a text message.
              snippet_tags:
                - bedrock-runtime.java2.InvokeModel_CohereCommand
    .NET:
      versions:
        - sdk_version: 3
          github: dotnetv3/Bedrock-runtime
          excerpts:
            - description: Use the Invoke Model API to send a text message.
              snippet_tags:
                - BedrockRuntime.dotnetv3.InvokeModel_CohereCommand
    Python:
      versions:
        - sdk_version: 3
          github: python/example_code/bedrock-runtime
          excerpts:
            - description: Use the Invoke Model API to send a text message.
              snippet_tags:
                - python.example_code.bedrock-runtime.InvokeModel_CohereCommand
  services:
    bedrock-runtime: {InvokeModel}

bedrock-runtime_InvokeModel_CohereCommandR:
  title: Invoke Cohere Command R and R+ on &BR; using the Invoke Model API
  title_abbrev: "InvokeModel: Command R and R+"
  synopsis: send a text message to Cohere Command R and R+, using the Invoke Model API.
  category: Cohere Command
  languages:
    Java:
      versions:
        - sdk_version: 2
          github: javav2/example_code/bedrock-runtime
          excerpts:
            - description: Use the Invoke Model API to send a text message.
              snippet_tags:
                - bedrock-runtime.java2.InvokeModel_CohereCommandR
    .NET:
      versions:
        - sdk_version: 3
          github: dotnetv3/Bedrock-runtime
          excerpts:
            - description: Use the Invoke Model API to send a text message.
              snippet_tags:
                - BedrockRuntime.dotnetv3.InvokeModel_CohereCommandR
    Python:
      versions:
        - sdk_version: 3
          github: python/example_code/bedrock-runtime
          excerpts:
            - description: Use the Invoke Model API to send a text message.
              snippet_tags:
                - python.example_code.bedrock-runtime.InvokeModel_CohereCommandR
  services:
    bedrock-runtime: {InvokeModel}

bedrock-runtime_InvokeModel_MetaLlama3:
  title: Invoke Meta Llama 3 on &BR; using the Invoke Model API
  title_abbrev: "InvokeModel: Llama 3"
  synopsis: send a text message to Meta Llama 3, using the Invoke Model API.
  category: Meta Llama
  languages:
    Java:
      versions:
        - sdk_version: 2
          github: javav2/example_code/bedrock-runtime
          excerpts:
            - description: Use the Invoke Model API to send a text message.
              snippet_tags:
                - bedrock-runtime.java2.InvokeModel_MetaLlama3
    .NET:
      versions:
        - sdk_version: 3
          github: dotnetv3/Bedrock-runtime
          excerpts:
            - description: Use the Invoke Model API to send a text message.
              snippet_tags:
                - BedrockRuntime.dotnetv3.InvokeModel_MetaLlama3
    Python:
      versions:
        - sdk_version: 3
          github: python/example_code/bedrock-runtime
          excerpts:
            - description: Use the Invoke Model API to send a text message.
              snippet_tags:
                - python.example_code.bedrock-runtime.InvokeModel_MetaLlama3
    JavaScript:
      versions:
        - sdk_version: 3
          github: javascriptv3/example_code/bedrock-runtime
          excerpts:
            - description: Use the Invoke Model API to send a text message.
              snippet_tags:
                - javascript.v3.bedrock-runtime.InvokeModel_Llama3_Quickstart
  services:
    bedrock-runtime: {InvokeModel}

bedrock-runtime_InvokeModel_MistralAi:
  title: Invoke Mistral AI models on &BR; using the Invoke Model API
  title_abbrev: "InvokeModel"
  synopsis: send a text message to Mistral models, using the Invoke Model API.
  category: Mistral AI
  languages:
    Java:
      versions:
        - sdk_version: 2
          github: javav2/example_code/bedrock-runtime
          excerpts:
            - description: Use the Invoke Model API to send a text message.
              snippet_tags:
                - bedrock-runtime.java2.InvokeModel_Mistral
    .NET:
      versions:
        - sdk_version: 3
          github: dotnetv3/Bedrock-runtime
          excerpts:
            - description: Use the Invoke Model API to send a text message.
              snippet_tags:
                - BedrockRuntime.dotnetv3.InvokeModel_Mistral
    Python:
      versions:
        - sdk_version: 3
          github: python/example_code/bedrock-runtime
          excerpts:
            - description: Use the Invoke Model API to send a text message.
              snippet_tags:
                - python.example_code.bedrock-runtime.InvokeModel_MistralAi
    JavaScript:
      versions:
        - sdk_version: 3
          github: javascriptv3/example_code/bedrock-runtime
          excerpts:
            - description: Use the Invoke Model API to send a text message.
              snippet_files:
                - javascriptv3/example_code/bedrock-runtime/models/mistral/invoke_mistral_7b.js
  services:
    bedrock-runtime: {InvokeModel}

# Invoke Model with Response Stream
bedrock-runtime_InvokeModelWithResponseStream_TitanText:
  title: Invoke Amazon Titan Text models on &BR; using the Invoke Model API with a response stream
  title_abbrev: "InvokeModelWithResponseStream"
  synopsis: send a text message to Amazon Titan Text models, using the Invoke Model API, and print the response stream.
  category: Amazon Titan Text
  languages:
    Java:
      versions:
        - sdk_version: 2
          github: javav2/example_code/bedrock-runtime
          excerpts:
            - description: Use the Invoke Model API to send a text message and process the response stream in real-time.
              snippet_tags:
                - bedrock-runtime.java2.InvokeModelWithResponseStream_AmazonTitanText
    .NET:
      versions:
        - sdk_version: 3
          github: dotnetv3/Bedrock-runtime
          excerpts:
            - description: Use the Invoke Model API to send a text message and process the response stream in real-time.
              snippet_tags:
                - BedrockRuntime.dotnetv3.InvokeModelWithResponseStream_AmazonTitanText
    Python:
      versions:
        - sdk_version: 3
          github: python/example_code/bedrock-runtime
          excerpts:
            - description: Use the Invoke Model API to send a text message and process the response stream in real-time.
              snippet_tags:
                - python.example_code.bedrock-runtime.InvokeModelWithResponseStream_TitanText
  services:
    bedrock-runtime: {InvokeModelWithResponseStream}

bedrock-runtime_InvokeModelWithResponseStream_AnthropicClaude:
  title: Invoke Anthropic Claude models on &BR; using the Invoke Model API with a response stream
  title_abbrev: "InvokeModelWithResponseStream"
  synopsis: send a text message to Anthropic Claude models, using the Invoke Model API, and print the response stream.
  category: Anthropic Claude
  languages:
    Java:
      versions:
        - sdk_version: 2
          github: javav2/example_code/bedrock-runtime
          excerpts:
            - description: Use the Invoke Model API to send a text message and process the response stream in real-time.
              snippet_tags:
                - bedrock-runtime.java2.InvokeModelWithResponseStream_AnthropicClaude
    .NET:
      versions:
        - sdk_version: 3
          github: dotnetv3/Bedrock-runtime
          excerpts:
            - description: Use the Invoke Model API to send a text message and process the response stream in real-time.
              snippet_tags:
                - BedrockRuntime.dotnetv3.InvokeModelWithResponseStream_AnthropicClaude
    Python:
      versions:
        - sdk_version: 3
          github: python/example_code/bedrock-runtime
          excerpts:
            - description: Use the Invoke Model API to send a text message and process the response stream in real-time.
              snippet_tags:
                - python.example_code.bedrock-runtime.InvokeModelWithResponseStream_AnthropicClaude
    Go:
      versions:
        - sdk_version: 2
          github: gov2/bedrock-runtime
          excerpts:
            - description: Use the Invoke Model API to send a text message and process the response stream in real-time.
              snippet_tags:
                - gov2.bedrock-runtime.InvokeModelWithResponseStreamWrapper.struct
                - gov2.bedrock-runtime.InvokeModelWithResponseStream
    JavaScript:
      versions:
        - sdk_version: 3
          github: javascriptv3/example_code/bedrock-runtime
          excerpts:
            - description: Use the Invoke Model API to send a text message and process the response stream in real-time.
              snippet_files:
                - javascriptv3/example_code/bedrock-runtime/models/anthropicClaude/invoke_claude_3.js
  services:
    bedrock-runtime: {InvokeModelWithResponseStream}

bedrock-runtime_InvokeModelWithResponseStream_CohereCommand:
  title: Invoke Cohere Command on &BR; using the Invoke Model API with a response stream
  title_abbrev: "InvokeModelWithResponseStream: Command and Command Light"
  synopsis: send a text message to Cohere Command, using the Invoke Model API with a response stream.
  category: Cohere Command
  languages:
    Java:
      versions:
        - sdk_version: 2
          github: javav2/example_code/bedrock-runtime
          excerpts:
            - description: Use the Invoke Model API to send a text message and process the response stream in real-time.
              snippet_tags:
                - bedrock-runtime.java2.InvokeModelWithResponseStream_CohereCommand
    .NET:
      versions:
        - sdk_version: 3
          github: dotnetv3/Bedrock-runtime
          excerpts:
            - description: Use the Invoke Model API to send a text message and process the response stream in real-time.
              snippet_tags:
                - BedrockRuntime.dotnetv3.InvokeModelWithResponseStream_CohereCommand
    Python:
      versions:
        - sdk_version: 3
          github: python/example_code/bedrock-runtime
          excerpts:
            - description: Use the Invoke Model API to send a text message and process the response stream in real-time.
              snippet_tags:
                - python.example_code.bedrock-runtime.InvokeModelWithResponseStream_CohereCommand
  services:
    bedrock-runtime: {InvokeModel}

bedrock-runtime_InvokeModelWithResponseStream_CohereCommandR:
  title: Invoke Cohere Command R and R+ on &BR; using the Invoke Model API with a response stream
  title_abbrev: "InvokeModelWithResponseStream: Command R and R+"
  synopsis: send a text message to Cohere Command, using the Invoke Model API with a response stream.
  category: Cohere Command
  languages:
    Java:
      versions:
        - sdk_version: 2
          github: javav2/example_code/bedrock-runtime
          excerpts:
            - description: Use the Invoke Model API to send a text message and process the response stream in real-time.
              snippet_tags:
                - bedrock-runtime.java2.InvokeModelWithResponseStream_CohereCommandR
    .NET:
      versions:
        - sdk_version: 3
          github: dotnetv3/Bedrock-runtime
          excerpts:
            - description: Use the Invoke Model API to send a text message and process the response stream in real-time.
              snippet_tags:
                - BedrockRuntime.dotnetv3.InvokeModelWithResponseStream_CohereCommandR
    Python:
      versions:
        - sdk_version: 3
          github: python/example_code/bedrock-runtime
          excerpts:
            - description: Use the Invoke Model API to send a text message and process the response stream in real-time.
              snippet_tags:
                - python.example_code.bedrock-runtime.InvokeModelWithResponseStream_CohereCommandR
  services:
    bedrock-runtime: {InvokeModel}

bedrock-runtime_InvokeModelWithResponseStream_MetaLlama3:
  title: Invoke Meta Llama 3 on &BR; using the Invoke Model API with a response stream
  title_abbrev: "InvokeModelWithResponseStream: Llama 3"
  synopsis: send a text message to Meta Llama 3, using the Invoke Model API, and print the response stream.
  category: Meta Llama
  languages:
    Java:
      versions:
        - sdk_version: 2
          github: javav2/example_code/bedrock-runtime
          excerpts:
            - description: Use the Invoke Model API to send a text message and process the response stream in real-time.
              snippet_tags:
                - bedrock-runtime.java2.InvokeModelWithResponseStream_MetaLlama3
    .NET:
      versions:
        - sdk_version: 3
          github: dotnetv3/Bedrock-runtime
          excerpts:
            - description: Use the Invoke Model API to send a text message and process the response stream in real-time.
              snippet_tags:
                - BedrockRuntime.dotnetv3.InvokeModelWithResponseStream_MetaLlama3
    Python:
      versions:
        - sdk_version: 3
          github: python/example_code/bedrock-runtime
          excerpts:
            - description: Use the Invoke Model API to send a text message and process the response stream in real-time.
              snippet_tags:
                - python.example_code.bedrock-runtime.InvokeModelWithResponseStream_MetaLlama3
    JavaScript:
      versions:
        - sdk_version: 3
          github: javascriptv3/example_code/bedrock-runtime
          excerpts:
            - description: Use the Invoke Model API to send a text message and process the response stream in real-time.
              snippet_tags:
                - javascript.v3.bedrock-runtime.InvokeModelWithResponseStream_Llama3_Quickstart
  services:
    bedrock-runtime: {InvokeModelWithResponseStream}

bedrock-runtime_InvokeModelWithResponseStream_MistralAi:
  title: Invoke Mistral AI models on &BR; using the Invoke Model API with a response stream
  title_abbrev: "InvokeModelWithResponseStream"
  synopsis: send a text message to Mistral AI models, using the Invoke Model API, and print the response stream.
  category: Mistral AI
  languages:
    Java:
      versions:
        - sdk_version: 2
          github: javav2/example_code/bedrock-runtime
          excerpts:
            - description: Use the Invoke Model API to send a text message and process the response stream in real-time.
              snippet_tags:
                - bedrock-runtime.java2.InvokeModelWithResponseStream_Mistral
    .NET:
      versions:
        - sdk_version: 3
          github: dotnetv3/Bedrock-runtime
          excerpts:
            - description: Use the Invoke Model API to send a text message and process the response stream in real-time.
              snippet_tags:
                - BedrockRuntime.dotnetv3.InvokeModelWithResponseStream_Mistral
    Python:
      versions:
        - sdk_version: 3
          github: python/example_code/bedrock-runtime
          excerpts:
            - description: Use the Invoke Model API to send a text message and process the response stream in real-time.
              snippet_tags:
                - python.example_code.bedrock-runtime.InvokeModelWithResponseStream_MistralAi
  services:
    bedrock-runtime: {InvokeModelWithResponseStream}

# Image Generation Models
bedrock-runtime_InvokeModel_AmazonNovaImageGeneration:
  title: Invoke Amazon Nova Canvas on &BR; to generate an image
  title_abbrev: "InvokeModel"
  synopsis: invoke Amazon Nova Canvas on &BR; to generate an image.
  category: Amazon Nova Canvas
  languages:
    Java:
      versions:
        - sdk_version: 2
          github: javav2/example_code/bedrock-runtime
          excerpts:
            - description: Create an image with Amazon Nova Canvas.
              snippet_tags:
                - bedrock-runtime.java2.InvokeModel_AmazonNovaImageGeneration
    .NET:
      versions:
        - sdk_version: 3
          github: dotnetv3/Bedrock-runtime
          excerpts:
            - description: Create an image with Amazon Nova Canvas.
              snippet_tags:
                - BedrockRuntime.dotnetv3.InvokeModel_AmazonNovaImageGeneration
    Python:
      versions:
        - sdk_version: 3
          github: python/example_code/bedrock-runtime
          excerpts:
            - description: Create an image with the Amazon Nova Canvas.
              snippet_tags:
                - python.example_code.bedrock-runtime.InvokeModel_AmazonNovaImageGeneration
  services:
    bedrock-runtime: {InvokeModel}

bedrock-runtime_InvokeModel_TitanImageGenerator:
  title: Invoke Amazon Titan Image on &BR; to generate an image
  title_abbrev: "InvokeModel"
  synopsis: invoke Amazon Titan Image on &BR; to generate an image.
  category: Amazon Titan Image Generator
  languages:
    Java:
      versions:
        - sdk_version: 2
          github: javav2/example_code/bedrock-runtime
          excerpts:
            - description: Create an image with the Amazon Titan Image Generator.
              snippet_tags:
                - bedrock-runtime.java2.InvokeModel_AmazonTitanImage
    Python:
      versions:
        - sdk_version: 3
          github: python/example_code/bedrock-runtime
          excerpts:
            - description: Create an image with the Amazon Titan Image Generator.
              snippet_tags:
                - python.example_code.bedrock-runtime.InvokeModel_TitanImageGenerator
    Go:
      versions:
        - sdk_version: 2
          github: gov2/bedrock-runtime
          excerpts:
            - description: Create an image with the Amazon Titan Image Generator.
              snippet_tags:
                - gov2.bedrock-runtime.InvokeModelWrapper.struct
                - gov2.bedrock-runtime.InvokeTitanImage
    PHP:
      versions:
        - sdk_version: 3
          github: php/example_code/bedrock-runtime
          excerpts:
            - description: Create an image with the Amazon Titan Image Generator.
              snippet_tags:
                - php.example_code.bedrock-runtime.service.invokeTitanImage
  services:
    bedrock-runtime: {InvokeModel}

bedrock-runtime_InvokeModel_StableDiffusion:
  title: Invoke Stability.ai Stable Diffusion XL on &BR; to generate an image
  title_abbrev: "InvokeModel"
  synopsis: invoke Stability.ai Stable Diffusion XL on &BR; to generate an image.
  category: Stable Diffusion
  languages:
    Java:
      versions:
        - sdk_version: 2
          github: javav2/example_code/bedrock-runtime
          excerpts:
            - description: Create an image with Stable Diffusion.
              snippet_tags:
                - bedrock-runtime.java2.InvokeModel_StableDiffusion
    Python:
      versions:
        - sdk_version: 3
          github: python/example_code/bedrock-runtime
          excerpts:
            - description: Create an image with Stable Diffusion.
              snippet_tags:
                - python.example_code.bedrock-runtime.InvokeModel_StableDiffusion
    PHP:
      versions:
        - sdk_version: 3
          github: php/example_code/bedrock-runtime
          excerpts:
            - description: Create an image with Stable Diffusion.
              snippet_tags:
                - php.example_code.bedrock-runtime.service.invokeStableDiffusion
    SAP ABAP:
      versions:
        - sdk_version: 1
          github: sap-abap/services/bdr
          excerpts:
            - description: Create an image with Stable Diffusion.
              snippet_tags:
                - bdr.abapv1.invokemodel_stable_diffusion
            - description: Invoke the Stability.ai Stable Diffusion XL foundation model to generate images using L2 high level
                client.
              snippet_tags:
                - bdr.abapv1.invokemodel_l2_stable_diffusion
  services:
    bedrock-runtime: {InvokeModel}

# Embedding Models
bedrock-runtime_InvokeModelWithResponseStream_TitanTextEmbeddings:
  title: Invoke Amazon Titan Text Embeddings on &BR;
  title_abbrev: "InvokeModel"
  synopsis_list:
    - Get started creating your first embedding.
    - Create embeddings configuring the number of dimensions and normalization (V2 only).
  category: Amazon Titan Text Embeddings
  languages:
    Java:
      versions:
        - sdk_version: 2
          github: javav2/example_code/bedrock-runtime
          excerpts:
            - description: Create your first embedding with Titan Text Embeddings V2.
              snippet_tags:
                - bedrock-runtime.java2.InvokeModel_TitanTextEmbeddings
            - description: Invoke Titan Text Embeddings V2 configuring the number of dimensions and normalization.
              snippet_tags:
                - bedrock-runtime.java2.InvokeModel_TitanTextEmbeddings_AdditionalFields
    Python:
      versions:
        - sdk_version: 3
          github: python/example_code/bedrock-runtime
          excerpts:
            - description: Create your first embedding with Amazon Titan Text Embeddings.
              snippet_tags:
                - python.example_code.bedrock-runtime.InvokeModel_TitanTextEmbeddings
  services:
    bedrock-runtime: {InvokeModel}

# Tool use scenarios
bedrock-runtime_Scenario_ToolUseDemo_AmazonNova:
  title: "A tool use demo illustrating how to connect AI models on &BR; with a custom tool or API"
  title_abbrev: "Scenario: Tool use with the Converse API"
  synopsis: "build a typical interaction between an application, a generative AI model, and connected tools or APIs to mediate interactions between the AI and the outside world. It uses the example of connecting an external weather API to the AI model so it can provide real-time weather information based on user input."
  category: Amazon Nova
  languages:
    .NET:
      versions:
        - sdk_version: 3
          github: dotnetv3/Bedrock-runtime/Scenarios/ConverseToolScenario
          excerpts:
            - description: "The primary execution of the scenario flow. This scenario orchestrates the conversation between the user, the &BR; Converse API, and a weather tool."
              genai: some
              snippet_tags:
                - Bedrock.ConverseTool.dotnetv3.Scenario
            - description: "The weather tool used by the demo. This file defines the tool specification and implements the logic to retrieve weather data using from the Open-Meteo API."
              genai: some
              snippet_tags:
                - Bedrock.ConverseTool.dotnetv3.WeatherTool
            - description: "The Converse API action with a tool configuration."
              genai: some
              snippet_tags:
                - Bedrock.ConverseTool.dotnetv3.SendConverseRequest
  services:
    bedrock-runtime: {Converse}

bedrock-runtime_Scenario_ToolUseDemo_AnthropicClaude:
  title: "A tool use demo illustrating how to connect AI models on &BR; with a custom tool or API"
  title_abbrev: "Scenario: Tool use with the Converse API"
  synopsis: "build a typical interaction between an application, a generative AI model, and connected tools or APIs to mediate interactions between the AI and the outside world. It uses the example of connecting an external weather API to the AI model so it can provide real-time weather information based on user input."
  category: Anthropic Claude
  languages:
    Python:
      versions:
        - sdk_version: 3
          github: python/example_code/bedrock-runtime
          excerpts:
            - description: "The primary execution script of the demo. This script orchestrates the conversation between the user, the &BR; Converse API, and a weather tool."
              snippet_files:
                - python/example_code/bedrock-runtime/cross-model-scenarios/tool_use_demo/tool_use_demo.py
            - description: "The weather tool used by the demo. This script defines the tool specification and implements the logic to retrieve weather data using from the Open-Meteo API."
              snippet_files:
                - python/example_code/bedrock-runtime/cross-model-scenarios/tool_use_demo/weather_tool.py
    Rust:
      versions:
        - sdk_version: 1
          github: rustv1/examples/bedrock-runtime
          excerpts:
            - description: "The primary scenario and logic for the demo. This orchestrates the conversation between the user, the &BR; Converse API, and a weather tool."
              snippet_tags:
                - rust.bedrock-runtime.Converse_AnthropicClaude.tool-use
            - description: "The weather tool used by the demo. This script defines the tool specification and implements the logic to retrieve weather data using from the Open-Meteo API."
              snippet_tags:
                - rust.bedrock-runtime.Converse_AnthropicClaude.tool-use.weather-tool
            - description: "Utilities to print the Message Content Blocks."
              snippet_tags:
                - rust.bedrock-runtime.Converse_AnthropicClaude.tool-use.user-interface
            - description: "Use statements, Error utility, and constants."
              snippet_tags:
                - rust.bedrock-runtime.Converse_AnthropicClaude.tool-use.supporting
  services:
    bedrock-runtime: {Converse}

bedrock-runtime_Scenario_ToolUseDemo_CohereCommand:
  title: "A tool use demo illustrating how to connect AI models on &BR; with a custom tool or API"
  title_abbrev: "Scenario: Tool use with the Converse API"
  synopsis: "build a typical interaction between an application, a generative AI model, and connected tools or APIs to mediate interactions between the AI and the outside world. It uses the example of connecting an external weather API to the AI model so it can provide real-time weather information based on user input."
  category: Cohere Command
  languages:
    Python:
      versions:
        - sdk_version: 3
          github: python/example_code/bedrock-runtime
          excerpts:
            - description: "The primary execution script of the demo. This script orchestrates the conversation between the user, the &BR; Converse API, and a weather tool."
              snippet_files:
                - python/example_code/bedrock-runtime/cross-model-scenarios/tool_use_demo/tool_use_demo.py
            - description: "The weather tool used by the demo. This script defines the tool specification and implements the logic to retrieve weather data using from the Open-Meteo API."
              snippet_files:
                - python/example_code/bedrock-runtime/cross-model-scenarios/tool_use_demo/weather_tool.py
  services:
    bedrock-runtime: {Converse}

# Other scenarios
bedrock-runtime_Scenario_InvokeModels:
  title: Invoke multiple foundation models on &BR;
  title_abbrev: "Invoke multiple foundation models on &BR;"
  synopsis: prepare and send a prompt to a variety of large-language models (LLMs) on &BR;
  category: Scenarios
  languages:
    Go:
      versions:
        - sdk_version: 2
          github: gov2/bedrock-runtime
          excerpts:
            - description: Invoke multiple foundation models on &BR;.
              snippet_tags:
                - gov2.bedrock-runtime.Scenario_InvokeModels
    JavaScript:
      versions:
        - sdk_version: 3
          github: javascriptv3/example_code/bedrock-runtime
          excerpts:
            - description:
              snippet_files:
                - javascriptv3/example_code/bedrock-runtime/scenarios/cli_text_playground.js
    PHP:
      versions:
        - sdk_version: 3
          github: php/example_code/bedrock-runtime/
          excerpts:
            - description: Invoke multiple LLMs on &BR;.
              snippet_tags:
                - php.example_code.bedrock-runtime.basics.scenario
  services:
    bedrock-runtime: {InvokeModel, InvokeModelWithResponseStream}<|MERGE_RESOLUTION|>--- conflicted
+++ resolved
@@ -105,24 +105,21 @@
         - sdk_version: 3
           github: dotnetv3/Bedrock-runtime
           excerpts:
-<<<<<<< HEAD
+            - description: Send a text message to Amazon Nova, using Bedrock's Converse API.
+              snippet_tags:
+                - BedrockRuntime.dotnetv3.Converse_AmazonNovaText
             - description: Send a conversation of messages to Amazon Nova using Bedrock's Converse API with a tool configuration.
               genai: some
               snippet_tags:
                 - Bedrock.ConverseTool.dotnetv3.SendConverseRequest
-=======
+    Python:
+      versions:
+        - sdk_version: 3
+          github: python/example_code/bedrock-runtime
+          excerpts:
             - description: Send a text message to Amazon Nova, using Bedrock's Converse API.
               snippet_tags:
-                - BedrockRuntime.dotnetv3.Converse_AmazonNovaText
-    Python:
-      versions:
-        - sdk_version: 3
-          github: python/example_code/bedrock-runtime
-          excerpts:
-            - description: Send a text message to Amazon Nova, using Bedrock's Converse API.
-              snippet_tags:
                 - python.example_code.bedrock-runtime.Converse_AmazonNovaText
->>>>>>> ae2207e4
   services:
     bedrock-runtime: {Converse}
 
