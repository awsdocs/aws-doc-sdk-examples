# zexi 0.4.0
bedrock-runtime_Hello:
  title: Hello &BR;
  title_abbrev: Hello &BR;
  synopsis: get started using &BR;.
  category: Hello
  languages:
    Go:
      versions:
        - sdk_version: 2
          github: gov2/bedrock-runtime
          excerpts:
            - description:
              snippet_tags:
                - gov2.bedrock-runtime.Hello
    JavaScript:
      versions:
        - sdk_version: 3
          github: javascriptv3/example_code/bedrock-runtime
          excerpts:
            - description:
              snippet_files:
                - javascriptv3/example_code/bedrock-runtime/hello.js

    Python:
      versions:
        - sdk_version: 3
          github: python/example_code/bedrock-runtime
          sdkguide:
          excerpts:
            - description: Send a prompt to a model with the InvokeModel operation.
              snippet_tags:
                - bedrock-runtime.example_code.hello_bedrock_invoke.complete
            - description: Send a user message to a model with the Converse operation.
              snippet_tags:
                - bedrock-runtime.example_code.hello_bedrock_converse.complete

  services:
    bedrock-runtime: {InvokeModel}

# Converse
bedrock-runtime_Converse_Ai21LabsJurassic2:
  title: Invoke AI21 Labs Jurassic-2 on &BR; using Bedrock's Converse API
  title_abbrev: "Converse"
  synopsis: send a text message to AI21 Labs Jurassic-2, using Bedrock's Converse API.
  category: AI21 Labs Jurassic-2
  languages:
    Java:
      versions:
        - sdk_version: 2
          github: javav2/example_code/bedrock-runtime
          excerpts:
            - description: Send a text message to AI21 Labs Jurassic-2, using Bedrock's Converse API.
              snippet_tags:
                - bedrock-runtime.java2.Converse_Ai21LabsJurassic2
            - description: Send a text message to AI21 Labs Jurassic-2, using Bedrock's Converse API with the async Java client.
              snippet_tags:
                - bedrock-runtime.java2.ConverseAsync_Ai21LabsJurassic2
    .NET:
      versions:
        - sdk_version: 3
          github: dotnetv3/Bedrock-runtime
          excerpts:
            - description: Send a text message to AI21 Labs Jurassic-2, using Bedrock's Converse API.
              snippet_tags:
                - BedrockRuntime.dotnetv3.Converse_Ai21LabsJurassic2
    Python:
      versions:
        - sdk_version: 3
          github: python/example_code/bedrock-runtime
          excerpts:
            - description: Send a text message to AI21 Labs Jurassic-2, using Bedrock's Converse API.
              snippet_tags:
                - python.example_code.bedrock-runtime.Converse_Ai21LabsJurassic2
    JavaScript:
      versions:
        - sdk_version: 3
          github: javascriptv3/example_code/bedrock-runtime
          excerpts:
            - description: Send a text message to AI21 Labs Jurassic-2, using Bedrock's Converse API.
              snippet_tags:
                - javascript.v3.bedrock-runtime.Converse_Ai21LabsJurassic2
  services:
    bedrock-runtime: {Converse}

bedrock-runtime_Converse_AmazonNovaText:
  title: Invoke Amazon Nova on &BR; using Bedrock's Converse API
  title_abbrev: "Converse"
  synopsis: send a text message to Amazon Nova, using Bedrock's Converse API.
  category: Amazon Nova
  languages:
    Java:
      versions:
        - sdk_version: 2
          github: javav2/example_code/bedrock-runtime
          excerpts:
            - description: Send a text message to Amazon Nova using Bedrock's Converse API with the async Java client.
              snippet_tags:
                - bedrock-runtime.java2.ConverseAsync_AmazonNovaText
            - description: Send a text message to Amazon Nova, using Bedrock's Converse API.
              snippet_tags:
                - bedrock-runtime.java2.Converse_AmazonNovaText
<<<<<<< HEAD
    JavaScript:
      versions:
        - sdk_version: 3
          github: javascriptv3/example_code/bedrock-runtime
          excerpts:
            - description: Send a text message to Amazon Nova, using Bedrock's Converse API.
              snippet_tags:
                - javascript.v3.bedrock-runtime.Converse_AmazonTitanText
=======
    .NET:
      versions:
        - sdk_version: 3
          github: dotnetv3/Bedrock-runtime
          excerpts:
            - description: Send a text message to Amazon Nova, using Bedrock's Converse API.
              snippet_tags:
                - BedrockRuntime.dotnetv3.Converse_AmazonNovaText
            - description: Send a conversation of messages to Amazon Nova using Bedrock's Converse API with a tool configuration.
              genai: some
              snippet_tags:
                - Bedrock.ConverseTool.dotnetv3.SendConverseRequest
    Python:
      versions:
        - sdk_version: 3
          github: python/example_code/bedrock-runtime
          excerpts:
            - description: Send a text message to Amazon Nova, using Bedrock's Converse API.
              snippet_tags:
                - python.example_code.bedrock-runtime.Converse_AmazonNovaText
>>>>>>> f36435d4
  services:
    bedrock-runtime: {Converse}

bedrock-runtime_Converse_AmazonTitanText:
  title: Invoke Amazon Titan Text on &BR; using Bedrock's Converse API
  title_abbrev: "Converse"
  synopsis: send a text message to Amazon Titan Text, using Bedrock's Converse API.
  category: Amazon Titan Text
  languages:
    Java:
      versions:
        - sdk_version: 2
          github: javav2/example_code/bedrock-runtime
          excerpts:
            - description: Send a text message to Amazon Titan Text, using Bedrock's Converse API.
              snippet_tags:
                - bedrock-runtime.java2.Converse_AmazonTitanText
            - description: Send a text message to Amazon Titan Text, using Bedrock's Converse API with the async Java client.
              snippet_tags:
                - bedrock-runtime.java2.ConverseAsync_AmazonTitanText
    .NET:
      versions:
        - sdk_version: 3
          github: dotnetv3/Bedrock-runtime
          excerpts:
            - description: Send a text message to Amazon Titan Text, using Bedrock's Converse API.
              snippet_tags:
                - BedrockRuntime.dotnetv3.Converse_AmazonTitanText
    Python:
      versions:
        - sdk_version: 3
          github: python/example_code/bedrock-runtime
          excerpts:
            - description: Send a text message to Amazon Titan Text, using Bedrock's Converse API.
              snippet_tags:
                - python.example_code.bedrock-runtime.Converse_AmazonTitanText
    JavaScript:
      versions:
        - sdk_version: 3
          github: javascriptv3/example_code/bedrock-runtime
          excerpts:
            - description: Send a text message to Amazon Titan Text, using Bedrock's Converse API.
              snippet_tags:
                - javascript.v3.bedrock-runtime.Converse_AmazonTitanText
  services:
    bedrock-runtime: {Converse}

bedrock-runtime_Scenario_ToolUse:
  title: "A tool use example illustrating how to connect AI models on &BR; with a custom tool or API"
  title_abbrev: "Tool use with the Converse API"
  synopsis: "build a typical interaction between an application, a generative AI model, and connected tools or APIs to mediate interactions between the AI and the outside world. It uses the example of connecting an external weather API to the AI model so it can provide real-time weather information based on user input."
  category: Scenarios
  languages:
    .NET:
      versions:
        - sdk_version: 3
          github: dotnetv3/Bedrock-runtime/Scenarios/ConverseToolScenario
          excerpts:
            - description: "The primary execution of the scenario flow. This scenario orchestrates the conversation between the user, the &BR; Converse API, and a weather tool."
              genai: some
              snippet_tags:
                - Bedrock.ConverseTool.dotnetv3.Scenario
            - description: "The weather tool used by the demo. This file defines the tool specification and implements the logic to retrieve weather data using from the Open-Meteo API."
              genai: some
              snippet_tags:
                - Bedrock.ConverseTool.dotnetv3.WeatherTool
            - description: "The Converse API action with a tool configuration."
              genai: some
              snippet_tags:
                - Bedrock.ConverseTool.dotnetv3.SendConverseRequest
    Python:
      versions:
        - sdk_version: 3
          github: python/example_code/bedrock-runtime
          excerpts:
            - description: "The primary execution script of the demo. This script orchestrates the conversation between the user, the &BR; Converse API, and a weather tool."
              snippet_files:
                - python/example_code/bedrock-runtime/cross-model-scenarios/tool_use_demo/tool_use_demo.py
            - description: "The weather tool used by the demo. This script defines the tool specification and implements the logic to retrieve weather data using from the Open-Meteo API."
              snippet_files:
                - python/example_code/bedrock-runtime/cross-model-scenarios/tool_use_demo/weather_tool.py
    Rust:
      versions:
        - sdk_version: 1
          github: rustv1/examples/bedrock-runtime
          excerpts:
            - description: "The primary scenario and logic for the demo. This orchestrates the conversation between the user, the &BR; Converse API, and a weather tool."
              snippet_tags:
                - rust.bedrock-runtime.Converse_AnthropicClaude.tool-use
            - description: "The weather tool used by the demo. This script defines the tool specification and implements the logic to retrieve weather data using from the Open-Meteo API."
              snippet_tags:
                - rust.bedrock-runtime.Converse_AnthropicClaude.tool-use.weather-tool
            - description: "Utilities to print the Message Content Blocks."
              snippet_tags:
                - rust.bedrock-runtime.Converse_AnthropicClaude.tool-use.user-interface
            - description: "Use statements, Error utility, and constants."
              snippet_tags:
                - rust.bedrock-runtime.Converse_AnthropicClaude.tool-use.supporting
  services:
    bedrock-runtime: {Converse}

bedrock-runtime_Converse_AnthropicClaude:
  title: Invoke Anthropic Claude on &BR; using Bedrock's Converse API
  title_abbrev: "Converse"
  synopsis: send a text message to Anthropic Claude, using Bedrock's Converse API.
  category: Anthropic Claude
  languages:
    Java:
      versions:
        - sdk_version: 2
          github: javav2/example_code/bedrock-runtime
          excerpts:
            - description: Send a text message to Anthropic Claude, using Bedrock's Converse API.
              snippet_tags:
                - bedrock-runtime.java2.Converse_AnthropicClaude
            - description: Send a text message to Anthropic Claude, using Bedrock's Converse API with the async Java client.
              snippet_tags:
                - bedrock-runtime.java2.ConverseAsync_AnthropicClaude
    .NET:
      versions:
        - sdk_version: 3
          github: dotnetv3/Bedrock-runtime
          excerpts:
            - description: Send a text message to Anthropic Claude, using Bedrock's Converse API.
              snippet_tags:
                - BedrockRuntime.dotnetv3.Converse_AnthropicClaude
    Python:
      versions:
        - sdk_version: 3
          github: python/example_code/bedrock-runtime
          excerpts:
            - description: Send a text message to Anthropic Claude, using Bedrock's Converse API.
              snippet_tags:
                - python.example_code.bedrock-runtime.Converse_AnthropicClaude
    JavaScript:
      versions:
        - sdk_version: 3
          github: javascriptv3/example_code/bedrock-runtime
          excerpts:
            - description: Send a text message to Anthropic Claude, using Bedrock's Converse API.
              snippet_tags:
                - javascript.v3.bedrock-runtime.Converse_AnthropicClaude
    Rust:
      versions:
        - sdk_version: 1
          github: rustv1/examples/bedrock-runtime
          excerpts:
            - description: Send a text message to Anthropic Claude, using Bedrock's Converse API.
              snippet_tags:
                - rust.bedrock-runtime.Converse_AnthropicClaude
            - description: Use statements, Error utility, and constants.
              snippet_tags:
                - rust.bedrock-runtime.Converse_AnthropicClaude.supporting
  services:
    bedrock-runtime: {Converse}

bedrock-runtime_Converse_CohereCommand:
  title: Invoke Cohere Command on &BR; using Bedrock's Converse API
  title_abbrev: "Converse"
  synopsis: send a text message to Cohere Command, using Bedrock's Converse API.
  category: Cohere Command
  languages:
    Java:
      versions:
        - sdk_version: 2
          github: javav2/example_code/bedrock-runtime
          excerpts:
            - description: Send a text message to Cohere Command, using Bedrock's Converse API.
              snippet_tags:
                - bedrock-runtime.java2.Converse_CohereCommand
            - description: Send a text message to Cohere Command, using Bedrock's Converse API with the async Java client.
              snippet_tags:
                - bedrock-runtime.java2.ConverseAsync_CohereCommand
    .NET:
      versions:
        - sdk_version: 3
          github: dotnetv3/Bedrock-runtime
          excerpts:
            - description: Send a text message to Cohere Command, using Bedrock's Converse API.
              snippet_tags:
                - BedrockRuntime.dotnetv3.Converse_CohereCommand
    Python:
      versions:
        - sdk_version: 3
          github: python/example_code/bedrock-runtime
          excerpts:
            - description: Send a text message to Cohere Command, using Bedrock's Converse API.
              snippet_tags:
                - python.example_code.bedrock-runtime.Converse_CohereCommand
    JavaScript:
      versions:
        - sdk_version: 3
          github: javascriptv3/example_code/bedrock-runtime
          excerpts:
            - description: Send a text message to Cohere Command, using Bedrock's Converse API.
              snippet_tags:
                - javascript.v3.bedrock-runtime.Converse_CohereCommand
  services:
    bedrock-runtime: {Converse}

bedrock-runtime_Converse_MetaLlama:
  title: Invoke Meta Llama on &BR; using Bedrock's Converse API
  title_abbrev: "Converse"
  synopsis: send a text message to Meta Llama, using Bedrock's Converse API.
  category: Meta Llama
  languages:
    Java:
      versions:
        - sdk_version: 2
          github: javav2/example_code/bedrock-runtime
          excerpts:
            - description: Send a text message to Meta Llama, using Bedrock's Converse API.
              snippet_tags:
                - bedrock-runtime.java2.Converse_MetaLlama
            - description: Send a text message to Meta Llama, using Bedrock's Converse API with the async Java client.
              snippet_tags:
                - bedrock-runtime.java2.ConverseAsync_MetaLlama
    .NET:
      versions:
        - sdk_version: 3
          github: dotnetv3/Bedrock-runtime
          excerpts:
            - description: Send a text message to Meta Llama, using Bedrock's Converse API.
              snippet_tags:
                - BedrockRuntime.dotnetv3.Converse_MetaLlama
    Python:
      versions:
        - sdk_version: 3
          github: python/example_code/bedrock-runtime
          excerpts:
            - description: Send a text message to Meta Llama, using Bedrock's Converse API.
              snippet_tags:
                - python.example_code.bedrock-runtime.Converse_MetaLlama
    JavaScript:
      versions:
        - sdk_version: 3
          github: javascriptv3/example_code/bedrock-runtime
          excerpts:
            - description: Send a text message to Meta Llama, using Bedrock's Converse API.
              snippet_tags:
                - javascript.v3.bedrock-runtime.Converse_MetaLlama
  services:
    bedrock-runtime: {Converse}

bedrock-runtime_Converse_Mistral:
  title: Invoke Mistral on &BR; using Bedrock's Converse API
  title_abbrev: "Converse"
  synopsis: send a text message to Mistral, using Bedrock's Converse API.
  category: Mistral AI
  languages:
    Java:
      versions:
        - sdk_version: 2
          github: javav2/example_code/bedrock-runtime
          excerpts:
            - description: Send a text message to Mistral, using Bedrock's Converse API.
              snippet_tags:
                - bedrock-runtime.java2.Converse_Mistral
            - description: Send a text message to Mistral, using Bedrock's Converse API with the async Java client.
              snippet_tags:
                - bedrock-runtime.java2.ConverseAsync_Mistral
    .NET:
      versions:
        - sdk_version: 3
          github: dotnetv3/Bedrock-runtime
          excerpts:
            - description: Send a text message to Mistral, using Bedrock's Converse API.
              snippet_tags:
                - BedrockRuntime.dotnetv3.Converse_Mistral
    Python:
      versions:
        - sdk_version: 3
          github: python/example_code/bedrock-runtime
          excerpts:
            - description: Send a text message to Mistral, using Bedrock's Converse API.
              snippet_tags:
                - python.example_code.bedrock-runtime.Converse_Mistral
    JavaScript:
      versions:
        - sdk_version: 3
          github: javascriptv3/example_code/bedrock-runtime
          excerpts:
            - description: Send a text message to Mistral, using Bedrock's Converse API.
              snippet_tags:
                - javascript.v3.bedrock-runtime.Converse_Mistral
  services:
    bedrock-runtime: {Converse}

# Converse Stream
bedrock-runtime_ConverseStream_AmazonNovaText:
  title: Invoke Amazon Nova on &BR; using Bedrock's Converse API with a response stream
  title_abbrev: "ConverseStream"
  synopsis: send a text message to Amazon Nova, using Bedrock's Converse API and process the response stream in real-time.
  category: Amazon Nova
  languages:
    Java:
      versions:
        - sdk_version: 2
          github: javav2/example_code/bedrock-runtime
          excerpts:
            - description: Send a text message to Amazon Nova using Bedrock's Converse API and process the response stream in real-time.
              snippet_tags:
                - bedrock-runtime.java2.ConverseStream_AmazonNovaText
<<<<<<< HEAD
    JavaScript:
      versions:
        - sdk_version: 3
          github: javascriptv3/example_code/bedrock-runtime
          excerpts:
            - description: Send a text message to Amazon Nova using Bedrock's Converse API and process the response stream in real-time.
              snippet_tags:
                - javascript.v3.bedrock-runtime.Converse_Mistral
=======
    .NET:
      versions:
        - sdk_version: 3
          github: dotnetv3/Bedrock-runtime
          excerpts:
            - description: Send a text message to Amazon Nova, using Bedrock's Converse API and process the response stream in real-time.
              snippet_tags:
                - BedrockRuntime.dotnetv3.ConverseStream_AmazonNovaText
    Python:
      versions:
        - sdk_version: 3
          github: python/example_code/bedrock-runtime
          excerpts:
            - description: Send a text message to Amazon Nova, using Bedrock's Converse API and process the response stream in real-time.
              snippet_tags:
                - python.example_code.bedrock-runtime.ConverseStream_AmazonNovaText
>>>>>>> f36435d4
  services:
    bedrock-runtime: {ConverseStream}

bedrock-runtime_ConverseStream_AmazonTitanText:
  title: Invoke Amazon Titan Text on &BR; using Bedrock's Converse API with a response stream
  title_abbrev: "ConverseStream"
  synopsis: send a text message to Amazon Titan Text, using Bedrock's Converse API and process the response stream in real-time.
  category: Amazon Titan Text
  languages:
    Java:
      versions:
        - sdk_version: 2
          github: javav2/example_code/bedrock-runtime
          excerpts:
            - description: Send a text message to Amazon Titan Text, using Bedrock's Converse API and process the response stream in real-time.
              snippet_tags:
                - bedrock-runtime.java2.ConverseStream_AmazonTitanText
    .NET:
      versions:
        - sdk_version: 3
          github: dotnetv3/Bedrock-runtime
          excerpts:
            - description: Send a text message to Amazon Titan Text, using Bedrock's Converse API and process the response stream in real-time.
              snippet_tags:
                - BedrockRuntime.dotnetv3.ConverseStream_AmazonTitanText
    Python:
      versions:
        - sdk_version: 3
          github: python/example_code/bedrock-runtime
          excerpts:
            - description: Send a text message to Amazon Titan Text, using Bedrock's Converse API and process the response stream in real-time.
              snippet_tags:
                - python.example_code.bedrock-runtime.ConverseStream_AmazonTitanText
    JavaScript:
      versions:
        - sdk_version: 3
          github: javascriptv3/example_code/bedrock-runtime
          excerpts:
            - description: Send a text message to Amazon Titan Text, using Bedrock's Converse API and process the response stream in real-time.
              snippet_tags:
                - javascript.v3.bedrock-runtime.ConverseStream_AmazonTitanText
  services:
    bedrock-runtime: {ConverseStream}

bedrock-runtime_ConverseStream_AnthropicClaude:
  title: Invoke Anthropic Claude on &BR; using Bedrock's Converse API with a response stream
  title_abbrev: "ConverseStream"
  synopsis: send a text message to Anthropic Claude, using Bedrock's Converse API and process the response stream in real-time.
  category: Anthropic Claude
  languages:
    Java:
      versions:
        - sdk_version: 2
          github: javav2/example_code/bedrock-runtime
          excerpts:
            - description: Send a text message to Anthropic Claude, using Bedrock's Converse API and process the response stream in real-time.
              snippet_tags:
                - bedrock-runtime.java2.ConverseStream_AnthropicClaude
    .NET:
      versions:
        - sdk_version: 3
          github: dotnetv3/Bedrock-runtime
          excerpts:
            - description: Send a text message to Anthropic Claude, using Bedrock's Converse API and process the response stream in real-time.
              snippet_tags:
                - BedrockRuntime.dotnetv3.ConverseStream_AnthropicClaude
    Python:
      versions:
        - sdk_version: 3
          github: python/example_code/bedrock-runtime
          excerpts:
            - description: Send a text message to Anthropic Claude, using Bedrock's Converse API and process the response stream in real-time.
              snippet_tags:
                - python.example_code.bedrock-runtime.ConverseStream_AnthropicClaude
    JavaScript:
      versions:
        - sdk_version: 3
          github: javascriptv3/example_code/bedrock-runtime
          excerpts:
            - description: Send a text message to Anthropic Claude, using Bedrock's Converse API and process the response stream in real-time.
              snippet_tags:
                - javascript.v3.bedrock-runtime.ConverseStream_AnthropicClaude
    Rust:
      versions:
        - sdk_version: 1
          github: rustv1/examples/bedrock-runtime
          excerpts:
            - description: Send a text message to Anthropic Claude and stream reply tokens, using Bedrock's ConverseStream API.
              snippet_tags:
                - rust.bedrock-runtime.ConverseStream_AnthropicClaude
            - description: Use statements, Error utility, and constants.
              snippet_tags:
                - rust.bedrock-runtime.ConverseStream_AnthropicClaude.supporting
  services:
    bedrock-runtime: {ConverseStream}

bedrock-runtime_ConverseStream_CohereCommand:
  title: Invoke Cohere Command on &BR; using Bedrock's Converse API with a response stream
  title_abbrev: "ConverseStream"
  synopsis: send a text message to Cohere Command, using Bedrock's Converse API and process the response stream in real-time.
  category: Cohere Command
  languages:
    Java:
      versions:
        - sdk_version: 2
          github: javav2/example_code/bedrock-runtime
          excerpts:
            - description: Send a text message to Cohere Command, using Bedrock's Converse API and process the response stream in real-time.
              snippet_tags:
                - bedrock-runtime.java2.ConverseStream_CohereCommand
    .NET:
      versions:
        - sdk_version: 3
          github: dotnetv3/Bedrock-runtime
          excerpts:
            - description: Send a text message to Cohere Command, using Bedrock's Converse API and process the response stream in real-time.
              snippet_tags:
                - BedrockRuntime.dotnetv3.ConverseStream_CohereCommand
    Python:
      versions:
        - sdk_version: 3
          github: python/example_code/bedrock-runtime
          excerpts:
            - description: Send a text message to Cohere Command, using Bedrock's Converse API and process the response stream in real-time.
              snippet_tags:
                - python.example_code.bedrock-runtime.ConverseStream_CohereCommand
    JavaScript:
      versions:
        - sdk_version: 3
          github: javascriptv3/example_code/bedrock-runtime
          excerpts:
            - description: Send a text message to Cohere Command, using Bedrock's Converse API and process the response stream in real-time.
              snippet_tags:
                - javascript.v3.bedrock-runtime.ConverseStream_CohereCommand
  services:
    bedrock-runtime: {ConverseStream}

bedrock-runtime_ConverseStream_MetaLlama:
  title: Invoke Meta Llama on &BR; using Bedrock's Converse API with a response stream
  title_abbrev: "ConverseStream"
  synopsis: send a text message to Meta Llama, using Bedrock's Converse API and process the response stream in real-time.
  category: Meta Llama
  languages:
    Java:
      versions:
        - sdk_version: 2
          github: javav2/example_code/bedrock-runtime
          excerpts:
            - description: Send a text message to Meta Llama, using Bedrock's Converse API and process the response stream in real-time.
              snippet_tags:
                - bedrock-runtime.java2.ConverseStream_MetaLlama
    .NET:
      versions:
        - sdk_version: 3
          github: dotnetv3/Bedrock-runtime
          excerpts:
            - description: Send a text message to Meta Llama, using Bedrock's Converse API and process the response stream in real-time.
              snippet_tags:
                - BedrockRuntime.dotnetv3.ConverseStream_MetaLlama
    Python:
      versions:
        - sdk_version: 3
          github: python/example_code/bedrock-runtime
          excerpts:
            - description: Send a text message to Meta Llama, using Bedrock's Converse API and process the response stream in real-time.
              snippet_tags:
                - python.example_code.bedrock-runtime.ConverseStream_MetaLlama
    JavaScript:
      versions:
        - sdk_version: 3
          github: javascriptv3/example_code/bedrock-runtime
          excerpts:
            - description: Send a text message to Meta Llama, using Bedrock's Converse API and process the response stream in real-time.
              snippet_tags:
                - javascript.v3.bedrock-runtime.ConverseStream_MetaLlama
  services:
    bedrock-runtime: {ConverseStream}

bedrock-runtime_ConverseStream_Mistral:
  title: Invoke Mistral on &BR; using Bedrock's Converse API with a response stream
  title_abbrev: "ConverseStream"
  synopsis: send a text message to Mistral, using Bedrock's Converse API and process the response stream in real-time.
  category: Mistral AI
  languages:
    Java:
      versions:
        - sdk_version: 2
          github: javav2/example_code/bedrock-runtime
          excerpts:
            - description: Send a text message to Mistral, using Bedrock's Converse API and process the response stream in real-time.
              snippet_tags:
                - bedrock-runtime.java2.ConverseStream_Mistral
    .NET:
      versions:
        - sdk_version: 3
          github: dotnetv3/Bedrock-runtime
          excerpts:
            - description: Send a text message to Mistral, using Bedrock's Converse API and process the response stream in real-time.
              snippet_tags:
                - BedrockRuntime.dotnetv3.ConverseStream_Mistral
    Python:
      versions:
        - sdk_version: 3
          github: python/example_code/bedrock-runtime
          excerpts:
            - description: Send a text message to Mistral, using Bedrock's Converse API and process the response stream in real-time.
              snippet_tags:
                - python.example_code.bedrock-runtime.ConverseStream_Mistral
    JavaScript:
      versions:
        - sdk_version: 3
          github: javascriptv3/example_code/bedrock-runtime
          excerpts:
            - description: Send a text message to Mistral, using Bedrock's Converse API and process the response stream in real-time.
              snippet_tags:
                - javascript.v3.bedrock-runtime.ConverseStream_Mistral
  services:
    bedrock-runtime: {ConverseStream}

# Invoke Model
bedrock-runtime_InvokeModel_Ai21LabsJurassic2:
  title: Invoke AI21 Labs Jurassic-2 models on &BR; using the Invoke Model API
  title_abbrev: "InvokeModel"
  synopsis: send a text message to AI21 Labs Jurassic-2, using the Invoke Model API.
  category: AI21 Labs Jurassic-2
  languages:
    Java:
      versions:
        - sdk_version: 2
          github: javav2/example_code/bedrock-runtime
          excerpts:
            - description: Use the Invoke Model API to send a text message.
              snippet_tags:
                - bedrock-runtime.java2.InvokeModel_Ai21LabsJurassic2
    .NET:
      versions:
        - sdk_version: 3
          github: dotnetv3/Bedrock-runtime
          excerpts:
            - description: Use the Invoke Model API to send a text message.
              snippet_tags:
                - BedrockRuntime.dotnetv3.InvokeModel_Ai21LabsJurassic2
    Python:
      versions:
        - sdk_version: 3
          github: python/example_code/bedrock-runtime
          excerpts:
            - description: Use the Invoke Model API to send a text message.
              snippet_tags:
                - python.example_code.bedrock-runtime.InvokeModel_Ai21LabsJurassic2
    Go:
      versions:
        - sdk_version: 2
          github: gov2/bedrock-runtime
          excerpts:
            - description: Use the Invoke Model API to send a text message.
              snippet_tags:
                - gov2.bedrock-runtime.InvokeModelWrapper.struct
                - gov2.bedrock-runtime.InvokeJurassic2
    JavaScript:
      versions:
        - sdk_version: 3
          github: javascriptv3/example_code/bedrock-runtime
          excerpts:
            - description: Use the Invoke Model API to send a text message.
              snippet_files:
                - javascriptv3/example_code/bedrock-runtime/models/ai21LabsJurassic2/invoke_model.js
    PHP:
      versions:
        - sdk_version: 3
          github: php/example_code/bedrock-runtime
          excerpts:
            - description: Use the Invoke Model API to send a text message.
              snippet_tags:
                - php.example_code.bedrock-runtime.service.invokeJurassic2
  services:
    bedrock-runtime: {InvokeModel}

bedrock-runtime_InvokeModel_TitanText:
  title: Invoke Amazon Titan Text models on &BR; using the Invoke Model API
  title_abbrev: "InvokeModel"
  synopsis: send a text message to Amazon Titan Text, using the Invoke Model API.
  category: Amazon Titan Text
  languages:
    Java:
      versions:
        - sdk_version: 2
          github: javav2/example_code/bedrock-runtime
          excerpts:
            - description: Use the Invoke Model API to send a text message.
              snippet_tags:
                - bedrock-runtime.java2.InvokeModel_AmazonTitanText
    Kotlin:
      versions:
        - sdk_version: 1
          github: kotlin/services/bedrock-runtime
          excerpts:
            - description: Use the Invoke Model API to generate a short story.
              snippet_tags:
                - bedrock-runtime.kotlin.InvokeModel_AmazonTitanText
    .NET:
      versions:
        - sdk_version: 3
          github: dotnetv3/Bedrock-runtime
          excerpts:
            - description: Use the Invoke Model API to send a text message.
              snippet_tags:
                - BedrockRuntime.dotnetv3.InvokeModel_AmazonTitanText
    Python:
      versions:
        - sdk_version: 3
          github: python/example_code/bedrock-runtime
          excerpts:
            - description: Use the Invoke Model API to send a text message.
              snippet_tags:
                - python.example_code.bedrock-runtime.InvokeModel_TitanText
    JavaScript:
      versions:
        - sdk_version: 3
          github: javascriptv3/example_code/bedrock-runtime
          excerpts:
            - description: Use the Invoke Model API to send a text message.
              snippet_files:
                - javascriptv3/example_code/bedrock-runtime/models/amazonTitanText/invoke_model.js
    Go:
      versions:
        - sdk_version: 2
          github: gov2/bedrock-runtime
          excerpts:
            - description: Use the Invoke Model API to send a text message.
              snippet_tags:
                - gov2.bedrock-runtime.InvokeModelWrapper.struct
                - gov2.bedrock-runtime.InvokeTitanText
  services:
    bedrock-runtime: {InvokeModel}

bedrock-runtime_InvokeModel_AnthropicClaude:
  title: Invoke Anthropic Claude on &BR; using the Invoke Model API
  title_abbrev: "InvokeModel"
  synopsis: send a text message to Anthropic Claude, using the Invoke Model API.
  category: Anthropic Claude
  languages:
    Java:
      versions:
        - sdk_version: 2
          github: javav2/example_code/bedrock-runtime
          excerpts:
            - description: Use the Invoke Model API to send a text message.
              snippet_tags:
                - bedrock-runtime.java2.InvokeModel_AnthropicClaude
    .NET:
      versions:
        - sdk_version: 3
          github: dotnetv3/Bedrock-runtime
          excerpts:
            - description: Use the Invoke Model API to send a text message.
              snippet_tags:
                - BedrockRuntime.dotnetv3.InvokeModel_AnthropicClaude
    Python:
      versions:
        - sdk_version: 3
          github: python/example_code/bedrock-runtime
          excerpts:
            - description: Use the Invoke Model API to send a text message.
              snippet_tags:
                - python.example_code.bedrock-runtime.InvokeModel_AnthropicClaude
    JavaScript:
      versions:
        - sdk_version: 3
          github: javascriptv3/example_code/bedrock-runtime
          excerpts:
            - description: Use the Invoke Model API to send a text message.
              snippet_files:
                - javascriptv3/example_code/bedrock-runtime/models/anthropicClaude/invoke_claude_3.js
    Go:
      versions:
        - sdk_version: 2
          github: gov2/bedrock-runtime
          excerpts:
            - description: Invoke the Anthropic Claude 2 foundation model to generate text.
              snippet_tags:
                - gov2.bedrock-runtime.InvokeModelWrapper.struct
                - gov2.bedrock-runtime.InvokeClaude
    PHP:
      versions:
        - sdk_version: 3
          github: php/example_code/bedrock-runtime
          excerpts:
            - description: Invoke the Anthropic Claude 2 foundation model to generate text.
              snippet_tags:
                - php.example_code.bedrock-runtime.service.invokeClaude
    SAP ABAP:
      versions:
        - sdk_version: 1
          github: sap-abap/services/bdr
          excerpts:
            - description: Invoke the Anthropic Claude 2 foundation model to generate text. This example uses features of
                /US2/CL_JSON which might not be available on some NetWeaver versions.
              snippet_tags:
                - bdr.abapv1.invokemodel_claude_v2
            - description: Invoke the Anthropic Claude 2 foundation model to generate text using L2 high level client.
              snippet_tags:
                - bdr.abapv1.invokemodel_l2_claude_v2
            - description: Invoke the Anthropic Claude 3 foundation model to generate text using L2 high level client.
              snippet_tags:
                - bdr.abapv1.invokemodel_l2_claude_v3
  services:
    bedrock-runtime: {InvokeModel}

bedrock-runtime_InvokeModel_CohereCommand:
  title: Invoke Cohere Command on &BR; using the Invoke Model API
  title_abbrev: "InvokeModel: Command and Command Light"
  synopsis: send a text message to Cohere Command, using the Invoke Model API.
  category: Cohere Command
  languages:
    Java:
      versions:
        - sdk_version: 2
          github: javav2/example_code/bedrock-runtime
          excerpts:
            - description: Use the Invoke Model API to send a text message.
              snippet_tags:
                - bedrock-runtime.java2.InvokeModel_CohereCommand
    .NET:
      versions:
        - sdk_version: 3
          github: dotnetv3/Bedrock-runtime
          excerpts:
            - description: Use the Invoke Model API to send a text message.
              snippet_tags:
                - BedrockRuntime.dotnetv3.InvokeModel_CohereCommand
    Python:
      versions:
        - sdk_version: 3
          github: python/example_code/bedrock-runtime
          excerpts:
            - description: Use the Invoke Model API to send a text message.
              snippet_tags:
                - python.example_code.bedrock-runtime.InvokeModel_CohereCommand
  services:
    bedrock-runtime: {InvokeModel}

bedrock-runtime_InvokeModel_CohereCommandR:
  title: Invoke Cohere Command R and R+ on &BR; using the Invoke Model API
  title_abbrev: "InvokeModel: Command R and R+"
  synopsis: send a text message to Cohere Command R and R+, using the Invoke Model API.
  category: Cohere Command
  languages:
    Java:
      versions:
        - sdk_version: 2
          github: javav2/example_code/bedrock-runtime
          excerpts:
            - description: Use the Invoke Model API to send a text message.
              snippet_tags:
                - bedrock-runtime.java2.InvokeModel_CohereCommandR
    .NET:
      versions:
        - sdk_version: 3
          github: dotnetv3/Bedrock-runtime
          excerpts:
            - description: Use the Invoke Model API to send a text message.
              snippet_tags:
                - BedrockRuntime.dotnetv3.InvokeModel_CohereCommandR
    Python:
      versions:
        - sdk_version: 3
          github: python/example_code/bedrock-runtime
          excerpts:
            - description: Use the Invoke Model API to send a text message.
              snippet_tags:
                - python.example_code.bedrock-runtime.InvokeModel_CohereCommandR
  services:
    bedrock-runtime: {InvokeModel}

bedrock-runtime_InvokeModel_MetaLlama3:
  title: Invoke Meta Llama 3 on &BR; using the Invoke Model API
  title_abbrev: "InvokeModel: Llama 3"
  synopsis: send a text message to Meta Llama 3, using the Invoke Model API.
  category: Meta Llama
  languages:
    Java:
      versions:
        - sdk_version: 2
          github: javav2/example_code/bedrock-runtime
          excerpts:
            - description: Use the Invoke Model API to send a text message.
              snippet_tags:
                - bedrock-runtime.java2.InvokeModel_MetaLlama3
    .NET:
      versions:
        - sdk_version: 3
          github: dotnetv3/Bedrock-runtime
          excerpts:
            - description: Use the Invoke Model API to send a text message.
              snippet_tags:
                - BedrockRuntime.dotnetv3.InvokeModel_MetaLlama3
    Python:
      versions:
        - sdk_version: 3
          github: python/example_code/bedrock-runtime
          excerpts:
            - description: Use the Invoke Model API to send a text message.
              snippet_tags:
                - python.example_code.bedrock-runtime.InvokeModel_MetaLlama3
    JavaScript:
      versions:
        - sdk_version: 3
          github: javascriptv3/example_code/bedrock-runtime
          excerpts:
            - description: Use the Invoke Model API to send a text message.
              snippet_tags:
                - javascript.v3.bedrock-runtime.InvokeModel_Llama3_Quickstart
  services:
    bedrock-runtime: {InvokeModel}

bedrock-runtime_InvokeModel_MistralAi:
  title: Invoke Mistral AI models on &BR; using the Invoke Model API
  title_abbrev: "InvokeModel"
  synopsis: send a text message to Mistral models, using the Invoke Model API.
  category: Mistral AI
  languages:
    Java:
      versions:
        - sdk_version: 2
          github: javav2/example_code/bedrock-runtime
          excerpts:
            - description: Use the Invoke Model API to send a text message.
              snippet_tags:
                - bedrock-runtime.java2.InvokeModel_Mistral
    .NET:
      versions:
        - sdk_version: 3
          github: dotnetv3/Bedrock-runtime
          excerpts:
            - description: Use the Invoke Model API to send a text message.
              snippet_tags:
                - BedrockRuntime.dotnetv3.InvokeModel_Mistral
    Python:
      versions:
        - sdk_version: 3
          github: python/example_code/bedrock-runtime
          excerpts:
            - description: Use the Invoke Model API to send a text message.
              snippet_tags:
                - python.example_code.bedrock-runtime.InvokeModel_MistralAi
    JavaScript:
      versions:
        - sdk_version: 3
          github: javascriptv3/example_code/bedrock-runtime
          excerpts:
            - description: Use the Invoke Model API to send a text message.
              snippet_files:
                - javascriptv3/example_code/bedrock-runtime/models/mistral/invoke_mistral_7b.js
  services:
    bedrock-runtime: {InvokeModel}

# Invoke Model with Response Stream
bedrock-runtime_InvokeModelWithResponseStream_TitanText:
  title: Invoke Amazon Titan Text models on &BR; using the Invoke Model API with a response stream
  title_abbrev: "InvokeModelWithResponseStream"
  synopsis: send a text message to Amazon Titan Text models, using the Invoke Model API, and print the response stream.
  category: Amazon Titan Text
  languages:
    Java:
      versions:
        - sdk_version: 2
          github: javav2/example_code/bedrock-runtime
          excerpts:
            - description: Use the Invoke Model API to send a text message and process the response stream in real-time.
              snippet_tags:
                - bedrock-runtime.java2.InvokeModelWithResponseStream_AmazonTitanText
    .NET:
      versions:
        - sdk_version: 3
          github: dotnetv3/Bedrock-runtime
          excerpts:
            - description: Use the Invoke Model API to send a text message and process the response stream in real-time.
              snippet_tags:
                - BedrockRuntime.dotnetv3.InvokeModelWithResponseStream_AmazonTitanText
    Python:
      versions:
        - sdk_version: 3
          github: python/example_code/bedrock-runtime
          excerpts:
            - description: Use the Invoke Model API to send a text message and process the response stream in real-time.
              snippet_tags:
                - python.example_code.bedrock-runtime.InvokeModelWithResponseStream_TitanText
  services:
    bedrock-runtime: {InvokeModelWithResponseStream}

bedrock-runtime_InvokeModelWithResponseStream_AnthropicClaude:
  title: Invoke Anthropic Claude models on &BR; using the Invoke Model API with a response stream
  title_abbrev: "InvokeModelWithResponseStream"
  synopsis: send a text message to Anthropic Claude models, using the Invoke Model API, and print the response stream.
  category: Anthropic Claude
  languages:
    Java:
      versions:
        - sdk_version: 2
          github: javav2/example_code/bedrock-runtime
          excerpts:
            - description: Use the Invoke Model API to send a text message and process the response stream in real-time.
              snippet_tags:
                - bedrock-runtime.java2.InvokeModelWithResponseStream_AnthropicClaude
    .NET:
      versions:
        - sdk_version: 3
          github: dotnetv3/Bedrock-runtime
          excerpts:
            - description: Use the Invoke Model API to send a text message and process the response stream in real-time.
              snippet_tags:
                - BedrockRuntime.dotnetv3.InvokeModelWithResponseStream_AnthropicClaude
    Python:
      versions:
        - sdk_version: 3
          github: python/example_code/bedrock-runtime
          excerpts:
            - description: Use the Invoke Model API to send a text message and process the response stream in real-time.
              snippet_tags:
                - python.example_code.bedrock-runtime.InvokeModelWithResponseStream_AnthropicClaude
    Go:
      versions:
        - sdk_version: 2
          github: gov2/bedrock-runtime
          excerpts:
            - description: Use the Invoke Model API to send a text message and process the response stream in real-time.
              snippet_tags:
                - gov2.bedrock-runtime.InvokeModelWithResponseStreamWrapper.struct
                - gov2.bedrock-runtime.InvokeModelWithResponseStream
    JavaScript:
      versions:
        - sdk_version: 3
          github: javascriptv3/example_code/bedrock-runtime
          excerpts:
            - description: Use the Invoke Model API to send a text message and process the response stream in real-time.
              snippet_files:
                - javascriptv3/example_code/bedrock-runtime/models/anthropicClaude/invoke_claude_3.js
  services:
    bedrock-runtime: {InvokeModelWithResponseStream}

bedrock-runtime_InvokeModelWithResponseStream_CohereCommand:
  title: Invoke Cohere Command on &BR; using the Invoke Model API with a response stream
  title_abbrev: "InvokeModelWithResponseStream: Command and Command Light"
  synopsis: send a text message to Cohere Command, using the Invoke Model API with a response stream.
  category: Cohere Command
  languages:
    Java:
      versions:
        - sdk_version: 2
          github: javav2/example_code/bedrock-runtime
          excerpts:
            - description: Use the Invoke Model API to send a text message and process the response stream in real-time.
              snippet_tags:
                - bedrock-runtime.java2.InvokeModelWithResponseStream_CohereCommand
    .NET:
      versions:
        - sdk_version: 3
          github: dotnetv3/Bedrock-runtime
          excerpts:
            - description: Use the Invoke Model API to send a text message and process the response stream in real-time.
              snippet_tags:
                - BedrockRuntime.dotnetv3.InvokeModelWithResponseStream_CohereCommand
    Python:
      versions:
        - sdk_version: 3
          github: python/example_code/bedrock-runtime
          excerpts:
            - description: Use the Invoke Model API to send a text message and process the response stream in real-time.
              snippet_tags:
                - python.example_code.bedrock-runtime.InvokeModelWithResponseStream_CohereCommand
  services:
    bedrock-runtime: {InvokeModel}

bedrock-runtime_InvokeModelWithResponseStream_CohereCommandR:
  title: Invoke Cohere Command R and R+ on &BR; using the Invoke Model API with a response stream
  title_abbrev: "InvokeModelWithResponseStream: Command R and R+"
  synopsis: send a text message to Cohere Command, using the Invoke Model API with a response stream.
  category: Cohere Command
  languages:
    Java:
      versions:
        - sdk_version: 2
          github: javav2/example_code/bedrock-runtime
          excerpts:
            - description: Use the Invoke Model API to send a text message and process the response stream in real-time.
              snippet_tags:
                - bedrock-runtime.java2.InvokeModelWithResponseStream_CohereCommandR
    .NET:
      versions:
        - sdk_version: 3
          github: dotnetv3/Bedrock-runtime
          excerpts:
            - description: Use the Invoke Model API to send a text message and process the response stream in real-time.
              snippet_tags:
                - BedrockRuntime.dotnetv3.InvokeModelWithResponseStream_CohereCommandR
    Python:
      versions:
        - sdk_version: 3
          github: python/example_code/bedrock-runtime
          excerpts:
            - description: Use the Invoke Model API to send a text message and process the response stream in real-time.
              snippet_tags:
                - python.example_code.bedrock-runtime.InvokeModelWithResponseStream_CohereCommandR
  services:
    bedrock-runtime: {InvokeModel}

bedrock-runtime_InvokeModelWithResponseStream_MetaLlama3:
  title: Invoke Meta Llama 3 on &BR; using the Invoke Model API with a response stream
  title_abbrev: "InvokeModelWithResponseStream: Llama 3"
  synopsis: send a text message to Meta Llama 3, using the Invoke Model API, and print the response stream.
  category: Meta Llama
  languages:
    Java:
      versions:
        - sdk_version: 2
          github: javav2/example_code/bedrock-runtime
          excerpts:
            - description: Use the Invoke Model API to send a text message and process the response stream in real-time.
              snippet_tags:
                - bedrock-runtime.java2.InvokeModelWithResponseStream_MetaLlama3
    .NET:
      versions:
        - sdk_version: 3
          github: dotnetv3/Bedrock-runtime
          excerpts:
            - description: Use the Invoke Model API to send a text message and process the response stream in real-time.
              snippet_tags:
                - BedrockRuntime.dotnetv3.InvokeModelWithResponseStream_MetaLlama3
    Python:
      versions:
        - sdk_version: 3
          github: python/example_code/bedrock-runtime
          excerpts:
            - description: Use the Invoke Model API to send a text message and process the response stream in real-time.
              snippet_tags:
                - python.example_code.bedrock-runtime.InvokeModelWithResponseStream_MetaLlama3
    JavaScript:
      versions:
        - sdk_version: 3
          github: javascriptv3/example_code/bedrock-runtime
          excerpts:
            - description: Use the Invoke Model API to send a text message and process the response stream in real-time.
              snippet_tags:
                - javascript.v3.bedrock-runtime.InvokeModelWithResponseStream_Llama3_Quickstart
  services:
    bedrock-runtime: {InvokeModelWithResponseStream}

bedrock-runtime_InvokeModelWithResponseStream_MistralAi:
  title: Invoke Mistral AI models on &BR; using the Invoke Model API with a response stream
  title_abbrev: "InvokeModelWithResponseStream"
  synopsis: send a text message to Mistral AI models, using the Invoke Model API, and print the response stream.
  category: Mistral AI
  languages:
    Java:
      versions:
        - sdk_version: 2
          github: javav2/example_code/bedrock-runtime
          excerpts:
            - description: Use the Invoke Model API to send a text message and process the response stream in real-time.
              snippet_tags:
                - bedrock-runtime.java2.InvokeModelWithResponseStream_Mistral
    .NET:
      versions:
        - sdk_version: 3
          github: dotnetv3/Bedrock-runtime
          excerpts:
            - description: Use the Invoke Model API to send a text message and process the response stream in real-time.
              snippet_tags:
                - BedrockRuntime.dotnetv3.InvokeModelWithResponseStream_Mistral
    Python:
      versions:
        - sdk_version: 3
          github: python/example_code/bedrock-runtime
          excerpts:
            - description: Use the Invoke Model API to send a text message and process the response stream in real-time.
              snippet_tags:
                - python.example_code.bedrock-runtime.InvokeModelWithResponseStream_MistralAi
  services:
    bedrock-runtime: {InvokeModelWithResponseStream}

# Image Generation Models
bedrock-runtime_InvokeModel_AmazonNovaImageGeneration:
  title: Invoke Amazon Nova Canvas on &BR; to generate an image
  title_abbrev: "InvokeModel"
  synopsis: invoke Amazon Nova Canvas on &BR; to generate an image.
  category: Amazon Nova Canvas
  languages:
    Java:
      versions:
        - sdk_version: 2
          github: javav2/example_code/bedrock-runtime
          excerpts:
            - description: Create an image with Amazon Nova Canvas.
              snippet_tags:
                - bedrock-runtime.java2.InvokeModel_AmazonNovaImageGeneration
<<<<<<< HEAD
    JavaScript:
      versions:
        - sdk_version: 3
          github: javascriptv3/example_code/bedrock-runtime
          excerpts:
            - description: Create an image with Amazon Nova Canvas.
              snippet_tags:
                - javascript.v3.bedrock-runtime.InvokeModel_AmazonNovaImageGeneration
=======
    .NET:
      versions:
        - sdk_version: 3
          github: dotnetv3/Bedrock-runtime
          excerpts:
            - description: Create an image with Amazon Nova Canvas.
              snippet_tags:
                - BedrockRuntime.dotnetv3.InvokeModel_AmazonNovaImageGeneration
    Python:
      versions:
        - sdk_version: 3
          github: python/example_code/bedrock-runtime
          excerpts:
            - description: Create an image with the Amazon Nova Canvas.
              snippet_tags:
                - python.example_code.bedrock-runtime.InvokeModel_AmazonNovaImageGeneration
>>>>>>> f36435d4
  services:
    bedrock-runtime: {InvokeModel}

bedrock-runtime_InvokeModel_TitanImageGenerator:
  title: Invoke Amazon Titan Image on &BR; to generate an image
  title_abbrev: "InvokeModel"
  synopsis: invoke Amazon Titan Image on &BR; to generate an image.
  category: Amazon Titan Image Generator
  languages:
    Java:
      versions:
        - sdk_version: 2
          github: javav2/example_code/bedrock-runtime
          excerpts:
            - description: Create an image with the Amazon Titan Image Generator.
              snippet_tags:
                - bedrock-runtime.java2.InvokeModel_AmazonTitanImage
    Python:
      versions:
        - sdk_version: 3
          github: python/example_code/bedrock-runtime
          excerpts:
            - description: Create an image with the Amazon Titan Image Generator.
              snippet_tags:
                - python.example_code.bedrock-runtime.InvokeModel_TitanImageGenerator
    Go:
      versions:
        - sdk_version: 2
          github: gov2/bedrock-runtime
          excerpts:
            - description: Create an image with the Amazon Titan Image Generator.
              snippet_tags:
                - gov2.bedrock-runtime.InvokeModelWrapper.struct
                - gov2.bedrock-runtime.InvokeTitanImage
    PHP:
      versions:
        - sdk_version: 3
          github: php/example_code/bedrock-runtime
          excerpts:
            - description: Create an image with the Amazon Titan Image Generator.
              snippet_tags:
                - php.example_code.bedrock-runtime.service.invokeTitanImage
  services:
    bedrock-runtime: {InvokeModel}

bedrock-runtime_InvokeModel_StableDiffusion:
  title: Invoke Stability.ai Stable Diffusion XL on &BR; to generate an image
  title_abbrev: "InvokeModel"
  synopsis: invoke Stability.ai Stable Diffusion XL on &BR; to generate an image.
  category: Stable Diffusion
  languages:
    Java:
      versions:
        - sdk_version: 2
          github: javav2/example_code/bedrock-runtime
          excerpts:
            - description: Create an image with Stable Diffusion.
              snippet_tags:
                - bedrock-runtime.java2.InvokeModel_StableDiffusion
    Python:
      versions:
        - sdk_version: 3
          github: python/example_code/bedrock-runtime
          excerpts:
            - description: Create an image with Stable Diffusion.
              snippet_tags:
                - python.example_code.bedrock-runtime.InvokeModel_StableDiffusion
    PHP:
      versions:
        - sdk_version: 3
          github: php/example_code/bedrock-runtime
          excerpts:
            - description: Create an image with Stable Diffusion.
              snippet_tags:
                - php.example_code.bedrock-runtime.service.invokeStableDiffusion
    SAP ABAP:
      versions:
        - sdk_version: 1
          github: sap-abap/services/bdr
          excerpts:
            - description: Create an image with Stable Diffusion.
              snippet_tags:
                - bdr.abapv1.invokemodel_stable_diffusion
            - description: Invoke the Stability.ai Stable Diffusion XL foundation model to generate images using L2 high level
                client.
              snippet_tags:
                - bdr.abapv1.invokemodel_l2_stable_diffusion
  services:
    bedrock-runtime: {InvokeModel}

# Embedding Models
bedrock-runtime_InvokeModelWithResponseStream_TitanTextEmbeddings:
  title: Invoke Amazon Titan Text Embeddings on &BR;
  title_abbrev: "InvokeModel"
  synopsis_list:
    - Get started creating your first embedding.
    - Create embeddings configuring the number of dimensions and normalization (V2 only).
  category: Amazon Titan Text Embeddings
  languages:
    Java:
      versions:
        - sdk_version: 2
          github: javav2/example_code/bedrock-runtime
          excerpts:
            - description: Create your first embedding with Titan Text Embeddings V2.
              snippet_tags:
                - bedrock-runtime.java2.InvokeModel_TitanTextEmbeddings
            - description: Invoke Titan Text Embeddings V2 configuring the number of dimensions and normalization.
              snippet_tags:
                - bedrock-runtime.java2.InvokeModel_TitanTextEmbeddings_AdditionalFields
    Python:
      versions:
        - sdk_version: 3
          github: python/example_code/bedrock-runtime
          excerpts:
            - description: Create your first embedding with Amazon Titan Text Embeddings.
              snippet_tags:
                - python.example_code.bedrock-runtime.InvokeModel_TitanTextEmbeddings
  services:
    bedrock-runtime: {InvokeModel}

# Tool use scenarios
bedrock-runtime_Scenario_ToolUseDemo_AmazonNova:
  title: "A tool use demo illustrating how to connect AI models on &BR; with a custom tool or API"
  title_abbrev: "Scenario: Tool use with the Converse API"
  synopsis: "build a typical interaction between an application, a generative AI model, and connected tools or APIs to mediate interactions between the AI and the outside world. It uses the example of connecting an external weather API to the AI model so it can provide real-time weather information based on user input."
  category: Amazon Nova
  languages:
    .NET:
      versions:
        - sdk_version: 3
          github: dotnetv3/Bedrock-runtime/Scenarios/ConverseToolScenario
          excerpts:
            - description: "The primary execution of the scenario flow. This scenario orchestrates the conversation between the user, the &BR; Converse API, and a weather tool."
              genai: some
              snippet_tags:
                - Bedrock.ConverseTool.dotnetv3.Scenario
            - description: "The weather tool used by the demo. This file defines the tool specification and implements the logic to retrieve weather data using from the Open-Meteo API."
              genai: some
              snippet_tags:
                - Bedrock.ConverseTool.dotnetv3.WeatherTool
            - description: "The Converse API action with a tool configuration."
              genai: some
              snippet_tags:
                - Bedrock.ConverseTool.dotnetv3.SendConverseRequest
  services:
    bedrock-runtime: {Converse}

bedrock-runtime_Scenario_ToolUseDemo_AnthropicClaude:
  title: "A tool use demo illustrating how to connect AI models on &BR; with a custom tool or API"
  title_abbrev: "Scenario: Tool use with the Converse API"
  synopsis: "build a typical interaction between an application, a generative AI model, and connected tools or APIs to mediate interactions between the AI and the outside world. It uses the example of connecting an external weather API to the AI model so it can provide real-time weather information based on user input."
  category: Anthropic Claude
  languages:
    Python:
      versions:
        - sdk_version: 3
          github: python/example_code/bedrock-runtime
          excerpts:
            - description: "The primary execution script of the demo. This script orchestrates the conversation between the user, the &BR; Converse API, and a weather tool."
              snippet_files:
                - python/example_code/bedrock-runtime/cross-model-scenarios/tool_use_demo/tool_use_demo.py
            - description: "The weather tool used by the demo. This script defines the tool specification and implements the logic to retrieve weather data using from the Open-Meteo API."
              snippet_files:
                - python/example_code/bedrock-runtime/cross-model-scenarios/tool_use_demo/weather_tool.py
    Rust:
      versions:
        - sdk_version: 1
          github: rustv1/examples/bedrock-runtime
          excerpts:
            - description: "The primary scenario and logic for the demo. This orchestrates the conversation between the user, the &BR; Converse API, and a weather tool."
              snippet_tags:
                - rust.bedrock-runtime.Converse_AnthropicClaude.tool-use
            - description: "The weather tool used by the demo. This script defines the tool specification and implements the logic to retrieve weather data using from the Open-Meteo API."
              snippet_tags:
                - rust.bedrock-runtime.Converse_AnthropicClaude.tool-use.weather-tool
            - description: "Utilities to print the Message Content Blocks."
              snippet_tags:
                - rust.bedrock-runtime.Converse_AnthropicClaude.tool-use.user-interface
            - description: "Use statements, Error utility, and constants."
              snippet_tags:
                - rust.bedrock-runtime.Converse_AnthropicClaude.tool-use.supporting
  services:
    bedrock-runtime: {Converse}

bedrock-runtime_Scenario_ToolUseDemo_CohereCommand:
  title: "A tool use demo illustrating how to connect AI models on &BR; with a custom tool or API"
  title_abbrev: "Scenario: Tool use with the Converse API"
  synopsis: "build a typical interaction between an application, a generative AI model, and connected tools or APIs to mediate interactions between the AI and the outside world. It uses the example of connecting an external weather API to the AI model so it can provide real-time weather information based on user input."
  category: Cohere Command
  languages:
    Python:
      versions:
        - sdk_version: 3
          github: python/example_code/bedrock-runtime
          excerpts:
            - description: "The primary execution script of the demo. This script orchestrates the conversation between the user, the &BR; Converse API, and a weather tool."
              snippet_files:
                - python/example_code/bedrock-runtime/cross-model-scenarios/tool_use_demo/tool_use_demo.py
            - description: "The weather tool used by the demo. This script defines the tool specification and implements the logic to retrieve weather data using from the Open-Meteo API."
              snippet_files:
                - python/example_code/bedrock-runtime/cross-model-scenarios/tool_use_demo/weather_tool.py
  services:
    bedrock-runtime: {Converse}

# Other scenarios
bedrock-runtime_Scenario_InvokeModels:
  title: Invoke multiple foundation models on &BR;
  title_abbrev: "Invoke multiple foundation models on &BR;"
  synopsis: prepare and send a prompt to a variety of large-language models (LLMs) on &BR;
  category: Scenarios
  languages:
    Go:
      versions:
        - sdk_version: 2
          github: gov2/bedrock-runtime
          excerpts:
            - description: Invoke multiple foundation models on &BR;.
              snippet_tags:
                - gov2.bedrock-runtime.Scenario_InvokeModels
    JavaScript:
      versions:
        - sdk_version: 3
          github: javascriptv3/example_code/bedrock-runtime
          excerpts:
            - description:
              snippet_files:
                - javascriptv3/example_code/bedrock-runtime/scenarios/cli_text_playground.js
    PHP:
      versions:
        - sdk_version: 3
          github: php/example_code/bedrock-runtime/
          excerpts:
            - description: Invoke multiple LLMs on &BR;.
              snippet_tags:
                - php.example_code.bedrock-runtime.basics.scenario
  services:
    bedrock-runtime: {InvokeModel, InvokeModelWithResponseStream}<|MERGE_RESOLUTION|>--- conflicted
+++ resolved
@@ -100,7 +100,6 @@
             - description: Send a text message to Amazon Nova, using Bedrock's Converse API.
               snippet_tags:
                 - bedrock-runtime.java2.Converse_AmazonNovaText
-<<<<<<< HEAD
     JavaScript:
       versions:
         - sdk_version: 3
@@ -109,7 +108,6 @@
             - description: Send a text message to Amazon Nova, using Bedrock's Converse API.
               snippet_tags:
                 - javascript.v3.bedrock-runtime.Converse_AmazonTitanText
-=======
     .NET:
       versions:
         - sdk_version: 3
@@ -130,7 +128,6 @@
             - description: Send a text message to Amazon Nova, using Bedrock's Converse API.
               snippet_tags:
                 - python.example_code.bedrock-runtime.Converse_AmazonNovaText
->>>>>>> f36435d4
   services:
     bedrock-runtime: {Converse}
 
@@ -434,7 +431,6 @@
             - description: Send a text message to Amazon Nova using Bedrock's Converse API and process the response stream in real-time.
               snippet_tags:
                 - bedrock-runtime.java2.ConverseStream_AmazonNovaText
-<<<<<<< HEAD
     JavaScript:
       versions:
         - sdk_version: 3
@@ -443,7 +439,6 @@
             - description: Send a text message to Amazon Nova using Bedrock's Converse API and process the response stream in real-time.
               snippet_tags:
                 - javascript.v3.bedrock-runtime.Converse_Mistral
-=======
     .NET:
       versions:
         - sdk_version: 3
@@ -460,7 +455,6 @@
             - description: Send a text message to Amazon Nova, using Bedrock's Converse API and process the response stream in real-time.
               snippet_tags:
                 - python.example_code.bedrock-runtime.ConverseStream_AmazonNovaText
->>>>>>> f36435d4
   services:
     bedrock-runtime: {ConverseStream}
 
@@ -1257,7 +1251,6 @@
             - description: Create an image with Amazon Nova Canvas.
               snippet_tags:
                 - bedrock-runtime.java2.InvokeModel_AmazonNovaImageGeneration
-<<<<<<< HEAD
     JavaScript:
       versions:
         - sdk_version: 3
@@ -1266,7 +1259,6 @@
             - description: Create an image with Amazon Nova Canvas.
               snippet_tags:
                 - javascript.v3.bedrock-runtime.InvokeModel_AmazonNovaImageGeneration
-=======
     .NET:
       versions:
         - sdk_version: 3
@@ -1283,7 +1275,6 @@
             - description: Create an image with the Amazon Nova Canvas.
               snippet_tags:
                 - python.example_code.bedrock-runtime.InvokeModel_AmazonNovaImageGeneration
->>>>>>> f36435d4
   services:
     bedrock-runtime: {InvokeModel}
 
