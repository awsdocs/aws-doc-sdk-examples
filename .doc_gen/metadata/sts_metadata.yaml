# zexi 0.4.2
sts_AssumeRole:
  title: Assume a role with &STS; using an &AWS; SDK
  title_abbrev: Assume a role
  synopsis: assume a role with &STS;.
  category:
  languages:
    .NET:
      versions:
        - sdk_version: 3
          github: dotnetv3/STS
          sdkguide:
          excerpts:
            - description:
              snippet_tags:
                - STS.dotnetv3.AssumeRoleMessage
    Python:
      versions:
        - sdk_version: 3
          github: python/example_code/sts/sts_temporary_credentials
          sdkguide:
          excerpts:
            - description: Assume an &IAM; role that requires an MFA token and use
                temporary credentials to list &S3; buckets for the account.
              snippet_tags:
                - python.example_code.sts.Scenario_AssumeRoleMfa_list_buckets
    Ruby:
      versions:
        - sdk_version: 3
          github: ruby/example_code/sts
          excerpts:
            - description:
              snippet_tags:
                - ruby.example_code.sts.AssumeRole
    JavaScript:
      versions:
        - sdk_version: 3
          github: javascriptv3/example_code/sts
          sdkguide:
          excerpts:
            - description: Create the client.
              snippet_tags:
                - sts.JavaScript.createclientv3
            - description: Assume the &IAM; role.
              snippet_tags:
                - iam.JavaScript.sts.AssumeRoleV3
        - sdk_version: 2
          github: javascript/example_code/sts
          sdkguide:
          excerpts:
            - description:
              snippet_tags:
                - sts.JavaScript.assumeRole
    C++:
      versions:
        - sdk_version: 1
          github: cpp/example_code/sts
          excerpts:
            - description:
              snippet_tags:
                - sts.cpp.assume_role
<<<<<<< HEAD
    Java:
      versions:
        - sdk_version: 2
          github: javav2/example_code/sts
          excerpts:
            - description:
              snippet_tags:
                - sts.java2.assume_role.main
=======
    Swift:
      versions:
        - sdk_version: 1
          github: swift/example_code/iam/Basics
          excerpts:
            - description:
              snippet_tags:
                - iam.swift.basics.sts.assumerole
>>>>>>> 5abe4ff2
  services:
    sts: {AssumeRole}
sts_GetSessionToken:
  title: Get a session token with &STS; using an &AWS; SDK
  title_abbrev: Get a session token
  synopsis: get a session token with &STS; and use it to perform a service action that
    requires an MFA token.
  category:
  languages:
    Python:
      versions:
        - sdk_version: 3
          github: python/example_code/sts/sts_temporary_credentials
          sdkguide:
          excerpts:
            - description: Get a session token by passing an MFA token and use
                it to list &S3; buckets for the account.
              snippet_tags:
                - python.example_code.sts.Scenario_SessionTokenMfa_list_buckets
  services:
    sts: {GetSessionToken}
sts_Scenario_AssumeRoleMfa:
  title: Assume an &IAM; role that requires an MFA token with &STS; using an &AWS; SDK
  title_abbrev: Assume an &IAM; role that requires an MFA token
  synopsis_list:
    - Create an &IAM; role that grants permission to list &S3; buckets.
    - Create an &IAM; user that has permission to assume the role only when MFA credentials
      are provided.
    - Register an MFA device for the user.
    - Assume the role and use temporary credentials to list S3 buckets.
  category: Scenarios
  languages:
    Python:
      versions:
        - sdk_version: 3
          github: python/example_code/sts/sts_temporary_credentials
          sdkguide:
          excerpts:
            - description: Create an &IAM; user, register an MFA device, and create a
                role that grants permission to list S3 buckets. The user has rights
                only to assume the role.
              snippet_tags:
                - python.example_code.sts.Scenario_AssumeRoleMfa_setup
            - description: Show that assuming the role without an MFA token is not
                allowed.
              snippet_tags:
                - python.example_code.sts.Scenario_AssumeRoleMfa_access_denied
            - description: Assume the role that grants permission to list S3 buckets,
                passing the required MFA token, and show that buckets can be listed.
              snippet_tags:
                - python.example_code.sts.Scenario_AssumeRoleMfa_list_buckets
            - description: Destroy the resources created for the demo.
              snippet_tags:
                - python.example_code.sts.Scenario_AssumeRoleMfa_teardown
            - description: Run this scenario by using the previously defined functions.
              snippet_tags:
                - python.example_code.sts.Scenario_AssumeRoleMfa_demo
  services:
    sts: {AssumeRole}
sts_Scenario_ConstructFederatedUrl:
  title: Construct a URL with &STS; for federated users using an &AWS; SDK
  title_abbrev: Construct a URL for federated users
  synopsis_list:
    - Create an &IAM; role that grants read-only access to the current account's &S3; resources.
    - Get a security token from the &AWS; federation endpoint.
    - Construct a URL that can be used to access the console with federated credentials.
  category: Scenarios
  languages:
    Python:
      versions:
        - sdk_version: 3
          github: python/example_code/sts/sts_temporary_credentials
          sdkguide:
          excerpts:
            - description: Create a role that grants read-only access to the current
                account's S3 resources.
              snippet_tags:
                - python.example_code.sts.Scenario_ConstructFederatedUrl_setup
            - description: Get a security token from the &AWS; federation endpoint
                and construct a URL that can be used to access the console with
                federated credentials.
              snippet_tags:
                - iam.python.construct_federated_url
            - description: Destroy the resources created for the demo.
              snippet_tags:
                - python.example_code.sts.Scenario_ConstructFederatedUrl_teardown
            - description: Run this scenario by using the previously defined functions.
              snippet_tags:
                - python.example_code.sts.Scenario_ConstructFederatedUrl_demo
  services:
    sts: {AssumeRole}
sts_Scenario_SessionTokenMfa:
  title: Get a session token that requires an MFA token with &STS; using an &AWS; SDK
  title_abbrev: Get a session token that requires an MFA token
  synopsis_list:
    - Create an &IAM; role that grants permission to list &S3; buckets.
    - Create an &IAM; user that has permission to assume the role only when MFA credentials
      are provided.
    - Register an MFA device for the user.
    - Provide MFA credentials to get a session token and use temporary credentials to list S3 buckets.
  category: Scenarios
  languages:
    Python:
      versions:
        - sdk_version: 3
          github: python/example_code/sts/sts_temporary_credentials
          sdkguide:
          excerpts:
            - description: Create an &IAM; user, register an MFA device, and create a
                role that grants permission to let the user list S3 buckets only when
                MFA credentials are used.
              snippet_tags:
                - python.example_code.sts.Scenario_SessionTokenMfa_setup
            - description: Get temporary session credentials by passing an MFA token,
                and use the credentials to list S3 buckets for the account.
              snippet_tags:
                - python.example_code.sts.Scenario_SessionTokenMfa_list_buckets
            - description: Destroy the resources created for the demo.
              snippet_tags:
                - python.example_code.sts.Scenario_SessionTokenMfa_teardown
            - description: Run this scenario by using the previously defined functions.
              snippet_tags:
                - python.example_code.sts.Scenario_SessionTokenMfa_demo
  services:
    sts: {GetSessionToken}<|MERGE_RESOLUTION|>--- conflicted
+++ resolved
@@ -59,7 +59,6 @@
             - description:
               snippet_tags:
                 - sts.cpp.assume_role
-<<<<<<< HEAD
     Java:
       versions:
         - sdk_version: 2
@@ -68,7 +67,6 @@
             - description:
               snippet_tags:
                 - sts.java2.assume_role.main
-=======
     Swift:
       versions:
         - sdk_version: 1
@@ -77,7 +75,6 @@
             - description:
               snippet_tags:
                 - iam.swift.basics.sts.assumerole
->>>>>>> 5abe4ff2
   services:
     sts: {AssumeRole}
 sts_GetSessionToken:
