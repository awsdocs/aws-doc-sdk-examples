scheduler_hello:
  title: Hello &EVS;
  title_abbrev: Hello &EVS;
  synopsis: get started using &EVS;.
  category: Hello
  languages:
    Java:
      versions:
        - sdk_version: 2
          github: javav2/example_code/scheduler
          excerpts:
            - description:
              snippet_tags:
                - scheduler.javav2.hello.main
    .NET:
      versions:
        - sdk_version: 3
          github: dotnetv3/EventBridge Scheduler
          excerpts:
            - description:
              genai: some
              snippet_tags:
                - Scheduler.dotnetv3.HelloScheduler
    Python:
      versions:
        - sdk_version: 3
          github: python/example_code/scheduler
          sdkguide:
          excerpts:
            - description:
              snippet_tags:
                - python.example_code.scheduler.Hello
  services:
    scheduler: {ListSchedules}
scheduler_CreateSchedule:
  languages:
    Java:
      versions:
        - sdk_version: 2
          github: javav2/example_code/scheduler
          excerpts:
            - description:
              snippet_tags:
                - scheduler.javav2.create.schedule.main
    .NET:
      versions:
        - sdk_version: 3
          github: dotnetv3/EventBridge Scheduler
          excerpts:
            - description:
              genai: most
              snippet_tags:
                - Scheduler.dotnetv3.CreateSchedule
    Python:
      versions:
        - sdk_version: 3
          github: python/example_code/scheduler
          sdkguide:
          excerpts:
            - description:
              snippet_tags:
                - python.example_code.scheduler.EventSchedulerWrapper.decl
                - python.example_code.scheduler.CreateSchedule
  services:
    scheduler: {CreateSchedule}
scheduler_CreateScheduleGroup:
  languages:
    Java:
      versions:
        - sdk_version: 2
          github: javav2/example_code/scheduler
          excerpts:
            - description:
              snippet_tags:
                - scheduler.javav2.create.schedule.group.main
    .NET:
      versions:
        - sdk_version: 3
          github: dotnetv3/EventBridge Scheduler
          excerpts:
            - description:
              genai: most
              snippet_tags:
                - Scheduler.dotnetv3.CreateScheduleGroup
    Python:
      versions:
        - sdk_version: 3
          github: python/example_code/scheduler
          sdkguide:
          excerpts:
            - description:
              snippet_tags:
                - python.example_code.scheduler.EventSchedulerWrapper.decl
                - python.example_code.scheduler.CreateScheduleGroup
  services:
    scheduler: {CreateScheduleGroup}
scheduler_DeleteSchedule:
  languages:
    .NET:
      versions:
        - sdk_version: 3
          github: dotnetv3/EventBridge Scheduler
          excerpts:
            - description:
              genai: most
              snippet_tags:
                - Scheduler.dotnetv3.DeleteSchedule
<<<<<<< HEAD
    Python:
      versions:
        - sdk_version: 3
          github: python/example_code/scheduler
          sdkguide:
          excerpts:
            - description:
              snippet_tags:
                - python.example_code.scheduler.EventSchedulerWrapper.decl
                - python.example_code.scheduler.DeleteSchedule
=======
    Java:
      versions:
        - sdk_version: 2
          github: javav2/example_code/scheduler
          excerpts:
            - description:
              snippet_tags:
                - scheduler.javav2.delete.schedule.main
>>>>>>> dd8c6f01
  services:
    scheduler: {DeleteSchedule}
scheduler_DeleteScheduleGroup:
  languages:
    Java:
      versions:
        - sdk_version: 2
          github: javav2/example_code/scheduler
          excerpts:
            - description:
              snippet_tags:
                - scheduler.javav2.delete.schedule.group.main
    .NET:
      versions:
        - sdk_version: 3
          github: dotnetv3/EventBridge Scheduler
          excerpts:
            - description:
              genai: most
              snippet_tags:
                - Scheduler.dotnetv3.DeleteScheduleGroup
    Python:
      versions:
        - sdk_version: 3
          github: python/example_code/scheduler
          sdkguide:
          excerpts:
            - description:
              snippet_tags:
                - python.example_code.scheduler.EventSchedulerWrapper.decl
                - python.example_code.scheduler.DeleteScheduleGroup
  services:
    scheduler: {DeleteScheduleGroup}
scheduler_ScheduledEventsWorkflow:
  title: A complete &EVS; Scheduled Events workflow using an &AWS; SDK
  title_abbrev: Scheduled Events workflow
  synopsis_list:
    - Deploy a &CFN; stack with required resources.
    - Create a &EVS; schedule group.
    - Create a one-time &EVS; schedule with a flexible time window.
    - Create a recurring &EVS; schedule with a specified rate.
    - Delete &EVS; the schedule and schedule group.
    - Clean up resources and delete the stack.
  category: Scenarios
  languages:
    Java:
      versions:
        - sdk_version: 2
          github: javav2/example_code/scheduler
          excerpts:
            - description: Run the workflow.
              genai: most
              snippet_tags:
                - scheduler.javav2.scenario.main
            - description: Wrapper for service operations.
              genai: most
              snippet_tags:
                - scheduler.javav2.actions.main
    .NET:
      versions:
        - sdk_version: 3
          github: dotnetv3/EventBridge Scheduler
          excerpts:
            - description: Run the workflow.
              genai: most
              snippet_tags:
                - Scheduler.dotnetv3.SchedulerWorkflow
            - description: Wrapper for service operations.
              genai: most
              snippet_tags:
                - Scheduler.dotnetv3.SchedulerWrapper
    Python:
      versions:
        - sdk_version: 3
          github: python/example_code/scheduler
          sdkguide:
          excerpts:
            - description: Run an interactive scenario at a command prompt.
              genai: some
              snippet_tags:
                - python.example_code.scheduler.FeatureScenario
            - description: SchedulerWrapper class that wraps &EVlong; Scheduler actions.
              genai: some
              snippet_tags:
                - python.example_code.scheduler.EventSchedulerWrapper.class
  services:
    scheduler: {CreateSchedule, CreateScheduleGroup, DeleteSchedule, DeleteScheduleGroups}<|MERGE_RESOLUTION|>--- conflicted
+++ resolved
@@ -105,7 +105,6 @@
               genai: most
               snippet_tags:
                 - Scheduler.dotnetv3.DeleteSchedule
-<<<<<<< HEAD
     Python:
       versions:
         - sdk_version: 3
@@ -116,7 +115,6 @@
               snippet_tags:
                 - python.example_code.scheduler.EventSchedulerWrapper.decl
                 - python.example_code.scheduler.DeleteSchedule
-=======
     Java:
       versions:
         - sdk_version: 2
@@ -125,7 +123,6 @@
             - description:
               snippet_tags:
                 - scheduler.javav2.delete.schedule.main
->>>>>>> dd8c6f01
   services:
     scheduler: {DeleteSchedule}
 scheduler_DeleteScheduleGroup:
