# zexi 0.4.0
iam_CreateAccountAlias:
  title: Create an alias for an &IAM; account using an &AWS; SDK
  title_abbrev: Create an alias for an account
  synopsis: create an alias for an &IAM; account.
  category:
  languages:
    Kotlin:
      versions:
        - sdk_version: 1
          github: kotlin/services/iam
          sdkguide:
          excerpts:
            - description:
              snippet_tags:
                - iam.kotlin.create_account_alias.main
    Java:
      versions:
        - sdk_version: 2
          github: javav2/example_code/iam
          sdkguide:
          excerpts:
            - description:
              snippet_tags:
                - iam.java2.create_account_alias.main
    Python:
      versions:
        - sdk_version: 3
          github: python/example_code/iam/iam_basics
          sdkguide:
          excerpts:
            - description:
              snippet_tags:
                - python.example_code.iam.CreateAccountAlias
    Go:
      versions:
        - sdk_version: 2
          github: gov2/iam
          excerpts:
            - description:
              snippet_tags: ['iam.go-v2.CreateAccountAlias']
    JavaScript:
      versions:
        - sdk_version: 3
          github: javascriptv3/example_code/iam
          sdkguide: sdk-for-javascript/v3/developer-guide/iam-examples-account-aliases.html#iam-examples-account-aliases-creating
          excerpts:
            - description: Create the client.
              snippet_tags:
                - iam.JavaScript.createclientv3
            - description: Create the account alias.
              snippet_tags:
                - iam.JavaScript.alias.createAccountAliasV3
        - sdk_version: 2
          github: javascript/example_code/iam
          sdkguide: sdk-for-javascript/v2/developer-guide/iam-examples-account-aliases.html#iam-examples-account-aliases-creating
          excerpts:
            - description:
              snippet_tags:
                - iam.JavaScript.alias.createAccountAlias
  services:
    iam: {CreateAccountAlias}
iam_DeleteAccountAlias:
  title: Delete an &IAM; account alias using an &AWS; SDK
  title_abbrev: Delete an account alias
  synopsis: delete an &IAM; account alias.
  category:
  languages:
    Kotlin:
      versions:
        - sdk_version: 1
          github: kotlin/services/iam
          sdkguide:
          excerpts:
            - description:
              snippet_tags:
                - iam.kotlin.delete_account_alias.main
    Java:
      versions:
        - sdk_version: 2
          github: javav2/example_code/iam
          sdkguide:
          excerpts:
            - description:
              snippet_tags:
                - iam.java2.delete_account_alias.main
    Python:
      versions:
        - sdk_version: 3
          github: python/example_code/iam/iam_basics
          sdkguide:
          excerpts:
            - description:
              snippet_tags:
                - python.example_code.iam.DeleteAccountAlias
    JavaScript:
      versions:
        - sdk_version: 3
          github: javascriptv3/example_code/iam
          sdkguide: sdk-for-javascript/v3/developer-guide/iam-examples-account-aliases.html#iam-examples-account-aliases-deleting
          excerpts:
            - description: Create the client.
              snippet_tags:
                - iam.JavaScript.createclientv3
            - description: Delete the account alias.
              snippet_tags:
                - iam.JavaScript.alias.deleteAccountAliasV3
        - sdk_version: 2
          github: javascript/example_code/iam
          sdkguide: sdk-for-javascript/v2/developer-guide/iam-examples-account-aliases.html#iam-examples-account-aliases-deleting
          excerpts:
            - description:
              snippet_tags:
                - iam.JavaScript.alias.deleteAccountAlias
  services:
    iam: {DeleteAccountAlias}
iam_ListAccountAliases:
  title: List &IAM; account aliases using an &AWS; SDK
  title_abbrev: List account aliases
  synopsis: list &IAM; account aliases.
  category:
  languages:
    Kotlin:
      versions:
        - sdk_version: 1
          github: kotlin/services/iam
          sdkguide:
          excerpts:
            - description:
              snippet_tags:
                - iam.kotlin.list_account_aliases.main
    Java:
      versions:
        - sdk_version: 2
          github: javav2/example_code/iam
          sdkguide:
          excerpts:
            - description:
              snippet_tags:
                - iam.java2.list_account_aliases.main
    Python:
      versions:
        - sdk_version: 3
          github: python/example_code/iam/iam_basics
          sdkguide:
          excerpts:
            - description:
              snippet_tags:
                - python.example_code.iam.ListAccountAliases
    Go:
      versions:
        - sdk_version: 2
          github: gov2/iam
          excerpts:
            - description: ''
              snippet_tags:
                - iam.go-v2.ListAccountAliases
    JavaScript:
      versions:
        - sdk_version: 3
          github: javascriptv3/example_code/iam
          sdkguide: sdk-for-javascript/v3/developer-guide/iam-examples-account-aliases.html#iam-examples-account-aliases-listing
          excerpts:
            - description: Create the client.
              snippet_tags:
                - iam.JavaScript.createclientv3
            - description: List the account aliases.
              snippet_tags:
                - iam.JavaScript.alias.listAccountAliasesV3
        - sdk_version: 2
          github: javascript/example_code/iam
          sdkguide: sdk-for-javascript/v2/developer-guide/iam-examples-account-aliases.html4#iam-examples-account-aliases-listing
          excerpts:
            - description:
              snippet_tags:
                - iam.JavaScript.alias.listAccountAliases
  services:
    iam: {ListAccountAliases}
iam_GetAccountAuthorizationDetails:
  title: Get a detailed &IAM; authorization report for your account using an &AWS; SDK
  title_abbrev: Get a detailed authorization report for your account
  synopsis: get a detailed &IAM; authorization report for your account.
  category:
  languages:
    Python:
      versions:
        - sdk_version: 3
          github: python/example_code/iam/iam_basics
          sdkguide:
          excerpts:
            - description:
              snippet_tags:
                - python.example_code.iam.GetAccountAuthorizationDetails
  services:
    iam: {GetAccountAuthorizationDetails}
iam_GetAccountSummary:
  title: Get a summary of account usage from &IAM; using an &AWS; SDK
  title_abbrev: Get a summary of account usage
  synopsis: get a summary of account usage from &IAM;.
  category:
  languages:
    Python:
      versions:
        - sdk_version: 3
          github: python/example_code/iam/iam_basics
          sdkguide:
          excerpts:
            - description:
              snippet_tags:
                - python.example_code.iam.GetAccountSummary
  services:
    iam: {GetAccountSummary}
iam_GenerateCredentialReport:
  title: Generate a credential report from &IAM; using an &AWS; SDK
  title_abbrev: Generate a credential report
  synopsis: generate a credential report from &IAM; for the current account.
    After the report is generated, get it by using the GetCredentialReport action.
  category:
  languages:
    Python:
      versions:
        - sdk_version: 3
          github: python/example_code/iam/iam_basics
          sdkguide:
          excerpts:
            - description:
              snippet_tags:
                - python.example_code.iam.GenerateCredentialReport
  services:
    iam: {GenerateCredentialReport}
iam_GetCredentialReport:
  title: Get a credential report from &IAM; using an &AWS; SDK
  title_abbrev: Get a credential report
  synopsis: get the most recently generated credential report from &IAM;.
  category:
  languages:
    Python:
      versions:
        - sdk_version: 3
          github: python/example_code/iam/iam_basics
          sdkguide:
          excerpts:
            - description:
              snippet_tags:
                - python.example_code.iam.GetCredentialReport
  services:
    iam: {GetCredentialReport}
iam_GetAccountPasswordPolicy:
  title: Get the &IAM; account password policy using an &AWS; SDK
  title_abbrev: Get the account password policy
  synopsis: get the &IAM; account password policy.
  category:
  languages:
    JavaScript:
      versions:
        - sdk_version: 3
          github: javascriptv3/example_code/iam
          sdkguide:
          excerpts:
            - description: Create the client.
              snippet_tags:
                - iam.JavaScript.createclientv3
            - description: Get the account password policy.
              snippet_tags:
                - iam.JavaScript.getaccountpasswordpolicyV3
<<<<<<< HEAD
    Go:
      versions:
        - sdk_version: 2
          github: gov2/iam/common
          excerpts:
            - snippet_tags: ['iam.go-v2.GetAccountPasswordPolicy']
              description: ''
=======
    PHP:
      versions:
        - sdk_version: 3
          github: php/example_code/iam/iam_basics
          excerpts:
            - description:
              snippet_tags:
                - php.example_code.iam.iam_basics.startService
                - php.example_code.iam.service.getAccountPasswordPolicy
    Python:
      versions:
        - sdk_version: 3
          github: python/example_code/iam/iam_basics
          sdkguide:
          excerpts:
            - description:
              snippet_tags:
                - python.example_code.iam.GetAccountPasswordPolicy
>>>>>>> 44814ad3
    Ruby:
      versions:
        - sdk_version: 3
          github: ruby/example_code/iam
          excerpts:
            - description:
              snippet_tags:
                - ruby.example_code.iam.GetAccountPasswordPolicy
  services:
    iam: {GetAccountPasswordPolicy}
iam_ListSAMLProviders:
  title: List SAML providers for &IAM; using an &AWS; SDK
  title_abbrev: List SAML providers
  synopsis: list SAML providers for &IAM;.
  category:
  languages:
    JavaScript:
      versions:
        - sdk_version: 3
          github: javascriptv3/example_code/iam
          sdkguide:
          excerpts:
            - description: Create the client.
              snippet_tags:
                - iam.JavaScript.createclientv3
            - description: List the SAML providers.
              snippet_tags:
                - iam.JavaScript.listsamlprovidersV3
<<<<<<< HEAD
    Go:
      versions:
        - sdk_version: 2
          github: gov2/iam/common
          excerpts:
            - snippet_tags: ['iam.go-v2.ListSAMLProviders']
              description: ''
=======
    PHP:
      versions:
        - sdk_version: 3
          github: php/example_code/iam/iam_basics
          excerpts:
            - description:
              snippet_tags:
                - php.example_code.iam.iam_basics.startService
                - php.example_code.iam.service.listSAMLProviders
    Python:
      versions:
        - sdk_version: 3
          github: python/example_code/iam/iam_basics
          sdkguide:
          excerpts:
            - description:
              snippet_tags:
                - python.example_code.iam.ListSAMLProviders
>>>>>>> 44814ad3
    Ruby:
      versions:
        - sdk_version: 3
          github: ruby/example_code/iam
          excerpts:
            - description:
              snippet_tags:
                - ruby.example_code.iam.ListSamlProviders
  services:
    iam: {ListSAMLProviders}
iam_Scenario_AccountManagement:
  title: Manage your &IAM; account using an &AWS; SDK
  title_abbrev: Manage your account
  synopsis: manage your &IAM; account.
  category: Scenarios
  languages:
    Python:
      versions:
        - sdk_version: 3
          github: python/example_code/iam/iam_basics
          sdkguide:
          excerpts:
            - description: Create functions that wrap &IAM; account actions.
              snippet_tags:
                - python.example_code.iam.account_wrapper.imports
                - python.example_code.iam.ListAccountAliases
                - python.example_code.iam.CreateAccountAlias
                - python.example_code.iam.DeleteAccountAlias
                - python.example_code.iam.GenerateCredentialReport
                - python.example_code.iam.GetCredentialReport
                - python.example_code.iam.GetAccountSummary
                - python.example_code.iam.GetAccountAuthorizationDetails
            - description: Call wrapper functions to change the account alias and
                to get reports about the account.
              snippet_tags:
                - python.example_code.iam.Scenario_AccountManagement
  services:
    iam: {}
iam_CreateAccessKey:
  title: Create an &IAM; access key using an &AWS; SDK
  title_abbrev: Create an access key
  synopsis: create an &IAM; access key.
  category:
  languages:
    Kotlin:
      versions:
        - sdk_version: 1
          github: kotlin/services/iam
          sdkguide:
          excerpts:
            - description:
              snippet_tags:
                - iam.kotlin.create_access_key.main
    Java:
      versions:
        - sdk_version: 2
          github: javav2/example_code/iam
          sdkguide:
          excerpts:
            - description:
              snippet_tags:
                - iam.java2.create_access_key.main
    Python:
      versions:
        - sdk_version: 3
          github: python/example_code/iam/iam_basics
          sdkguide:
          excerpts:
            - description:
              snippet_tags:
                - python.example_code.iam.CreateAccessKey
    Go:
      versions:
        - sdk_version: 2
          github: gov2/iam
          excerpts:
            - description: ''
              snippet_tags:
                - iam.go-v2.CreateAccessKey
    JavaScript:
      versions:
        - sdk_version: 3
          github: javascriptv3/example_code/iam
          sdkguide: sdk-for-javascript/v3/developer-guide/iam-examples-managing-access-keys.html#iam-examples-managing-access-keys-creating
          excerpts:
            - description: Create the client.
              snippet_tags:
                - iam.JavaScript.createclientv3
            - description: Create the access key.
              snippet_tags:
                - iam.JavaScript.keys.createAccessKeyV3
        - sdk_version: 2
          github: javascript/example_code/iam
          sdkguide: sdk-for-javascript/v2/developer-guide/iam-examples-managing-access-keys.html#iam-examples-managing-access-keys-creating
          excerpts:
            - description:
              snippet_tags:
                - iam.JavaScript.keys.createAccessKey
    Ruby:
      versions:
        - sdk_version: 3
          github: ruby/example_code/iam
          excerpts:
            - description:
              snippet_tags:
                - ruby.example_code.iam.CreateAccessKey
  services:
    iam: {CreateAccessKey}
iam_DeleteAccessKey:
  title: Delete an &IAM; access key using an &AWS; SDK
  title_abbrev: Delete an access key
  synopsis: delete an &IAM; access key.
  category:
  languages:
    Kotlin:
      versions:
        - sdk_version: 1
          github: kotlin/services/iam
          sdkguide:
          excerpts:
            - description:
              snippet_tags:
                - iam.kotlin.delete_access_key.main
    Java:
      versions:
        - sdk_version: 2
          github: javav2/example_code/iam
          sdkguide:
          excerpts:
            - description:
              snippet_tags:
                - iam.java2.delete_access_key.main
    Python:
      versions:
        - sdk_version: 3
          github: python/example_code/iam/iam_basics
          sdkguide:
          excerpts:
            - description:
              snippet_tags:
                - python.example_code.iam.DeleteAccessKey
    Go:
      versions:
        - sdk_version: 2
          github: gov2/iam
          excerpts:
            - description: ''
              snippet_tags:
                - iam.go-v2.DeleteAccessKey
    JavaScript:
      versions:
        - sdk_version: 3
          github: javascriptv3/example_code/iam
          sdkguide: sdk-for-javascript/v3/developer-guide/iam-examples-managing-access-keys.html#iam-examples-managing-access-keys-deleting
          excerpts:
            - description: Create the client.
              snippet_tags:
                - iam.JavaScript.createclientv3
            - description: Delete the access key.
              snippet_tags:
                - iam.JavaScript.keys.deleteAccessKeyV3
        - sdk_version: 2
          github: javascript/example_code/iam
          sdkguide: sdk-for-javascript/v2/developer-guide/iam-examples-managing-access-keys.html#iam-examples-managing-access-keys-deleting
          excerpts:
            - description:
              snippet_tags:
                - iam.JavaScript.keys.deleteAccessKey
    Ruby:
      versions:
        - sdk_version: 3
          github: ruby/example_code/iam
          excerpts:
            - description:
              snippet_tags:
                - ruby.example_code.iam.DeleteUser
  services:
    iam: {DeleteAccessKey}
iam_GetAccessKeyLastUsed:
  title: Get data about the last use of an &IAM; access key using an &AWS; SDK
  title_abbrev: Get data about the last use of an access key
  synopsis: get data about the last use of an &IAM; access key.
  category:
  languages:
    Python:
      versions:
        - sdk_version: 3
          github: python/example_code/iam/iam_basics
          sdkguide:
          excerpts:
            - description:
              snippet_tags:
                - python.example_code.iam.GetAccessKeyLastUsed
    Go:
      versions:
        - sdk_version: 2
          github: gov2/iam
          excerpts:
            - description: ''
              snippet_tags:
                - iam.go-v2.AccessKeyLastUsed
    JavaScript:
      versions:
        - sdk_version: 3
          github: javascriptv3/example_code/iam
          sdkguide: sdk-for-javascript/v3/developer-guide/iam-examples-managing-access-keys.html#iam-examples-managing-access-keys-last-used
          excerpts:
            - description: Create the client.
              snippet_tags:
                - iam.JavaScript.createclientv3
            - description: Get the access key.
              snippet_tags:
                - iam.JavaScript.keys.getAccessKeyLastUsedV3
        - sdk_version: 2
          github: javascript/example_code/iam
          sdkguide: sdk-for-javascript/v2/developer-guide/iam-examples-managing-access-keys.html#iam-examples-managing-access-keys-last-used
          excerpts:
            - description:
              snippet_tags:
                - iam.JavaScript.keys.getAccessKeyLastUsed
  services:
    iam: {GetAccessKeyLastUsed}
iam_ListAccessKeys:
  title: List a user's &IAM; access keys using an &AWS; SDK
  title_abbrev: List a user's access keys
  synopsis: list a user's &IAM; access keys.
  category:
  languages:
    Kotlin:
      versions:
        - sdk_version: 1
          github: kotlin/services/iam
          sdkguide:
          excerpts:
            - description:
              snippet_tags:
                - iam.kotlin.list_access_keys.main
    Java:
      versions:
        - sdk_version: 2
          github: javav2/example_code/iam
          sdkguide:
          excerpts:
            - description:
              snippet_tags:
                - iam.java2.list_access_keys.main
    Python:
      versions:
        - sdk_version: 3
          github: python/example_code/iam/iam_basics
          sdkguide:
          excerpts:
            - description:
              snippet_tags:
                - python.example_code.iam.ListAccessKeys
    Go:
      versions:
        - sdk_version: 2
          github: gov2/iam
          excerpts:
            - description: ''
              snippet_tags:
                - iam.go-v2.ListAccessKeys
    JavaScript:
      versions:
        - sdk_version: 3
          github: javascriptv3/example_code/iam
          sdkguide: sdk-for-javascript/v3/developer-guide/iam-examples-managing-access-keys.html#iam-examples-managing-access-keys-listing
          excerpts:
            - description: Create the client.
              snippet_tags:
                - iam.JavaScript.createclientv3
            - description: List the access keys.
              snippet_tags:
                - iam.JavaScript.keys.listAccessKeysV3
        - sdk_version: 2
          github: javascript/example_code/iam
          sdkguide: sdk-for-javascript/v2/developer-guide/iam-examples-managing-access-keys.html#iiam-examples-managing-access-keys-listing
          excerpts:
            - description:
              snippet_tags:
                - iam.JavaScript.keys.listAccessKeys
    Ruby:
      versions:
        - sdk_version: 3
          github: ruby/example_code/iam
          excerpts:
            - description:
              snippet_tags:
                - ruby.example_code.iam.DeleteUser
  services:
    iam: {ListAccessKeys}
iam_UpdateAccessKey:
  title: Update an &IAM; access key using an &AWS; SDK
  title_abbrev: Update an access key
  synopsis: update an &IAM; access key.
  category:
  languages:
    Java:
      versions:
        - sdk_version: 2
          github: javav2/example_code/iam
          sdkguide:
          excerpts:
            - description:
              snippet_tags:
                - iam.java2.update_access_key.main
    Python:
      versions:
        - sdk_version: 3
          github: python/example_code/iam/iam_basics
          sdkguide:
          excerpts:
            - description:
              snippet_tags:
                - python.example_code.iam.UpdateAccessKey
    Go:
      versions:
        - sdk_version: 2
          github: gov2/iam
          excerpts:
            - description:
              snippet_tags: ['iam.go-v2.UpdateAccessKey']
    JavaScript:
      versions:
        - sdk_version: 3
          github: javascriptv3/example_code/iam
          sdkguide: sdk-for-javascript/v3/developer-guide/iam-examples-managing-access-keys.html#iam-examples-managing-access-keys-updating
          excerpts:
            - description: Create the client.
              snippet_tags:
                - iam.JavaScript.createclientv3
            - description: Update the access key.
              snippet_tags:
                - iam.JavaScript.keys.updateAccessKeyV3
        - sdk_version: 2
          github: javascript/example_code/iam
          sdkguide: sdk-for-javascript/v2/developer-guide/iam-examples-managing-access-keys.html#iam-examples-managing-access-keys-updating
          excerpts:
            - description:
              snippet_tags:
                - iam.JavaScript.keys.updateAccessKey
  services:
    iam: {UpdateAccessKey}
iam_Scenario_ManageAccessKeys:
  title: Manage &IAM; access keys using an &AWS; SDK
  title_abbrev: Manage access keys
  synopsis: manage &IAM; access keys.
  category: Scenarios
  languages:
    Python:
      versions:
        - sdk_version: 3
          github: python/example_code/iam/iam_basics
          sdkguide:
          excerpts:
            - description: Create functions that wrap &IAM; access key actions.
              snippet_tags:
                - python.example_code.iam.access_key_wrapper.imports
                - python.example_code.iam.ListAccessKeys
                - python.example_code.iam.CreateAccessKey
                - python.example_code.iam.GetAccessKeyLastUsed
                - python.example_code.iam.UpdateAccessKey
                - python.example_code.iam.DeleteAccessKey
            - description: Use the wrapper functions to perform access key actions for
                the current user.
              snippet_tags:
                - python.example_code.iam.Scenario_ManageAccessKeys
  services:
    iam: {}
iam_CreatePolicy:
  title: Create an &IAM; policy using an &AWS; SDK
  title_abbrev: Create a policy
  synopsis: create an &IAM; policy.
  category:
  languages:
    Kotlin:
      versions:
        - sdk_version: 1
          github: kotlin/services/iam
          sdkguide:
          excerpts:
            - description:
              snippet_tags:
                - iam.kotlin.create_policy.main
    Java:
      versions:
        - sdk_version: 2
          github: javav2/example_code/iam
          sdkguide:
          excerpts:
            - description:
              snippet_tags:
                - iam.java2.create_policy.main
    Python:
      versions:
        - sdk_version: 3
          github: python/example_code/iam/iam_basics
          sdkguide:
          excerpts:
            - description:
              snippet_tags:
                - python.example_code.iam.CreatePolicy
    PHP:
      versions:
        - sdk_version: 3
          github: php/example_code/iam/iam_basics
          excerpts:
            - description:
              snippet_tags:
                - php.example_code.iam.iam_basics.startService
                - php.example_code.iam.iam_basics.createPolicy
                - php.example_code.iam.service.createPolicy
    JavaScript:
      versions:
        - sdk_version: 3
          github: javascriptv3/example_code/iam
          sdkguide: sdk-for-javascript/v3/developer-guide/iam-examples-policies.html#iam-examples-policies-creating
          excerpts:
            - description: Create the client.
              snippet_tags:
                - iam.JavaScript.createclientv3
            - description: Create the policy.
              snippet_tags:
                - iam.JavaScript.policies.createPolicyV3
        - sdk_version: 2
          github: javascript/example_code/iam
          sdkguide: sdk-for-javascript/v2/developer-guide/iam-examples-policies.html#iam-examples-policies-creating
          excerpts:
            - description:
              snippet_tags:
                - iam.JavaScript.policies.createPolicy
    Go:
      versions:
        - sdk_version: 2
          github: gov2/iam/common
          excerpts:
            - snippet_tags: ['iam.go-v2.CreatePolicy']
              description: ''
    Ruby:
      versions:
        - sdk_version: 3
          github: ruby/example_code/iam
          excerpts:
            - description:
              snippet_tags:
                - ruby.example_code.iam.CreatePolicy
  services:
    iam: {CreatePolicy}
iam_DeletePolicy:
  title: Delete an &IAM; policy using an &AWS; SDK
  title_abbrev: Delete a policy
  synopsis: delete an &IAM; policy.
  category:
  languages:
    Kotlin:
      versions:
        - sdk_version: 1
          github: kotlin/services/iam
          sdkguide:
          excerpts:
            - description:
              snippet_tags:
                - iam.kotlin.delete_policy.main
    Java:
      versions:
        - sdk_version: 2
          github: javav2/example_code/iam
          sdkguide:
          excerpts:
            - description:
              snippet_tags:
                - iam.java2.delete_policy.main
    Python:
      versions:
        - sdk_version: 3
          github: python/example_code/iam/iam_basics
          sdkguide:
          excerpts:
            - description:
              snippet_tags:
                - python.example_code.iam.DeletePolicy
    JavaScript:
      versions:
        - sdk_version: 3
          github: javascriptv3/example_code/iam/
          sdkguide:
          excerpts:
            - description: Create the client.
              snippet_tags:
                - iam.JavaScript.createclientv3
            - description: Delete the policy.
              snippet_tags:
                - iam.JavaScript.users.deletepolicyv3
    Ruby:
      versions:
        - sdk_version: 3
          github: ruby/example_code/iam
          excerpts:
            - description:
              snippet_tags:
                - ruby.example_code.iam.DeleteRole
  services:
    iam: {DeletePolicy}
iam_CreatePolicyVersion:
  title: Create an &IAM; policy version using an &AWS; SDK
  title_abbrev: Create a policy version
  synopsis: create an &IAM; policy version.
  category:
  languages:
    Python:
      versions:
        - sdk_version: 3
          github: python/example_code/iam/iam_basics
          sdkguide:
          excerpts:
            - description:
              snippet_tags:
                - python.example_code.iam.CreatePolicyVersion
  services:
    iam: {CreatePolicyVersion}
iam_ListPolicies:
  title: List &IAM; policies using an &AWS; SDK
  title_abbrev: List policies
  synopsis: list &IAM; policies.
  category:
  languages:
    JavaScript:
      versions:
        - sdk_version: 3
          github: javascriptv3/example_code/iam
          sdkguide:
          excerpts:
            - description: Create the client.
              snippet_tags:
                - iam.JavaScript.createclientv3
            - description: List the policies.
              snippet_tags:
                - iam.JavaScript.listpoliciesv3
<<<<<<< HEAD
    Go:
      versions:
        - sdk_version: 2
          github: gov2/iam/common
          excerpts:
            - snippet_tags: ['iam.go-v2.ListPolicies']
              description: ''
=======
    PHP:
      versions:
        - sdk_version: 3
          github: php/example_code/iam/iam_basics
          excerpts:
            - description:
              snippet_tags:
                - php.example_code.iam.iam_basics.startService
                - php.example_code.iam.service.listPolicies
    Python:
      versions:
        - sdk_version: 3
          github: python/example_code/iam/iam_basics
          sdkguide:
          excerpts:
            - description:
              snippet_tags:
                - python.example_code.iam.ListPolicies
>>>>>>> 44814ad3
    Ruby:
      versions:
        - sdk_version: 3
          github: ruby/example_code/iam
          excerpts:
            - description:
              snippet_tags:
                - ruby.example_code.iam.ListPolicies
  services:
    iam: {ListPolicies}
iam_GetPolicy:
  title: Get an &IAM; policy using an &AWS; SDK
  title_abbrev: Get a policy
  synopsis: get an &IAM; policy.
  category:
  languages:
    Kotlin:
      versions:
        - sdk_version: 1
          github: kotlin/services/iam
          sdkguide:
          excerpts:
            - description:
              snippet_tags:
                - iam.kotlin.get_policy.main
    JavaScript:
      versions:
        - sdk_version: 3
          github: javascriptv3/example_code/iam
          sdkguide: sdk-for-javascript/v3/developer-guide/iam-examples-policies.html#iam-examples-policies-getting
          excerpts:
            - description: Create the client.
              snippet_tags:
                - iam.JavaScript.createclientv3
            - description: Get the policy.
              snippet_tags:
                - iam.JavaScript.policies.getPolicyV3
        - sdk_version: 2
          github: javascript/example_code/iam
          sdkguide: sdk-for-javascript/v2/developer-guide/iam-examples-policies.html#iam-examples-policies-getting
          excerpts:
            - description:
              snippet_tags:
                - iam.JavaScript.policies.getPolicy
    PHP:
      versions:
        - sdk_version: 3
          github: php/example_code/iam/iam_basics
          excerpts:
            - description:
              snippet_tags:
                - php.example_code.iam.iam_basics.startService
                - php.example_code.iam.service.getPolicy
    Python:
      versions:
        - sdk_version: 3
          github: python/example_code/iam/iam_basics
          excerpts:
            - description:
              snippet_tags:
                - python.example_code.iam.GetPolicy
    Go:
      versions:
        - sdk_version: 2
          github: gov2/iam/common
          excerpts:
            - snippet_tags: ['iam.go-v2.GetPolicy']
              description: ''
    Ruby:
      versions:
        - sdk_version: 3
          github: ruby/example_code/iam
          excerpts:
            - description:
              snippet_tags:
                - ruby.example_code.iam.GetPolicy
  services:
    iam: {GetPolicy}
iam_GetPolicyVersion:
  title: Get an &IAM; policy version using an &AWS; SDK
  title_abbrev: Get a policy version
  synopsis: get an &IAM; policy version.
  category:
  languages:
    Python:
      versions:
        - sdk_version: 3
          github: python/example_code/iam/iam_basics
          sdkguide:
          excerpts:
            - description:
              snippet_tags:
                - python.example_code.iam.GetPolicyVersion
  services:
    iam: {GetPolicyVersion}
iam_Scenario_RollbackPolicyVersion:
  title: Rollback an &IAM; policy version using an &AWS; SDK
  title_abbrev: Rollback a policy version
  synopsis: rollback an &IAM; policy version.
  category: Scenarios
  languages:
    Python:
      versions:
        - sdk_version: 3
          github: python/example_code/iam/iam_basics
          sdkguide:
          excerpts:
            - description:
              snippet_tags:
                - python.example_code.iam.Scenario_RollbackPolicyVersion
  services:
    iam: {}
iam_AttachRolePolicy:
  title: Attach an &IAM; policy to a role using an &AWS; SDK
  title_abbrev: Attach a policy to a role
  synopsis: attach an &IAM; policy to a role.
  category:
  languages:
    Kotlin:
      versions:
        - sdk_version: 1
          github: kotlin/services/iam
          sdkguide:
          excerpts:
            - description:
              snippet_tags:
                - iam.kotlin.attach_role_policy.main
    Java:
      versions:
        - sdk_version: 2
          github: javav2/example_code/iam
          sdkguide:
          excerpts:
            - description:
              snippet_tags:
                - iam.java2.attach_role_policy.main
    PHP:
      versions:
        - sdk_version: 3
          github: php/example_code/iam/iam_basics
          excerpts:
            - description:
              snippet_tags:
                - php.example_code.iam.iam_basics.startService
                - php.example_code.iam.iam_basics.createRole
                - php.example_code.iam.iam_basics.createPolicy
                - php.example_code.iam.iam_basics.attachRolePolicy
                - php.example_code.iam.service.attachRolePolicy
    Python:
      versions:
        - sdk_version: 3
          github: python/example_code/iam/iam_basics
          sdkguide:
          excerpts:
            - description: Attach a policy to a role using the Boto3 Policy object.
              snippet_tags:
                - python.example_code.iam.AttachRolePolicy_Policy
            - description: Attach a policy to a role using the Boto3 Role object.
              snippet_tags:
                - python.example_code.iam.AttachRolePolicy_Role
    Ruby:
      versions:
        - sdk_version: 3
          github: ruby/example_code/iam
          excerpts:
            - description:
              snippet_tags:
                - ruby.example_code.iam.AttachRolePolicy
    JavaScript:
      versions:
        - sdk_version: 3
          github: javascriptv3/example_code/iam
          sdkguide: sdk-for-javascript/v3/developer-guide/iam-examples-policies.html#iam-examples-policies-attaching-role-policy
          excerpts:
            - description: Create the client.
              snippet_tags:
                - iam.JavaScript.createclientv3
            - description: Attach the policy.
              snippet_tags:
                - iam.JavaScript.policies.attachRolePolicyV3
        - sdk_version: 2
          github: javascript/example_code/iam
          sdkguide: sdk-for-javascript/v2/developer-guide/iam-examples-policies.html#iam-examples-policies-attaching-role-policy
          excerpts:
            - description:
              snippet_tags:
                - iam.JavaScript.policies.attachRolePolicy
    Go:
      versions:
        - sdk_version: 2
          github: gov2/iam/common
          excerpts:
            - snippet_tags: ['iam.go-v2.AttachRolePolicy']
              description: ''
  services:
    iam: {AttachRolePolicy}
iam_ListAttachedRolePolicies:
  title: List policies attached to an &IAM; role using an &AWS; SDK
  title_abbrev: List policies attached to a role
  synopsis: list policies attached to an &IAM; role.
  category:
  languages:
    JavaScript:
      versions:
        - sdk_version: 3
          github: javascriptv3/example_code/iam
          sdkguide:
          excerpts:
            - description: Create the client.
              snippet_tags:
                - iam.JavaScript.createclientv3
            - description: List the policies that are attached to a role.
              snippet_tags:
                - iam.JavaScript.listattachedrolepoliciesV3
<<<<<<< HEAD
    Go:
      versions:
        - sdk_version: 2
          github: gov2/iam/common
          excerpts:
            - snippet_tags: ['iam.go-v2.ListAttachedRolePolicies']
              description: ''
=======
    PHP:
      versions:
        - sdk_version: 3
          github: php/example_code/iam/iam_basics
          excerpts:
            - description:
              snippet_tags:
                - php.example_code.iam.iam_basics.startService
                - php.example_code.iam.service.listAttachRolePolicies
    Python:
      versions:
        - sdk_version: 3
          github: python/example_code/iam/iam_basics
          sdkguide:
          excerpts:
            - description:
              snippet_tags:
                - python.example_code.iam.ListAttachedRolePolicies
>>>>>>> 44814ad3
    Ruby:
      versions:
        - sdk_version: 3
          github: ruby/example_code/iam
          excerpts:
            - description:
              snippet_tags:
                - ruby.example_code.iam.DeleteRole
  services:
    iam: {ListAttachedRolePolicies}
iam_DetachRolePolicy:
  title: Detach an &IAM; policy from a role using an &AWS; SDK
  title_abbrev: Detach a policy from a role
  synopsis: detach an &IAM; policy from a role.
  category:
  languages:
    Kotlin:
      versions:
        - sdk_version: 1
          github: kotlin/services/iam
          sdkguide:
          excerpts:
            - description:
              snippet_tags:
                - iam.kotlin.detach_role_policy.main
    Java:
      versions:
        - sdk_version: 2
          github: javav2/example_code/iam
          sdkguide:
          excerpts:
            - description:
              snippet_tags:
                - iam.java2.detach_role_policy.main
    Python:
      versions:
        - sdk_version: 3
          github: python/example_code/iam/iam_basics
          sdkguide:
          excerpts:
            - description: Detach a policy from a role using the Boto3 Policy object.
              snippet_tags:
                - python.example_code.iam.DetachRolePolicy_Policy
            - description: Detach a policy from a role using the Boto3 Role object.
              snippet_tags:
                - python.example_code.iam.DetachRolePolicy_Role
    Ruby:
      versions:
        - sdk_version: 3
          github: ruby/example_code/iam
          excerpts:
            - description:
              snippet_tags:
                - ruby.example_code.iam.DeleteRole
    JavaScript:
      versions:
        - sdk_version: 3
          github: javascriptv3/example_code/iam
          sdkguide: sdk-for-javascript/v3/developer-guide/iam-examples-policies.html#iam-examples-policies-detaching-role-policy
          excerpts:
            - description: Create the client.
              snippet_tags:
                - iam.JavaScript.createclientv3
            - description: Detach the policy.
              snippet_tags:
                - iam.JavaScript.policies.detachRolePolicyV3
        - sdk_version: 2
          github: javascript/example_code/iam
          sdkguide: sdk-for-javascript/v2/developer-guide/iam-examples-policies.html#iam-examples-policies-detaching-role-policy
          excerpts:
            - description:
              snippet_tags:
                - iam.JavaScript.policies.detachRolePolicy
  services:
    iam: {DetachRolePolicy}
iam_Scenario_PolicyManagement:
  title: Manage &IAM; policies using an &AWS; SDK
  title_abbrev: Manage policies
  synopsis: manage &IAM; policies.
  category: Scenarios
  languages:
    Python:
      versions:
        - sdk_version: 3
          github: python/example_code/iam/iam_basics
          sdkguide:
          excerpts:
            - description: Create functions that wrap &IAM; policy actions.
              snippet_tags:
                - python.example_code.iam.policy_wrapper.imports
                - python.example_code.iam.CreatePolicy
                - python.example_code.iam.ListPolicies
                - python.example_code.iam.CreatePolicyVersion
                - python.example_code.iam.GetPolicyVersion
                - python.example_code.iam.Scenario_RollbackPolicyVersion
                - python.example_code.iam.DeletePolicy
            - description: Use the wrapper functions to create policies, update
                versions, and get information about them.
              snippet_tags:
                - python.example_code.iam.Scenario_PolicyManagement
  services:
    iam: {}
iam_CreateRole:
  title: Create an &IAM; role using an &AWS; SDK
  title_abbrev: Create a role
  synopsis: create an &IAM; role.
  category:
  languages:
    Java:
      versions:
        - sdk_version: 2
          github: javav2/example_code/iam
          sdkguide:
          excerpts:
            - description:
              snippet_tags:
                - iam.java2.create_role.main
    PHP:
      versions:
        - sdk_version: 3
          github: php/example_code/iam/iam_basics
          excerpts:
            - description:
              snippet_tags:
                - php.example_code.iam.iam_basics.startService
                - php.example_code.iam.iam_basics.createRole
                - php.example_code.iam.service.createRole
    Python:
      versions:
        - sdk_version: 3
          github: python/example_code/iam/iam_basics
          sdkguide:
          excerpts:
            - description:
              snippet_tags:
                - python.example_code.iam.CreateRole
    Ruby:
      versions:
        - sdk_version: 3
          github: ruby/example_code/iam
          excerpts:
            - description:
              snippet_tags:
                - ruby.example_code.iam.CreateRole
    Rust:
      versions:
        - sdk_version: 1
          github: rust_dev_preview/iam
          excerpts:
            - description:
              snippet_tags:
                - iam.rust.create-role
    JavaScript:
      versions:
        - sdk_version: 3
          github: javascriptv3/example_code/iam
          excerpts:
            - description: Create the client.
              snippet_tags:
                - iam.JavaScript.createclientv3
            - description: Create the role.
              snippet_tags:
                - iam.JavaScript.users.createrolev3
    Go:
      versions:
        - sdk_version: 2
          github: gov2/iam/common
          excerpts:
            - snippet_tags: ['iam.go-v2.CreateRole']
              description: ''
  services:
    iam: {CreateRole}
iam_ListRoles:
  title: List &IAM; roles using an &AWS; SDK
  title_abbrev: List roles
  synopsis: list &IAM; roles.
  category:
  languages:
<<<<<<< HEAD
    Python:
      versions:
        - sdk_version: 3
          github: python/example_code/iam/iam_basics
          sdkguide:
          excerpts:
            - description:
              snippet_tags:
                - python.example_code.iam.ListRoles
    Go:
      versions:
        - sdk_version: 2
          github: gov2/iam/common
          excerpts:
            - snippet_tags: ['iam.go-v2.ListRoles']
              description: ''
=======
>>>>>>> 44814ad3
    JavaScript:
      versions:
        - sdk_version: 3
          github: javascriptv3/example_code/iam
          sdkguide:
          excerpts:
            - description: Create the client.
              snippet_tags:
                - iam.JavaScript.createclientv3
            - description: List the roles.
              snippet_tags:
                - iam.JavaScript.listrolesV3
    PHP:
      versions:
        - sdk_version: 3
          github: php/example_code/iam/iam_basics
          excerpts:
            - description:
              snippet_tags:
                - php.example_code.iam.iam_basics.startService
                - php.example_code.iam.service.listRoles
    Python:
      versions:
        - sdk_version: 3
          github: python/example_code/iam/iam_basics
          sdkguide:
          excerpts:
            - description:
              snippet_tags:
                - python.example_code.iam.ListRoles
    Ruby:
      versions:
        - sdk_version: 3
          github: ruby/example_code/iam
          excerpts:
            - description:
              snippet_tags:
                - ruby.example_code.iam.ListRoles
  services:
    iam: {ListRoles}
iam_GetRole:
  title: Get an &IAM; role using an &AWS; SDK
  title_abbrev: Get a role
  synopsis: get an &IAM; role.
  category:
  languages:
    JavaScript:
      versions:
        - sdk_version: 3
          github: javascriptv3/example_code/iam
          sdkguide:
          excerpts:
            - description: Create the client.
              snippet_tags:
                - iam.JavaScript.createclientv3
            - description: Get the role.
              snippet_tags:
                - iam.JavaScript.getRoleV3
<<<<<<< HEAD
    Go:
      versions:
        - sdk_version: 2
          github: gov2/iam/common
          excerpts:
            - snippet_tags: ['iam.go-v2.GetRole']
              description: ''
=======
    PHP:
      versions:
        - sdk_version: 3
          github: php/example_code/iam/iam_basics
          excerpts:
            - description:
              snippet_tags:
                - php.example_code.iam.iam_basics.startService
                - php.example_code.iam.service.getRole
    Python:
      versions:
        - sdk_version: 3
          github: python/example_code/iam/iam_basics
          sdkguide:
          excerpts:
            - description:
              snippet_tags:
                - python.example_code.iam.GetRole
>>>>>>> 44814ad3
    Ruby:
      versions:
        - sdk_version: 3
          github: ruby/example_code/iam
          excerpts:
            - description:
              snippet_tags:
                - ruby.example_code.iam.GetRole
  services:
    iam: {GetRole}
iam_DeleteRole:
  title: Delete an &IAM; role using an &AWS; SDK
  title_abbrev: Delete a role
  synopsis: delete an &IAM; role.
  category:
  languages:
    Python:
      versions:
        - sdk_version: 3
          github: python/example_code/iam/iam_basics
          sdkguide:
          excerpts:
            - description:
              snippet_tags:
                - python.example_code.iam.DeleteRole
    JavaScript:
      versions:
        - sdk_version: 3
          github: javascriptv3/example_code/iam
          sdkguide:
          excerpts:
            - description: Create the client.
              snippet_tags:
                - iam.JavaScript.createclientv3
            - description: Delete the role.
              snippet_tags:
                - iam.JavaScript.users.deleterolev3
    Ruby:
      versions:
        - sdk_version: 3
          github: ruby/example_code/iam
          excerpts:
            - description:
              snippet_tags:
                - ruby.example_code.iam.DeleteRole
  services:
    iam: {DeleteRole}
iam_ListRolePolicies:
  title: List inline policies for an &IAM; role using an &AWS; SDK
  title_abbrev: List inline policies for a role
  synopsis: list inline policies for an &IAM; role.
  category:
  languages:
    JavaScript:
      versions:
        - sdk_version: 3
          github: javascriptv3/example_code/iam
          sdkguide:
          excerpts:
            - description: Create the client.
              snippet_tags:
                - iam.JavaScript.createclientv3
            - description: List the policies.
              snippet_tags:
                - iam.JavaScript.listrolepoliciesv3
<<<<<<< HEAD
    Go:
      versions:
        - sdk_version: 2
          github: gov2/iam/common
          excerpts:
            - snippet_tags: ['iam.go-v2.ListRolePolicies']
              description: ''
=======
    PHP:
      versions:
        - sdk_version: 3
          github: php/example_code/iam/iam_basics
          excerpts:
            - description:
              snippet_tags:
                - php.example_code.iam.iam_basics.startService
                - php.example_code.iam.service.listRolePolicies
    Python:
      versions:
        - sdk_version: 3
          github: python/example_code/iam/iam_basics
          sdkguide:
          excerpts:
            - description:
              snippet_tags:
                - python.example_code.iam.ListRolePolicies
>>>>>>> 44814ad3
  services:
    iam: {ListRolePolicies}
iam_Scenario_RoleManagement:
  title: Manage &IAM; roles using an &AWS; SDK
  title_abbrev: Manage roles
  synopsis: manage &IAM; roles.
  category: Scenarios
  languages:
    Python:
      versions:
        - sdk_version: 3
          github: python/example_code/iam/iam_basics
          sdkguide:
          excerpts:
            - description: Create functions that wrap &IAM; role actions.
              snippet_tags:
                - python.example_code.iam.role_wrapper.imports
                - python.example_code.iam.CreateRole
                - python.example_code.iam.AttachRolePolicy_Role
                - python.example_code.iam.DetachRolePolicy_Role
                - python.example_code.iam.DeleteRole
            - description: Use the wrapper functions to create a role, then attach
                and detach a policy.
              snippet_tags:
                - python.example_code.iam.Scenario_RoleManagement
  services:
    iam: {}
iam_CreateUser:
  title: Create an &IAM; user using an &AWS; SDK
  title_abbrev: Create a user
  synopsis: create an &IAM; user.
  category:
  languages:
    Kotlin:
      versions:
        - sdk_version: 1
          github: kotlin/services/iam
          sdkguide:
          excerpts:
            - description:
              snippet_tags:
                - iam.kotlin.create_user.main
    Java:
      versions:
        - sdk_version: 2
          github: javav2/example_code/iam
          sdkguide:
          excerpts:
            - description:
              snippet_tags:
                - iam.java2.create_user.main
    PHP:
      versions:
        - sdk_version: 3
          github: php/example_code/iam/iam_basics
          excerpts:
            - description:
              snippet_tags:
                - php.example_code.iam.iam_basics.startService
                - php.example_code.iam.iam_basics.createUser
                - php.example_code.iam.service.createUser
    Python:
      versions:
        - sdk_version: 3
          github: python/example_code/iam/iam_basics
          sdkguide:
          excerpts:
            - description:
              snippet_tags:
                - python.example_code.iam.CreateUser
    Ruby:
      versions:
        - sdk_version: 3
          github: ruby/example_code/iam
          excerpts:
            - description:
              snippet_tags:
                - ruby.example_code.iam.CreateUser
    Go:
      versions:
        - sdk_version: 2
          github: gov2/iam/common
          excerpts:
            - description: ''
              snippet_tags:
                - iam.go-v2.CreateUser
    JavaScript:
      versions:
        - sdk_version: 3
          github: javascriptv3/example_code/iam
          sdkguide: sdk-for-javascript/v3/developer-guide/iam-examples-managing-users.html#iam-examples-managing-users-creating-users
          excerpts:
            - description: Create the client.
              snippet_tags:
                - iam.JavaScript.createclientv3
            - description: Create the user.
              snippet_tags:
                - iam.JavaScript.users.getUserV3
        - sdk_version: 2
          github: javascript/example_code/iam
          sdkguide: sdk-for-javascript/v2/developer-guide/iam-examples-managing-users.html#iam-examples-managing-users-creating-users
          excerpts:
            - description:
              snippet_tags:
                - iam.JavaScript.users.getUser
  services:
    iam: {CreateUser}
iam_DeleteUser:
  title: Delete an &IAM; user using an &AWS; SDK
  title_abbrev: Delete a user
  synopsis: delete an &IAM; user.
  category:
  languages:
    Kotlin:
      versions:
        - sdk_version: 1
          github: kotlin/services/iam
          sdkguide:
          excerpts:
            - description:
              snippet_tags:
                - iam.kotlin.delete_user.main
    Java:
      versions:
        - sdk_version: 2
          github: javav2/example_code/iam
          sdkguide:
          excerpts:
            - description:
              snippet_tags:
                - iam.java2.delete_user.main
    Python:
      versions:
        - sdk_version: 3
          github: python/example_code/iam/iam_basics
          sdkguide:
          excerpts:
            - description:
              snippet_tags:
                - python.example_code.iam.DeleteUser
    Ruby:
      versions:
        - sdk_version: 3
          github: ruby/example_code/iam
          excerpts:
            - description:
              snippet_tags:
                - ruby.example_code.iam.DeleteUser
    Go:
      versions:
        - sdk_version: 2
          github: gov2/iam
          excerpts:
            - description: ''
              snippet_tags:
                - iam.go-v2.DeleteUser
    JavaScript:
      versions:
        - sdk_version: 3
          github: javascriptv3/example_code/iam
          sdkguide: sdk-for-javascript/v3/developer-guide/iam-examples-managing-users.html#iam-examples-managing-users-deleting-users
          excerpts:
            - description: Create the client.
              snippet_tags:
                - iam.JavaScript.createclientv3
            - description: Delete the user.
              snippet_tags:
                - iam.JavaScript.users.deleteUserV3
        - sdk_version: 2
          github: javascript/example_code/iam
          sdkguide: sdk-for-javascript/23/developer-guide/iam-examples-managing-users.html#iam-examples-managing-users-deleting-users
          excerpts:
            - description:
              snippet_tags:
                - iam.JavaScript.users.deleteUser
  services:
    iam: {DeleteUser}
iam_ListUsers:
  title: List &IAM; users using an &AWS; SDK
  title_abbrev: List users
  synopsis: list &IAM; users.
  category:
  languages:
    Kotlin:
      versions:
        - sdk_version: 1
          github: kotlin/services/iam
          sdkguide:
          excerpts:
            - description:
              snippet_tags:
                - iam.kotlin.list_users.main
    Java:
      versions:
        - sdk_version: 2
          github: javav2/example_code/iam
          sdkguide:
          excerpts:
            - description:
              snippet_tags:
                - iam.java2.list_users.main
    PHP:
      versions:
        - sdk_version: 3
          github: php/example_code/iam/iam_basics
          excerpts:
            - description:
              snippet_tags:
                - php.example_code.iam.iam_basics.startService
                - php.example_code.iam.service.listUsers
    Python:
      versions:
        - sdk_version: 3
          github: python/example_code/iam/iam_basics
          sdkguide:
          excerpts:
            - description:
              snippet_tags:
                - python.example_code.iam.ListUsers
    Ruby:
      versions:
        - sdk_version: 3
          github: ruby/example_code/iam
          excerpts:
            - description:
              snippet_tags:
                - ruby.example_code.iam.ListUsers
    Go:
      versions:
        - sdk_version: 2
          github: gov2/iam/common
          excerpts:
            - description: ''
              snippet_tags:
                - iam.go-v2.ListUsers
    JavaScript:
      versions:
        - sdk_version: 3
          github: javascriptv3/example_code/iam
          sdkguide: sdk-for-javascript/v3/developer-guide/iam-examples-managing-users.html#iam-examples-managing-users-listing-users
          excerpts:
            - description: Create the client.
              snippet_tags:
                - iam.JavaScript.createclientv3
            - description: List the users.
              snippet_tags:
                - iam.JavaScript.users.listUsersV3
        - sdk_version: 2
          github: javascript/example_code/iam
          sdkguide: sdk-for-javascript/v2/developer-guide/iam-examples-managing-users.html#iam-examples-managing-users-listing-users
          excerpts:
            - description:
              snippet_tags:
                - iam.JavaScript.users.listUsers
  services:
    iam: {ListUsers}
iam_UpdateUser:
  title: Update an &IAM; user using an &AWS; SDK
  title_abbrev: Update a user
  synopsis: update an &IAM; user.
  category:
  languages:
    Kotlin:
      versions:
        - sdk_version: 1
          github: kotlin/services/iam
          sdkguide:
          excerpts:
            - description:
              snippet_tags:
                - iam.kotlin.update_user.main
    Java:
      versions:
        - sdk_version: 2
          github: javav2/example_code/iam
          sdkguide:
          excerpts:
            - description:
              snippet_tags:
                - iam.java2.update_user.main
    Python:
      versions:
        - sdk_version: 3
          github: python/example_code/iam/iam_basics
          sdkguide:
          excerpts:
            - description:
              snippet_tags:
                - python.example_code.iam.UpdateUser
    Go:
      versions:
        - sdk_version: 2
          github: gov2/iam
          excerpts:
            - description:
              snippet_tags: ['iam.go-v2.UpdateUser']
    JavaScript:
      versions:
        - sdk_version: 3
          github: javascriptv3/example_code/iam
          sdkguide: sdk-for-javascript/v3/developer-guide/iam-examples-managing-users.html#iam-examples-managing-users-updating-users
          excerpts:
            - description: Create the client.
              snippet_tags:
                - iam.JavaScript.createclientv3
            - description: Update the user.
              snippet_tags:
                - iam.JavaScript.users.updateUserV3
        - sdk_version: 2
          github: javascript/example_code/iam
          sdkguide: sdk-for-javascript/23/developer-guide/iam-examples-managing-users.html#iam-examples-managing-users-updating-users
          excerpts:
            - description:
              snippet_tags:
                - iam.JavaScript.users.updateUser
  services:
    iam: {UpdateUser}
iam_AttachUserPolicy:
  title: Attach an &IAM; policy to a user using an &AWS; SDK
  title_abbrev: Attach a policy to a user
  synopsis: attach an &IAM; policy to a user.
  category:
  languages:
    Python:
      versions:
        - sdk_version: 3
          github: python/example_code/iam/iam_basics
          sdkguide:
          excerpts:
            - description:
              snippet_tags:
                - python.example_code.iam.AttachUserPolicy
    Go:
      versions:
        - sdk_version: 2
          github: gov2/iam
          excerpts:
            - description: ''
              snippet_tags:
                - iam.go-v2.AttachUserPolicy
  services:
    iam: {AttachUserPolicy}
iam_DetachUserPolicy:
  title: Detach an &IAM; policy from a user using an &AWS; SDK
  title_abbrev: Detach a policy from a user
  synopsis: detach an &IAM; policy from a user.
  category:
  languages:
    Python:
      versions:
        - sdk_version: 3
          github: python/example_code/iam/iam_basics
          sdkguide:
          excerpts:
            - description:
              snippet_tags:
                - python.example_code.iam.DetachUserPolicy
    Go:
      versions:
        - sdk_version: 2
          github: gov2/iam
          excerpts:
            - description:
              snippet_tags: ['iam.go-v2.DetachUserPolicy']

  services:
    iam: {DetachUserPolicy}
iam_PutUserPolicy:
  title: Create an inline &IAM; policy for a user using an &AWS; SDK
  title_abbrev: Create an inline policy for a user
  synopsis: create an inline &IAM; policy for a user.
  category:
  languages:
    Ruby:
      versions:
        - sdk_version: 3
          github: ruby/example_code/iam
          sdkguide:
          excerpts:
            - description:
              snippet_tags:
                - ruby.example_code.iam.PutUserPolicy
  services:
    iam: {PutUserPolicy}
iam_DeleteUserPolicy:
  title: Delete an inline &IAM; policy from a user using an &AWS; SDK
  title_abbrev: Delete an inline policy from a user
  synopsis: delete an inline &IAM; policy from a user.
  category:
  languages:
    Ruby:
      versions:
        - sdk_version: 3
          github: ruby/example_code/iam
          sdkguide:
          excerpts:
            - description:
              snippet_tags:
                - ruby.example_code.iam.DeleteUser
  services:
    iam: {DeleteUserPolicy}
iam_Scenario_UserPolicies:
  title: Create read-only and read-write &IAM; users using an &AWS; SDK
  title_abbrev: Create read-only and read-write users
  synopsis: create two &IAMlong; (&IAM;) users, where one user can get and put
    objects in an &S3long; (&S3;) bucket and the other can only get objects from
    the bucket. The users' credentials are then used to move objects in and out of
    the bucket.
  category: Scenarios
  languages:
    Python:
      versions:
        - sdk_version: 3
          github: python/example_code/iam/iam_basics
          sdkguide:
          excerpts:
            - description: Create functions that wrap &IAM; user actions.
              snippet_tags:
                - python.example_code.iam.user_wrapper.imports
                - python.example_code.iam.CreateUser
                - python.example_code.iam.UpdateUser
                - python.example_code.iam.ListUsers
                - python.example_code.iam.DeleteUser
                - python.example_code.iam.AttachUserPolicy
                - python.example_code.iam.DetachUserPolicy
            - description: Create functions that wrap &IAM; policy actions.
              snippet_tags:
                - python.example_code.iam.policy_wrapper.imports
                - python.example_code.iam.CreatePolicy
                - python.example_code.iam.DeletePolicy
            - description: Create functions that wrap &IAM; access key actions.
              snippet_tags:
                - python.example_code.iam.access_key_wrapper.imports
                - python.example_code.iam.CreateAccessKey
                - python.example_code.iam.DeleteAccessKey
            - description: Use the wrapper functions to create users with differing
                policies and use their credentials to access an &S3; bucket.
              snippet_tags:
                - python.example_code.iam.Scenario_UserPolicies
  services:
    iam: {}
iam_ListServerCertificates:
  title: List &IAM; server certificates using an &AWS; SDK
  title_abbrev: List server certificates
  synopsis: list &IAM; server certificates.
  category:
  languages:
    JavaScript:
      versions:
        - sdk_version: 3
          github: javascriptv3/example_code/iam
          sdkguide: sdk-for-javascript/v3/developer-guide/iam-examples-server-certificates.html#iam-examples-server-certificates-listing
          excerpts:
            - description: Create the client.
              snippet_tags:
                - iam.JavaScript.createclientv3
            - description: List the certificates.
              snippet_tags:
                - iam.JavaScript.certs.listServerCertificatesV3
        - sdk_version: 2
          github: javascript/example_code/iam
          sdkguide: sdk-for-javascript/v2/developer-guide/iam-examples-server-certificates.html#iam-examples-server-certificates-listing
          excerpts:
            - description:
              snippet_tags:
                - iam.JavaScript.certs.listServerCertificates
  services:
    iam: {ListServerCertificates}
iam_GetServerCertificate:
  title: Get an &IAM; server certificate using an &AWS; SDK
  title_abbrev: Get a server certificate
  synopsis: get an &IAM; server certificate.
  category:
  languages:
    JavaScript:
      versions:
        - sdk_version: 3
          github: javascriptv3/example_code/iam
          sdkguide: sdk-for-javascript/v3/developer-guide/iam-examples-server-certificates.html#iam-examples-server-certificates-getting
          excerpts:
            - description: Create the client.
              snippet_tags:
                - iam.JavaScript.createclientv3
            - description: Get a server certificate.
              snippet_tags:
                - iam.JavaScript.certs.getServerCertificateV3
        - sdk_version: 2
          github: javascript/example_code/iam
          sdkguide: sdk-for-javascript/v2/developer-guide/iam-examples-server-certificates.html#iam-examples-server-certificates-getting
          excerpts:
            - description:
              snippet_tags:
                - iam.JavaScript.certs.getServerCertificate
  services:
    iam: {GetServerCertificate}
iam_UpdateServerCertificate:
  title: Update an &IAM; server certificate using an &AWS; SDK
  title_abbrev: Update a server certificate
  synopsis: update an &IAM; server certificate.
  category:
  languages:
    JavaScript:
      versions:
        - sdk_version: 3
          github: javascriptv3/example_code/iam
          sdkguide: sdk-for-javascript/v3/developer-guide/iam-examples-server-certificates.html#iam-examples-server-certificates-updating
          excerpts:
            - description: Create the client.
              snippet_tags:
                - iam.JavaScript.createclientv3
            - description: Update a server certificate.
              snippet_tags:
                - iam.JavaScript.certs.updateServerCertificateV3
        - sdk_version: 2
          github: javascript/example_code/iam
          sdkguide: sdk-for-javascript/v2/developer-guide/iam-examples-server-certificates.html#iam-examples-server-certificates-updating
          excerpts:
            - description:
              snippet_tags:
                - iam.JavaScript.certs.updateServerCertificate
  services:
    iam: {UpdateServerCertificate}
iam_DeleteServerCertificate:
  title: Delete an &IAM; server certificate using an &AWS; SDK
  title_abbrev: Delete a server certificate
  synopsis: delete an &IAM; server certificate.
  category:
  languages:
    JavaScript:
      versions:
        - sdk_version: 3
          github: javascriptv3/example_code/iam
          sdkguide: sdk-for-javascript/v3/developer-guide/iam-examples-server-certificates.html#iam-examples-server-certificates-deleting
          excerpts:
            - description: Create the client.
              snippet_tags:
                - iam.JavaScript.createclientv3
            - description: Delete a server certificate.
              snippet_tags:
                - iam.JavaScript.certs.deleteServerCertificateV3
        - sdk_version: 2
          github: javascript/example_code/iam
          sdkguide: sdk-for-javascript/v2/developer-guide/iam-examples-server-certificates.html#iam-examples-server-certificates-deleting
          excerpts:
            - description:
              snippet_tags:
                - iam.JavaScript.certs.deleteServerCertificate
  services:
    iam: {DeleteServerCertificate}
iam_ListGroups:
  title: List &IAM; groups using an &AWS; SDK
  title_abbrev: List groups
  synopsis: list &IAM; groups.
  category:
  languages:
    JavaScript:
      versions:
        - sdk_version: 3
          github: javascriptv3/example_code/iam
          sdkguide:
          excerpts:
            - description: Create the client.
              snippet_tags:
                - iam.JavaScript.createclientv3
            - description: List the groups.
              snippet_tags:
                - iam.JavaScript.listgroupsV3
<<<<<<< HEAD
    Go:
      versions:
        - sdk_version: 2
          github: gov2/iam/common
          excerpts:
            - snippet_tags: ['iam.go-v2.ListGroups']
              description: ''
=======
    PHP:
      versions:
        - sdk_version: 3
          github: php/example_code/iam/iam_basics
          excerpts:
            - description:
              snippet_tags:
                - php.example_code.iam.iam_basics.startService
                - php.example_code.iam.service.listGroups
    Python:
      versions:
        - sdk_version: 3
          github: python/example_code/iam/iam_basics
          sdkguide:
          excerpts:
            - description:
              snippet_tags:
                - python.example_code.iam.ListGroups
>>>>>>> 44814ad3
    Ruby:
      versions:
        - sdk_version: 3
          github: ruby/example_code/iam
          excerpts:
            - description:
              snippet_tags:
                - ruby.example_code.iam.ListGroups
  services:
    iam: {ListGroups}
iam_CreateServiceLinkedRole:
  title: Create an &IAM; service-linked role using an &AWS; SDK
  title_abbrev: Create a service-linked role
  synopsis: create an &IAM; service-linked role.
  category:
  languages:
    JavaScript:
      versions:
        - sdk_version: 3
          github: javascriptv3/example_code/iam
          sdkguide:
          excerpts:
            - description: Create the client.
              snippet_tags:
                - iam.JavaScript.createclientv3
            - description: Create a service-linked role.
              snippet_tags:
                - iam.JavaScript.createservicelinkedrolev3
<<<<<<< HEAD
    Go:
      versions:
        - sdk_version: 2
          github: gov2/iam/common
          excerpts:
            - snippet_tags: ['iam.go-v2.CreateServiceLinkedRole']
              description: ''
=======
    PHP:
      versions:
        - sdk_version: 3
          github: php/example_code/iam/iam_basics
          excerpts:
            - description:
              snippet_tags:
                - php.example_code.iam.iam_basics.startService
                - php.example_code.iam.service.createServiceLinkedRole
    Python:
      versions:
        - sdk_version: 3
          github: python/example_code/iam/iam_basics
          sdkguide:
          excerpts:
            - description:
              snippet_tags:
                - python.example_code.iam.CreateServiceLinkedRole
>>>>>>> 44814ad3
    Ruby:
      versions:
        - sdk_version: 3
          github: ruby/example_code/iam
          excerpts:
            - description:
              snippet_tags:
                - ruby.example_code.iam.CreateServiceLinkedRole
  services:
    iam: {CreateServiceLinkedRole}
iam_DeleteServiceLinkedRole:
  title: Delete an &IAM; service-linked role using an &AWS; SDK
  title_abbrev: Delete a service-linked role
  synopsis: delete an &IAM; service-linked role.
  category:
  languages:
    Ruby:
      versions:
        - sdk_version: 3
          github: ruby/example_code/iam
          sdkguide:
          excerpts:
            - description:
              snippet_tags:
                - ruby.example_code.iam.DeleteServiceLinkedRole
  services:
    iam: {DeleteServiceLinkedRole}
iam_Scenario_CreateUserAssumeRole:
  title: Create an &IAM; user and assume a role with &STS; using an &AWS; SDK
  title_abbrev: Create a user and assume a role
  synopsis_list:
    - Create a user who has no permissions.
    - Create a role that grants permission to list &S3; buckets for the account.
    - Add a policy to let the user assume the role.
    - Assume the role and list &S3; buckets using temporary credentials.
    - Delete the policy, role, and user.
  category: Scenarios
  languages:
    Kotlin:
      versions:
        - sdk_version: 1
          github: kotlin/services/iam
          sdkguide:
          excerpts:
            - description: Create functions that wrap &IAM; user actions.
              snippet_tags:
                - iam.kotlin.scenario.main
    Java:
      versions:
        - sdk_version: 2
          github: javav2/example_code/iam
          sdkguide:
          excerpts:
            - description: Create functions that wrap &IAM; user actions.
              snippet_tags:
                - iam.java2.scenario.main
    JavaScript:
      versions:
        - sdk_version: 3
          github: javascriptv3/example_code/iam
          sdkguide:
          excerpts:
            - description: Create the client.
              snippet_tags:
                - iam.JavaScript.scenario.createclientv3
            - description: Create an &IAM; user and a role that grants permission
                to list &S3; buckets. The user has rights only to assume the role.
                After assuming the role, use temporary credentials to list buckets for
                the account.
              snippet_tags:
                - javascript.iam_scenarios.iam_basics
    PHP:
      versions:
        - sdk_version: 3
          github: php/example_code/iam/iam_basics
          sdkguide:
          excerpts:
            - description:
              snippet_tags:
                - php.example_code.iam.iam_basics.scenario
    Python:
      versions:
        - sdk_version: 3
          github: python/example_code/iam/iam_basics
          sdkguide:
          excerpts:
            - description: Create an &IAM; user and a role that grants permission
                to list &S3; buckets. The user has rights only to assume the role.
                After assuming the role, use temporary credentials to list buckets for
                the account.
              snippet_tags:
<<<<<<< HEAD
                - javascript.iam_scenarios.iam_basics
    Go:
      versions:
        - sdk_version: 2
          github: gov2/iam/common
          excerpts:
            - description:
              snippet_tags:
                - iam.go-v2.iam_basics
=======
                - python.example_code.iam.Scenario_CreateUserAssumeRole
>>>>>>> 44814ad3
    Ruby:
      versions:
        - sdk_version: 3
          github: ruby/example_code/iam
          excerpts:
            - description:
              snippet_tags:
                - ruby.example_code.iam.Scenario_CreateUserAssumeRole
  services:
    iam: {CreateUser, CreateAccessKey, CreateRole, CreatePolicy, AttachRolePolicy,
          PutUserPolicy, DeleteUserPolicy, DetachRolePolicy, DeletePolicy, DeleteRole,
          DeleteAccessKey, DeleteUser}<|MERGE_RESOLUTION|>--- conflicted
+++ resolved
@@ -263,7 +263,6 @@
             - description: Get the account password policy.
               snippet_tags:
                 - iam.JavaScript.getaccountpasswordpolicyV3
-<<<<<<< HEAD
     Go:
       versions:
         - sdk_version: 2
@@ -271,7 +270,6 @@
           excerpts:
             - snippet_tags: ['iam.go-v2.GetAccountPasswordPolicy']
               description: ''
-=======
     PHP:
       versions:
         - sdk_version: 3
@@ -290,7 +288,7 @@
             - description:
               snippet_tags:
                 - python.example_code.iam.GetAccountPasswordPolicy
->>>>>>> 44814ad3
+
     Ruby:
       versions:
         - sdk_version: 3
@@ -319,7 +317,6 @@
             - description: List the SAML providers.
               snippet_tags:
                 - iam.JavaScript.listsamlprovidersV3
-<<<<<<< HEAD
     Go:
       versions:
         - sdk_version: 2
@@ -327,7 +324,6 @@
           excerpts:
             - snippet_tags: ['iam.go-v2.ListSAMLProviders']
               description: ''
-=======
     PHP:
       versions:
         - sdk_version: 3
@@ -346,7 +342,6 @@
             - description:
               snippet_tags:
                 - python.example_code.iam.ListSAMLProviders
->>>>>>> 44814ad3
     Ruby:
       versions:
         - sdk_version: 3
@@ -886,7 +881,6 @@
             - description: List the policies.
               snippet_tags:
                 - iam.JavaScript.listpoliciesv3
-<<<<<<< HEAD
     Go:
       versions:
         - sdk_version: 2
@@ -894,7 +888,6 @@
           excerpts:
             - snippet_tags: ['iam.go-v2.ListPolicies']
               description: ''
-=======
     PHP:
       versions:
         - sdk_version: 3
@@ -913,7 +906,6 @@
             - description:
               snippet_tags:
                 - python.example_code.iam.ListPolicies
->>>>>>> 44814ad3
     Ruby:
       versions:
         - sdk_version: 3
@@ -1128,7 +1120,6 @@
             - description: List the policies that are attached to a role.
               snippet_tags:
                 - iam.JavaScript.listattachedrolepoliciesV3
-<<<<<<< HEAD
     Go:
       versions:
         - sdk_version: 2
@@ -1136,7 +1127,6 @@
           excerpts:
             - snippet_tags: ['iam.go-v2.ListAttachedRolePolicies']
               description: ''
-=======
     PHP:
       versions:
         - sdk_version: 3
@@ -1155,7 +1145,6 @@
             - description:
               snippet_tags:
                 - python.example_code.iam.ListAttachedRolePolicies
->>>>>>> 44814ad3
     Ruby:
       versions:
         - sdk_version: 3
@@ -1334,7 +1323,6 @@
   synopsis: list &IAM; roles.
   category:
   languages:
-<<<<<<< HEAD
     Python:
       versions:
         - sdk_version: 3
@@ -1351,8 +1339,6 @@
           excerpts:
             - snippet_tags: ['iam.go-v2.ListRoles']
               description: ''
-=======
->>>>>>> 44814ad3
     JavaScript:
       versions:
         - sdk_version: 3
@@ -1411,7 +1397,6 @@
             - description: Get the role.
               snippet_tags:
                 - iam.JavaScript.getRoleV3
-<<<<<<< HEAD
     Go:
       versions:
         - sdk_version: 2
@@ -1419,7 +1404,6 @@
           excerpts:
             - snippet_tags: ['iam.go-v2.GetRole']
               description: ''
-=======
     PHP:
       versions:
         - sdk_version: 3
@@ -1438,7 +1422,6 @@
             - description:
               snippet_tags:
                 - python.example_code.iam.GetRole
->>>>>>> 44814ad3
     Ruby:
       versions:
         - sdk_version: 3
@@ -1504,7 +1487,6 @@
             - description: List the policies.
               snippet_tags:
                 - iam.JavaScript.listrolepoliciesv3
-<<<<<<< HEAD
     Go:
       versions:
         - sdk_version: 2
@@ -1512,7 +1494,6 @@
           excerpts:
             - snippet_tags: ['iam.go-v2.ListRolePolicies']
               description: ''
-=======
     PHP:
       versions:
         - sdk_version: 3
@@ -1531,7 +1512,6 @@
             - description:
               snippet_tags:
                 - python.example_code.iam.ListRolePolicies
->>>>>>> 44814ad3
   services:
     iam: {ListRolePolicies}
 iam_Scenario_RoleManagement:
@@ -2099,7 +2079,6 @@
             - description: List the groups.
               snippet_tags:
                 - iam.JavaScript.listgroupsV3
-<<<<<<< HEAD
     Go:
       versions:
         - sdk_version: 2
@@ -2107,7 +2086,6 @@
           excerpts:
             - snippet_tags: ['iam.go-v2.ListGroups']
               description: ''
-=======
     PHP:
       versions:
         - sdk_version: 3
@@ -2126,7 +2104,6 @@
             - description:
               snippet_tags:
                 - python.example_code.iam.ListGroups
->>>>>>> 44814ad3
     Ruby:
       versions:
         - sdk_version: 3
@@ -2155,7 +2132,6 @@
             - description: Create a service-linked role.
               snippet_tags:
                 - iam.JavaScript.createservicelinkedrolev3
-<<<<<<< HEAD
     Go:
       versions:
         - sdk_version: 2
@@ -2163,7 +2139,6 @@
           excerpts:
             - snippet_tags: ['iam.go-v2.CreateServiceLinkedRole']
               description: ''
-=======
     PHP:
       versions:
         - sdk_version: 3
@@ -2182,7 +2157,6 @@
             - description:
               snippet_tags:
                 - python.example_code.iam.CreateServiceLinkedRole
->>>>>>> 44814ad3
     Ruby:
       versions:
         - sdk_version: 3
@@ -2274,8 +2248,7 @@
                 After assuming the role, use temporary credentials to list buckets for
                 the account.
               snippet_tags:
-<<<<<<< HEAD
-                - javascript.iam_scenarios.iam_basics
+                - python.example_code.iam.Scenario_CreateUserAssumeRole
     Go:
       versions:
         - sdk_version: 2
@@ -2284,9 +2257,6 @@
             - description:
               snippet_tags:
                 - iam.go-v2.iam_basics
-=======
-                - python.example_code.iam.Scenario_CreateUserAssumeRole
->>>>>>> 44814ad3
     Ruby:
       versions:
         - sdk_version: 3
