--- conflicted
+++ resolved
@@ -1,2554 +1,2548 @@
-# zexi 0.4.0
-s3_Hello:
-  title: Hello &S3;
-  title_abbrev: Hello &S3;
-  synopsis: get started using &S3;.
-  category: Hello
-  languages:
-    Python:
-      versions:
-        - sdk_version: 3
-          github: python/example_code/s3
-          sdkguide:
-          excerpts:
-            - description:
-              snippet_tags:
-                - python.example_code.s3.Hello
-    Go:
-      versions:
-        - sdk_version: 2
-          github: gov2/s3
-          excerpts:
-            - description:
-              snippet_tags:
-                - gov2.s3.Hello
-  services:
-    s3: {ListBuckets}
-s3_CreateBucket:
-  title: Create an &S3; bucket using an &AWS; SDK
-  title_abbrev: Create a bucket
-  synopsis: create an S3 bucket.
-  category:
-  languages:
-    .NET:
-      versions:
-        - sdk_version: 3
-          github: dotnetv3/S3
-          sdkguide:
-          excerpts:
-            - description:
-              snippet_tags:
-                - S3.dotnetv3.S3_Basics-CreateBucket
-    C++:
-      versions:
-        - sdk_version: 1
-          github: cpp/example_code/s3
-          sdkguide:
-          excerpts:
-            - description:
-              snippet_tags:
-                - s3.cpp.create_bucket.code
-    Go:
-      versions:
-        - sdk_version: 2
-          github: gov2/s3
-          excerpts:
-            - description:
-              snippet_tags:
-                - gov2.s3.BucketBasics.struct
-                - gov2.s3.CreateBucket
-    Kotlin:
-      versions:
-        - sdk_version: 1
-          github: kotlin/services/s3
-          sdkguide:
-          excerpts:
-            - description: 
-              snippet_tags:
-                - s3.kotlin.create_bucket.main
-    Java:
-      versions:
-        - sdk_version: 2
-          github: javav2/example_code/s3
-          sdkguide:
-          excerpts:
-            - description:
-              snippet_tags:
-                - s3.java2.create_bucket_waiters.main
-    JavaScript:
-      versions:
-        - sdk_version: 3
-          github: javascriptv3/example_code/s3
-          sdkguide: sdk-for-javascript/v3/developer-guide/s3-example-creating-buckets.html#s3-example-creating-buckets-new-bucket-2
-          excerpts:
-            - description: Create the bucket.
-              snippet_tags:
-                - s3.JavaScript.buckets.createBucketV3
-    PHP:
-      versions:
-        - sdk_version: 3
-          github: php/example_code/s3/s3_basics
-          excerpts:
-            - description: Create a bucket.
-              snippet_tags:
-                - php.example_code.s3.basics.createClient
-                - php.example_code.s3.basics.createBucket
-    Python:
-      versions:
-        - sdk_version: 3
-          github: python/example_code/s3/s3_basics
-          excerpts:
-            - description: Create a bucket with default settings.
-              snippet_tags:
-                - python.example_code.s3.helper.BucketWrapper
-                - python.example_code.s3.CreateBucket
-            - description: Create a versioned bucket with a lifecycle configuration.
-              snippet_tags:
-                - s3.python.versioning.create_versioned_bucket
-    Ruby:
-      versions:
-        - sdk_version: 3
-          github: ruby/example_code/s3
-          excerpts:
-            - description:
-              snippet_tags:
-                - s3.ruby.create_bucket_snippet.rb
-    Rust:
-      versions:
-        - sdk_version: 1
-          github: rust_dev_preview/s3
-          excerpts:
-            - description:
-              snippet_tags:
-                - rust.example_code.s3.basics.create_bucket
-    SAP ABAP:
-      versions:
-        - sdk_version: 1
-          github: sap-abap/services/s3
-          excerpts:
-            - description:
-              snippet_tags:
-                - s3.abapv1.create_bucket
-    Swift:
-      versions:
-        - sdk_version: 1
-          github: swift/example_code/s3/basics
-          excerpts:
-            - description:
-              snippet_tags:
-                - s3.swift.basics.handler.createbucket
-  services:
-    s3: {CreateBucket}
-s3_CopyObject:
-  title: Copy an object from one &S3; bucket to another using an &AWS; SDK
-  title_abbrev: Copy an object from one bucket to another
-  synopsis: copy an S3 object from one bucket to another.
-  category:
-  languages:
-    .NET:
-      versions:
-        - sdk_version: 3
-          github: dotnetv3/S3
-          excerpts:
-            - description:
-              snippet_tags:
-                - S3.dotnet35.CopyObject
-    C++:
-      versions:
-        - sdk_version: 1
-          github: cpp/example_code/s3
-          sdkguide:
-          excerpts:
-            - description:
-              snippet_tags:
-                - s3.cpp.copy_objects.code
-    Go:
-      versions:
-        - sdk_version: 2
-          github: gov2/s3
-          excerpts:
-            - description:
-              snippet_tags:
-                - gov2.s3.BucketBasics.struct
-                - gov2.s3.CopyObject
-    Kotlin:
-      versions:
-        - sdk_version: 1
-          github: kotlin/services/s3
-          sdkguide:
-          excerpts:
-            - description: 
-              snippet_tags:
-                - s3.kotlin.copy_object.main
-    Java:
-      versions:
-        - sdk_version: 2
-          github: javav2/example_code/s3
-          sdkguide:
-          excerpts:
-            - description: Copy an object using an <ulink url="https://sdk.amazonaws.com/java/api/latest/software/amazon/awssdk/services/s3/S3Client.html">S3Client</ulink>.
-              snippet_tags:
-                - s3.java2.copy_object.main
-            - description: >-
-                Use an <ulink url="https://sdk.amazonaws.com/java/api/latest/software/amazon/awssdk/transfer/s3/S3TransferManager.html">S3TransferManager</ulink>
-                to <ulink url="https://sdk.amazonaws.com/java/api/latest/software/amazon/awssdk/transfer/s3/S3TransferManager.html#copy(software.amazon.awssdk.transfer.s3.CopyRequest)">copy an object</ulink> from one bucket to another.
-                View the <ulink url="https://github.com/awsdocs/aws-doc-sdk-examples/blob/main/javav2/example_code/s3/src/main/java/com/example/s3/transfermanager/ObjectCopy.java">complete file</ulink> 
-                and <ulink url="https://github.com/awsdocs/aws-doc-sdk-examples/blob/main/javav2/example_code/s3/src/test/java/TransferManagerTest.java">test</ulink>.
-              snippet_tags:
-                - s3.tm.java2.objectcopy.import
-                - s3.tm.java2.objectcopy.main
-    JavaScript:
-      versions:
-        - sdk_version: 3
-          github: javascriptv3/example_code/s3
-          excerpts:
-            - description: Copy the object.
-              snippet_tags:
-                - s3.JavaScript.buckets.copyObjectV3
-    PHP:
-      versions:
-        - sdk_version: 3
-          github: php/example_code/s3/s3_basics
-          excerpts:
-            - description: Simple copy of an object.
-              snippet_tags:
-                - php.example_code.s3.basics.createClient
-                - php.example_code.s3.basics.copyObject
-    Python:
-      versions:
-        - sdk_version: 3
-          github: python/example_code/s3/s3_basics
-          excerpts:
-            - description:
-              snippet_tags:
-                - python.example_code.s3.helper.ObjectWrapper
-                - python.example_code.s3.CopyObject
-    Ruby:
-      versions:
-        - sdk_version: 3
-          github: ruby/example_code/s3
-          excerpts:
-            - description: Copy an object.
-              snippet_tags:
-                - s3.ruby.copy_object_between_buckets.rb
-            - description: Copy an object and add server-side encryption to the destination object.
-              snippet_tags:
-                - s3.ruby.copy_object_encrypt_copy.rb
-    Rust:
-      versions:
-        - sdk_version: 1
-          github: rust_dev_preview/s3
-          excerpts:
-            - description:
-              snippet_tags:
-                - rust.example_code.s3.basics.copy_object
-    SAP ABAP:
-      versions:
-        - sdk_version: 1
-          github: sap-abap/services/s3
-          excerpts:
-            - description:
-              snippet_tags:
-                - s3.abapv1.copy_object
-    Swift:
-      versions:
-        - sdk_version: 1
-          github: swift/example_code/s3/basics
-          excerpts:
-            - description:
-              snippet_tags:
-                - s3.swift.basics.handler.copyfile
-  services:
-    s3: {CopyObject}
-s3_DeleteBucketPolicy:
-  title: Delete a policy from an &S3; bucket using an &AWS; SDK
-  title_abbrev: Delete a policy from a bucket
-  synopsis: delete a policy from an S3 bucket.
-  category:
-  languages:
-    C++:
-      versions:
-        - sdk_version: 1
-          github: cpp/example_code/s3
-          sdkguide:
-          excerpts:
-            - description:
-              snippet_tags:
-                - s3.cpp.delete_bucket_policy.code
-    Kotlin:
-      versions:
-        - sdk_version: 1
-          github: kotlin/services/s3
-          sdkguide:
-          excerpts:
-            - description: 
-              snippet_tags:
-                - s3.kotlin.delete_bucket_policy.main
-    Java:
-      versions:
-        - sdk_version: 2
-          github: javav2/example_code/s3
-          sdkguide:
-          excerpts:
-            - description:
-              snippet_tags:
-                - s3.java2.delete_bucket_policy.main
-    Python:
-      versions:
-        - sdk_version: 3
-          github: python/example_code/s3/s3_basics
-          excerpts:
-            - description:
-              snippet_tags:
-                - python.example_code.s3.helper.BucketWrapper
-                - python.example_code.s3.DeleteBucketPolicy
-    JavaScript:
-      versions:
-        - sdk_version: 3
-          github: javascriptv3/example_code/s3
-          sdkguide: sdk-for-javascript/v3/developer-guide/s3-example-bucket-policies.html#s3-example-bucket-policies-delete-policy
-          excerpts:
-            - description: Delete the bucket policy.
-              snippet_tags:
-                - s3.JavaScript.policy.deleteBucketPolicyV3
-    Ruby:
-      versions:
-        - sdk_version: 3
-          github: ruby/example_code/s3
-          excerpts:
-            - description:
-              snippet_tags:
-                - ruby.example_code.s3.helper.BucketPolicyWrapper
-                - ruby.example_code.s3.DeleteBucketPolicy
-                - ruby.example_code.s3.helper.end.BucketPolicyWrapper
-  services:
-    s3: {DeleteBucketPolicy}
-s3_DeleteObject:
-  title: Delete an &S3; object using an &AWS; SDK
-  title_abbrev: Delete an object
-  synopsis: delete an S3 object.
-  category:
-  languages:
-    .NET:
-      versions:
-        - sdk_version: 3
-          github: dotnetv3/S3
-          sdkguide:
-          excerpts:
-            - description: Delete an object in a non-versioned S3 bucket.
-              snippet_tags:
-                - S3.dotnetv3.DeleteObjectExample
-            - description: Delete an object in a versioned S3 bucket.
-              snippet_tags:
-                - S3.dotnetv3.DeleteObjectVersionExample
-    C++:
-      versions:
-        - sdk_version: 1
-          github: cpp/example_code/s3
-          sdkguide:
-          excerpts:
-            - description:
-              snippet_tags:
-                - s3.cpp.delete_object.code
-    Python:
-      versions:
-        - sdk_version: 3
-          github: python/example_code/s3/s3_basics
-          sdkguide:
-          excerpts:
-            - description: Delete an object.
-              snippet_tags:
-                - python.example_code.s3.helper.ObjectWrapper
-                - python.example_code.s3.DeleteObject
-            - description: Roll an object back to a previous version by deleting
-                later versions of the object.
-              snippet_tags:
-                - s3.python.versioning.rollback_object
-            - description: Revive a deleted object by removing the object's active delete marker.
-              snippet_tags:
-                - s3.python.versioning.revive_object
-            - description:
-                Create a &LAM; handler that removes a delete marker from
-                an S3 object. This handler can be used to efficiently clean up
-                extraneous delete markers in a versioned bucket.
-              snippet_tags:
-                - s3.python.lambda.remove_delete_marker
-    Rust:
-      versions:
-        - sdk_version: 1
-          github: rust_dev_preview/s3
-          excerpts:
-            - description:
-              snippet_tags:
-                - s3.rust.delete-object
-    JavaScript:
-      versions:
-        - sdk_version: 3
-          github: javascriptv3/example_code/s3
-          excerpts:
-            - description: Delete an object.
-              snippet_tags:
-                - s3.JavaScript.buckets.deleteobjectV3
-    SAP ABAP:
-      versions:
-        - sdk_version: 1
-          github: sap-abap/services/s3
-          excerpts:
-            - description:
-              snippet_tags:
-                - s3.abapv1.delete_object
-    Swift:
-      versions:
-        - sdk_version: 1
-          github: swift/example_code/s3/basics
-          excerpts:
-            - description:
-              snippet_tags:
-                - s3.swift.basics.handler.deletefile
-  services:
-    s3: {DeleteObject}
-s3_DeleteObjects:
-  title: Delete multiple objects from an &S3; bucket using an &AWS; SDK
-  title_abbrev: Delete multiple objects
-  synopsis: delete multiple objects from an S3 bucket.
-  category:
-  languages:
-    .NET:
-      versions:
-        - sdk_version: 3
-          github: dotnetv3/S3
-          sdkguide:
-          excerpts:
-            - description: Delete all objects in an S3 bucket.
-              snippet_tags:
-                - S3.dotnetv3.S3_Basics-DeleteBucketContents
-            - description: Delete multiple objects in a non-versioned S3 bucket.
-              snippet_tags:
-                - S3.dotnetv3.DeleteMultipleObjectsExample
-            - description: Delete multiple objects in a versioned S3 bucket.
-              snippet_tags:
-                - S3.dotnetv3.DeleteMultipleVersionedObjectsExample
-    Kotlin:
-      versions:
-        - sdk_version: 1
-          github: kotlin/services/s3
-          sdkguide:
-          excerpts:
-            - description: 
-              snippet_tags:
-                - s3.kotlin.delete_objects.main
-    Go:
-      versions:
-        - sdk_version: 2
-          github: gov2/s3
-          excerpts:
-            - description:
-              snippet_tags:
-                - gov2.s3.BucketBasics.struct
-                - gov2.s3.DeleteObjects
-    Java:
-      versions:
-        - sdk_version: 2
-          github: javav2/example_code/s3
-          sdkguide:
-          excerpts:
-            - description:
-              snippet_tags:
-                - s3.java2.delete_many_objects.main
-    PHP:
-      versions:
-        - sdk_version: 3
-          github: php/example_code/s3/s3_basics
-          excerpts:
-            - description: Delete a set of objects from a list of keys.
-              snippet_tags:
-                - php.example_code.s3.basics.createClient
-                - php.example_code.s3.basics.deleteObjects
-    Python:
-      versions:
-        - sdk_version: 3
-          github: python/example_code/s3/s3_basics
-          excerpts:
-            - description: Delete a set of objects by using a list of object keys.
-              snippet_tags:
-                - python.example_code.s3.helper.ObjectWrapper
-                - python.example_code.s3.DeleteObjects_Keys
-            - description: Delete all objects in a bucket.
-              snippet_tags:
-                - python.example_code.s3.helper.ObjectWrapper
-                - python.example_code.s3.DeleteObjects_All
-            - description: Permanently delete a versioned object by deleting all of its versions.
-              snippet_tags:
-                - s3.python.versioning.permanently_delete_object
-    JavaScript:
-      versions:
-        - sdk_version: 3
-          github: javascriptv3/example_code/s3
-          excerpts:
-            - description: Delete multiple objects.
-              snippet_tags:
-                - s3.JavaScript.buckets.deletemultipleobjectsV3
-    Ruby:
-      versions:
-        - sdk_version: 3
-          github: ruby/example_code/s3
-          excerpts:
-            - description:
-              snippet_tags:
-                - ruby.example_code.s3.DeleteObjects
-    Rust:
-      versions:
-        - sdk_version: 1
-          github: rust_dev_preview/s3
-          excerpts:
-            - description:
-              snippet_tags:
-                - rust.example_code.s3.basics.delete_objects
-    Swift:
-      versions:
-        - sdk_version: 1
-          github: swift/example_code/s3/DeleteObjects
-          excerpts:
-            - description:
-              snippet_tags:
-                - s3.swift.deleteobjects.handler.deleteobjects
-    C++:
-      versions:
-        - sdk_version: 1
-          github: cpp/example_code/s3
-          sdkguide:
-          excerpts:
-            - description:
-              snippet_tags:
-                - cpp.example_code.s3.delete_objects
-  services:
-    s3: {DeleteObjects}
-s3_DeleteBucketWebsite:
-  title: Delete the website configuration from an &S3; bucket using an &AWS; SDK
-  title_abbrev: Delete the website configuration from a bucket
-  synopsis: delete the website configuration from an S3 bucket.
-  category:
-  languages:
-    C++:
-      versions:
-        - sdk_version: 1
-          github: cpp/example_code/s3
-          sdkguide:
-          excerpts:
-            - description:
-              snippet_tags:
-                - s3.cpp.delete_website_config.code
-    Java:
-      versions:
-        - sdk_version: 2
-          github: javav2/example_code/s3
-          sdkguide:
-          excerpts:
-            - description:
-              snippet_tags:
-                - s3.java2.delete_website_configuration.main
-    JavaScript:
-      versions:
-        - sdk_version: 3
-          github: javascriptv3/example_code/s3
-          sdkguide: sdk-for-javascript/v3/developer-guide/s3-example-static-web-host.html#s3-example-static-web-host-delete-website
-          excerpts:
-            - description: Delete the website configuration from the bucket.
-              snippet_tags:
-                - s3.JavaScript.website.deleteBucketWebsiteV3
-  services:
-    s3: {DeleteBucketWebsite}
-s3_GetObjectAcl:
-  title: Get the ACL of an &S3; object using an &AWS; SDK
-  title_abbrev: Get the ACL of an object
-  synopsis: get the access control list (ACL) of an S3 object.
-  category:
-  languages:
-    C++:
-      versions:
-        - sdk_version: 1
-          github: cpp/example_code/s3
-          sdkguide:
-          excerpts:
-            - description:
-              snippet_tags:
-                - s3.cpp.get_object_acl.code
-    Kotlin:
-      versions:
-        - sdk_version: 1
-          github: kotlin/services/s3
-          sdkguide:
-          excerpts:
-            - description: 
-              snippet_tags:
-                - s3.kotlin.get_acl.main
-    Python:
-      versions:
-        - sdk_version: 3
-          github: python/example_code/s3/s3_basics
-          excerpts:
-            - description:
-              snippet_tags:
-                - python.example_code.s3.helper.ObjectWrapper
-                - python.example_code.s3.GetObjectAcl
-  services:
-    s3: {GetObjectAcl}
-s3_GetBucketPolicy:
-  title: Get the policy for an &S3; bucket using an &AWS; SDK
-  title_abbrev: Get the policy for a bucket
-  synopsis: get the policy for an S3 bucket.
-  category:
-  languages:
-    C++:
-      versions:
-        - sdk_version: 1
-          github: cpp/example_code/s3
-          sdkguide:
-          excerpts:
-            - description:
-              snippet_tags:
-                - s3.cpp.get_bucket_policy.code
-    Kotlin:
-      versions:
-        - sdk_version: 1
-          github: kotlin/services/s3
-          sdkguide:
-          excerpts:
-            - description: 
-              snippet_tags:
-                - s3.kotlin.get_bucket_policy.main
-    Java:
-      versions:
-        - sdk_version: 2
-          github: javav2/example_code/s3
-          sdkguide:
-          excerpts:
-            - description:
-              snippet_tags:
-                - s3.java2.get_bucket_policy.main
-    Python:
-      versions:
-        - sdk_version: 3
-          github: python/example_code/s3/s3_basics
-          excerpts:
-            - description:
-              snippet_tags:
-                - python.example_code.s3.helper.BucketWrapper
-                - python.example_code.s3.GetBucketPolicy
-    JavaScript:
-      versions:
-        - sdk_version: 3
-          github: javascriptv3/example_code/s3
-          sdkguide: sdk-for-javascript/v3/developer-guide/s3-example-bucket-policies.html#s3-example-bucket-policies-get-policy
-          excerpts:
-            - description: Get the bucket policy.
-              snippet_tags:
-                - s3.JavaScript.policy.getBucketPolicyV3
-    Ruby:
-      versions:
-        - sdk_version: 3
-          github: ruby/example_code/s3
-          excerpts:
-            - description:
-              snippet_tags:
-                - ruby.example_code.s3.helper.BucketPolicyWrapper
-                - ruby.example_code.s3.GetBucketPolicy
-                - ruby.example_code.s3.helper.end.BucketPolicyWrapper
-  services:
-    s3: {GetBucketPolicy}
-s3_HeadObject:
-  title: Determine the existence and content type of an object in an &S3; bucket using an &AWS; SDK
-  title_abbrev: Determine the existence and content type of an object
-  synopsis: determine the existence and content type of an object in an S3 bucket.
-  category:
-  languages:
-    Java:
-      versions:
-        - sdk_version: 2
-          github: javav2/example_code/s3
-          sdkguide:
-          excerpts:
-            - description: Determine the content type of an object.
-              snippet_tags:
-                - s3.java2.getobjectcontenttype.main
-            - description: Get the restore status of an object.
-              snippet_tags:
-                - s3.java2.get.restore.status.main    
-    Ruby:
-      versions:
-        - sdk_version: 3
-          github: ruby/example_code/s3
-          excerpts:
-            - description:
-              snippet_tags:
-                - ruby.example_code.s3.exists
-  services:
-    s3: {HeadObject}
-s3_GetObject:
-  title: Get an object from an &S3; bucket using an &AWS; SDK
-  title_abbrev: Get an object from a bucket
-  synopsis: read data from an object in an S3 bucket.
-  category:
-  languages:
-    .NET:
-      versions:
-        - sdk_version: 3
-          github: dotnetv3/S3
-          sdkguide:
-          excerpts:
-            - description:
-              snippet_tags:
-                - S3.dotnetv3.S3_Basics-DownloadObject
-    C++:
-      versions:
-        - sdk_version: 1
-          github: cpp/example_code/s3
-          sdkguide:
-          excerpts:
-            - description:
-              snippet_tags:
-                - s3.cpp.get_object.code
-    Go:
-      versions:
-        - sdk_version: 2
-          github: gov2/s3
-          excerpts:
-            - description:
-              snippet_tags:
-                - gov2.s3.BucketBasics.struct
-                - gov2.s3.GetObject
-    Kotlin:
-      versions:
-        - sdk_version: 1
-          github: kotlin/services/s3
-          sdkguide:
-          excerpts:
-            - description: 
-              snippet_tags:
-                - s3.kotlin.getobjectdata.main
-    Java:
-      versions:
-        - sdk_version: 2
-          github: javav2/example_code/s3
-          sdkguide:
-          excerpts:
-            - description: Read data as a byte array using an <ulink url="https://sdk.amazonaws.com/java/api/latest/software/amazon/awssdk/services/s3/S3Client.html">S3Client</ulink>.
-              snippet_tags:
-                - s3.java2.getobjectdata.main
-            - description: >-
-                Use an <ulink url="https://sdk.amazonaws.com/java/api/latest/software/amazon/awssdk/transfer/s3/S3TransferManager.html">S3TransferManager</ulink>
-                to <ulink url="https://sdk.amazonaws.com/java/api/latest/software/amazon/awssdk/transfer/s3/S3TransferManager.html#downloadFile(software.amazon.awssdk.transfer.s3.DownloadFileRequest)">download an object</ulink> in an S3 bucket to a local file.
-                View the <ulink url="https://github.com/awsdocs/aws-doc-sdk-examples/blob/main/javav2/example_code/s3/src/main/java/com/example/s3/transfermanager/DownloadFile.java">complete file</ulink> 
-                and <ulink url="https://github.com/awsdocs/aws-doc-sdk-examples/blob/main/javav2/example_code/s3/src/test/java/TransferManagerTest.java">test</ulink>.
-              snippet_tags:
-                - s3.tm.java2.downloadfile.import
-                - s3.tm.java2.downloadfile.main
-            - description: Read tags that belong to an object using an <ulink url="https://sdk.amazonaws.com/java/api/latest/software/amazon/awssdk/services/s3/S3Client.html">S3Client</ulink>.
-              snippet_tags:
-                - s3.java2.getobjecttags.main
-            - description: Get a URL for an object using an <ulink url="https://sdk.amazonaws.com/java/api/latest/software/amazon/awssdk/services/s3/S3Client.html">S3Client</ulink>.
-              snippet_tags:
-                - s3.java2.getobjecturl.main
-            - description: Get an object by using the S3Presigner client object using an <ulink url="https://sdk.amazonaws.com/java/api/latest/software/amazon/awssdk/services/s3/S3Client.html">S3Client</ulink>.
-              snippet_tags:
-                - presigned.java2.getobjectpresigned.main
-            - description: Get an object by using a ResponseTransformer object and <ulink url="https://sdk.amazonaws.com/java/api/latest/software/amazon/awssdk/services/s3/S3Client.html">S3Client</ulink>.
-              snippet_tags:
-                - s3.java2.getobjectdata.transformer.main
-    PHP:
-      versions:
-        - sdk_version: 3
-          github: php/example_code/s3/s3_basics
-          excerpts:
-            - description: Get an object.
-              snippet_tags:
-                - php.example_code.s3.basics.createClient
-                - php.example_code.s3.basics.getObject
-    Python:
-      versions:
-        - sdk_version: 3
-          github: python/example_code/s3/s3_basics
-          excerpts:
-            - description:
-              snippet_tags:
-                - python.example_code.s3.helper.ObjectWrapper
-                - python.example_code.s3.GetObject
-    JavaScript:
-      versions:
-        - sdk_version: 3
-          github: javascriptv3/example_code/s3
-          sdkguide: sdk-for-javascript/v3/developer-guide/s3-example-creating-buckets.html#s3-example-creating-buckets-get-object
-          excerpts:
-            - description: Download the object.
-              snippet_tags:
-                - s3.JavaScript.buckets.getobjectV3
-    Ruby:
-      versions:
-        - sdk_version: 3
-          github: ruby/example_code/s3
-          excerpts:
-            - description: Get an object.
-              snippet_tags:
-                - ruby.example_code.s3.GetObject
-            - description: Get an object and report its server-side encryption state.
-              snippet_tags:
-                - s3.ruby.determine_object_encryption_state.rb
-    Rust:
-      versions:
-        - sdk_version: 1
-          github: rust_dev_preview/s3
-          excerpts:
-            - description:
-              snippet_tags:
-                - s3.rust.get_object
-    SAP ABAP:
-      versions:
-        - sdk_version: 1
-          github: sap-abap/services/s3
-          excerpts:
-            - description:
-              snippet_tags:
-                - s3.abapv1.get_object
-    Swift:
-      versions:
-        - sdk_version: 1
-          github: swift/example_code/s3/basics
-          excerpts:
-            - description: Download an object from a bucket to a local file.
-              snippet_tags:
-                - s3.swift.basics.handler.downloadfile
-            - description: Read an object into a Swift Data object.
-              snippet_tags:
-                - s3.swift.basics.handler.readfile
-  services:
-    s3: {GetObject}
-s3_GetObject_IfModifiedSince:
-  title: Get an object from an &S3; bucket using an &AWS; SDK, specifying an If-Modified-Since header
-  title_abbrev: Get an object from a bucket if it has been modified
-  synopsis: read data from an object in an S3 bucket, but only if that bucket has not been modified since the last retrieval time.
-  category:
-  languages:
-    Rust:
-      versions:
-        - sdk_version: 1
-          github: rust_dev_preview/s3
-          excerpts:
-            - description:
-              snippet_tags:
-                - s3.rust.if-modified-since
-  services:
-    s3: {GetObject}
-s3_GetBucketLifecycleConfiguration:
-  title: Get the lifecycle configuration of an &S3; bucket using an &AWS; SDK
-  title_abbrev: Get the lifecycle configuration of a bucket
-  synopsis: get the lifecycle configuration of an S3 bucket.
-  category:
-  languages:
-    .NET:
-      versions:
-        - sdk_version: 3
-          github: dotnetv3/S3
-          sdkguide:
-          excerpts:
-            - description:
-              snippet_tags:
-                - S3.dotnetv3.GetLifecycleExample
-    Python:
-      versions:
-        - sdk_version: 3
-          github: python/example_code/s3/s3_basics
-          sdkguide:
-          excerpts:
-            - description:
-              snippet_tags:
-                - python.example_code.s3.helper.BucketWrapper
-                - python.example_code.s3.GetBucketLifecycleConfiguration
-  services:
-    s3: {GetBucketLifecycleConfiguration}
-s3_SetBucketNotification:
-  title: Enable notifications of specified events on an &S3; bucket using an &AWS; SDK
-  title_abbrev: Enable notifications
-  synopsis: enable notifications on an S3 bucket.
-  category:
-  languages:
-    Java:
-      versions:
-        - sdk_version: 2
-          github: javav2/example_code/s3
-          sdkguide:
-          excerpts:
-            - description: 
-              snippet_tags:
-                - s3.java2.s3_enable_notifications.main    
-  services:
-    s3: {PutBucketLogging}
-s3_ServiceAccessLogging:
-  title: Enable logging on an &S3; bucket using an &AWS; SDK
-  title_abbrev: Enable logging
-  synopsis: enable logging on an S3 bucket.
-  category:
-  languages:
-    .NET:
-      versions:
-        - sdk_version: 3
-          github: dotnetv3/S3
-          sdkguide:
-          excerpts:
-            - description:
-              snippet_tags:
-                - S3.dotnetv3.ServerAccessLoggingExample
-  services:
-    s3: {PutBucketLogging}
-s3_PutBucketLifecycleConfiguration:
-  title: Add a lifecycle configuration to an &S3; bucket using an &AWS; SDK
-  title_abbrev: Add a lifecycle configuration to a bucket
-  synopsis: add a lifecycle configuration to an S3 bucket.
-  category:
-  languages:
-    .NET:
-      versions:
-        - sdk_version: 3
-          github: dotnetv3/S3
-          sdkguide:
-          excerpts:
-            - description:
-              snippet_tags:
-                - S3.dotnetv3.PutLifecycleExample
-    Java:
-      versions:
-        - sdk_version: 2
-          github: javav2/example_code/s3
-          sdkguide:
-          excerpts:
-            - description:
-              snippet_tags:
-                - s3.java2.manage_lifecycle.main
-    Python:
-      versions:
-        - sdk_version: 3
-          github: python/example_code/s3/s3_basics
-          excerpts:
-            - description:
-              snippet_tags:
-                - python.example_code.s3.helper.BucketWrapper
-                - python.example_code.s3.PutBucketLifecycleConfiguration
-  services:
-    s3: {PutBucketLifecycleConfiguration}
-s3_DeleteBucketLifecycle:
-  title: Delete the lifecycle configuration of an &S3; bucket using an &AWS; SDK
-  title_abbrev: Delete the lifecycle configuration of a bucket
-  synopsis: delete the lifecycle configuration of an S3 bucket.
-  category:
-  languages:
-    .NET:
-      versions:
-        - sdk_version: 3
-          github: dotnetv3/S3
-          sdkguide:
-          excerpts:
-            - description:
-              snippet_tags:
-                - S3.dotnetv3.DeleteLifecycleExample
-    Python:
-      versions:
-        - sdk_version: 3
-          github: python/example_code/s3/s3_basics
-          sdkguide:
-          excerpts:
-            - description:
-              snippet_tags:
-                - python.example_code.s3.helper.BucketWrapper
-                - python.example_code.s3.DeleteBucketLifecycleConfiguration
-  services:
-    s3: {DeleteBucketLifecycle}
-s3_CancelMultipartUpload:
-  title: Cancel multipart uploads using an &AWS; SDK
-  title_abbrev: Cancel multipart uploads
-  synopsis: cancel multipart uploads.
-  category:
-  languages:
-    .NET:
-      versions:
-        - sdk_version: 3
-          github: dotnetv3/S3
-          sdkguide:
-          excerpts:
-            - description:
-              snippet_tags:
-                - S3.dotnetv3.AbortMPUExample
-  services:
-    s3: {AbortMultipartUploads}
-s3_CompleteMultipartUpload:
-  title: Complete a multipart upload action using an &AWS; SDK
-  title_abbrev: Complete a multipart upload
-  synopsis: complete a multipart upload action.
-  category:
-  languages:
-    Rust:
-      versions:
-        - sdk_version: 1
-          github: rust_dev_preview/s3
-          excerpts:
-            - description:
-              snippet_tags:
-                - rust.example_code.s3.complete_multipart_upload
-  services:
-    s3: {CompleteMultipartUpload}
-s3_CreateMultipartUpload:
-  title: Create a multipart upload structure using an &AWS; SDK
-  title_abbrev: Create a multipart upload
-  synopsis: create the structure to build a multipart upload action.
-  category:
-  languages:
-    Rust:
-      versions:
-        - sdk_version: 1
-          github: rust_dev_preview/s3
-          excerpts:
-            - description:
-              snippet_tags:
-                - rust.example_code.s3.create_multipart_upload
-  services:
-    s3: {CreateMultipartUpload}
-s3_ListMultipartUploads:
-  title: List in-progress multipart uploads to an &S3; bucket using an &AWS; SDK
-  title_abbrev: List in-progress multipart uploads
-  synopsis: list in-progress multipart uploads to an S3 bucket.
-  category:
-  languages:
-    Java:
-      versions:
-        - sdk_version: 2
-          github: javav2/example_code/s3
-          sdkguide:
-          excerpts:
-            - description:
-              snippet_tags:
-                - s3.java2.list_multi_uploads.main
-  services:
-    s3: {ListMultipartUploads}
-s3_ListObjects:
-  title: List objects in an &S3; bucket using an &AWS; SDK
-  title_abbrev: List objects in a bucket
-  synopsis: list objects in an S3 bucket.
-  category:
-  languages:
-    .NET:
-      versions:
-        - sdk_version: 3
-          github: dotnetv3/S3
-          sdkguide:
-          excerpts:
-            - description:
-              snippet_tags:
-                - S3.dotnetv3.S3_Basics-ListBucketContents
-            - description: List objects with a paginator.
-              snippet_tags:
-                - S3.dotnetv3.ListObjectsPaginatorExample
-    C++:
-      versions:
-        - sdk_version: 1
-          github: cpp/example_code/s3
-          sdkguide:
-          excerpts:
-            - description:
-              snippet_tags:
-                - s3.cpp.list_objects.code
-    Go:
-      versions:
-        - sdk_version: 2
-          github: gov2/s3
-          excerpts:
-            - description:
-              snippet_tags:
-                - gov2.s3.BucketBasics.struct
-                - gov2.s3.ListObjectsV2
-    Kotlin:
-      versions:
-        - sdk_version: 1
-          github: kotlin/services/s3
-          sdkguide:
-          excerpts:
-            - description: 
-              snippet_tags:
-                - s3.kotlin.list_objects.main
-    Java:
-      versions:
-        - sdk_version: 2
-          github: javav2/example_code/s3
-          sdkguide:
-          excerpts:
-            - description:
-              snippet_tags:
-                - s3.java2.list_objects.main
-            - description: List objects using pagination.
-              snippet_tags:
-                - s3.java2.list_objects.pag.main     
-    PHP:
-      versions:
-        - sdk_version: 3
-          github: php/example_code/s3/s3_basics
-          excerpts:
-            - description: List objects in a bucket.
-              snippet_tags:
-                - php.example_code.s3.basics.createClient
-                - php.example_code.s3.basics.listObjects
-    Python:
-      versions:
-        - sdk_version: 3
-          github: python/example_code/s3/s3_basics
-          excerpts:
-            - description:
-              snippet_tags:
-                - python.example_code.s3.helper.ObjectWrapper
-                - python.example_code.s3.ListObjects
-    Rust:
-      versions:
-        - sdk_version: 1
-          github: rust_dev_preview/s3
-          excerpts:
-            - description:
-              snippet_tags:
-                - rust.example_code.s3.basics.list_objects
-    JavaScript:
-      versions:
-        - sdk_version: 3
-          github: javascriptv3/example_code/s3
-          excerpts:
-            - description: List all of the objects in your bucket. If there is more than one
-                           object, IsTruncated and NextContinuationToken will be used to iterate
-                           over the full list.
-              snippet_tags:
-                - s3.JavaScript.buckets.listObjectsV3
-    Ruby:
-      versions:
-        - sdk_version: 3
-          github: ruby/example_code/s3
-          excerpts:
-            - description:
-              snippet_tags:
-                - ruby.example_code.s3.ListObjects
-    SAP ABAP:
-      versions:
-        - sdk_version: 1
-          github: sap-abap/services/s3
-          excerpts:
-            - description:
-              snippet_tags:
-                - s3.abapv1.list_objects
-    Swift:
-      versions:
-        - sdk_version: 1
-          github: swift/example_code/s3/basics
-          excerpts:
-            - description:
-              snippet_tags:
-                - s3.swift.basics.handler.listbucketfiles
-  services:
-    s3: {ListObjects}
-s3_ListObjectVersions:
-  title: List the version of objects in an &S3; bucket using an &AWS; SDK
-  title_abbrev: List object versions in a bucket
-  synopsis: list object versions in an S3 bucket.
-  category:
-  languages:
-    .NET:
-      versions:
-        - sdk_version: 3
-          github: dotnetv3/S3
-          sdkguide:
-          excerpts:
-            - description:
-              snippet_tags:
-                - S3.dotnetv3.ListObjectVersionsExample
-    Rust:
-      versions:
-        - sdk_version: 1
-          github: rust_dev_preview/s3
-          excerpts:
-            - description:
-              snippet_tags:
-                - s3.rust.list-object-versions
-  services:
-    s3: {ListObjectVersions}
-s3_PutObject:
-  title: Upload an object to an &S3; bucket using an &AWS; SDK
-  title_abbrev: Upload an object to a bucket
-  synopsis: upload an object to an S3 bucket.
-  category:
-  languages:
-    .NET:
-      versions:
-        - sdk_version: 3
-          github: dotnetv3/S3
-          sdkguide:
-          excerpts:
-            - description:
-              snippet_tags:
-                - S3.dotnetv3.S3_Basics-UploadFile
-            - description: Upload an object with server-side encryption.
-              snippet_tags:
-                - S3.dotnetv3.ServerSideEncryptionExample
-    C++:
-      versions:
-        - sdk_version: 1
-          github: cpp/example_code/s3
-          sdkguide:
-          excerpts:
-            - description:
-              snippet_tags:
-                - s3.cpp.put_object.code
-    Go:
-      versions:
-        - sdk_version: 2
-          github: gov2/s3
-          excerpts:
-            - description:
-              snippet_tags:
-                - gov2.s3.BucketBasics.struct
-                - gov2.s3.PutObject
-    Kotlin:
-      versions:
-        - sdk_version: 1
-          github: kotlin/services/s3
-          sdkguide:
-          excerpts:
-            - description: 
-              snippet_tags:
-                - s3.kotlin.s3_object_upload.main
-    Java:
-      versions:
-        - sdk_version: 2
-          github: javav2/example_code/s3
-          sdkguide:
-          excerpts:
-            - description: Upload a file to a bucket using an <ulink url="https://sdk.amazonaws.com/java/api/latest/software/amazon/awssdk/services/s3/S3Client.html">S3Client</ulink>.
-              snippet_tags:
-                - s3.java2.s3_object_upload.main
-            - description: >-
-                Use an <ulink url="https://sdk.amazonaws.com/java/api/latest/software/amazon/awssdk/transfer/s3/S3TransferManager.html">S3TransferManager</ulink> 
-                to <ulink url="https://sdk.amazonaws.com/java/api/latest/software/amazon/awssdk/transfer/s3/S3TransferManager.html#uploadFile(software.amazon.awssdk.transfer.s3.UploadFileRequest)">upload a file</ulink> to a bucket.
-                View the <ulink url="https://github.com/awsdocs/aws-doc-sdk-examples/blob/main/javav2/example_code/s3/src/main/java/com/example/s3/transfermanager/UploadFile.java">complete file</ulink> 
-                and <ulink url="https://github.com/awsdocs/aws-doc-sdk-examples/blob/main/javav2/example_code/s3/src/test/java/TransferManagerTest.java">test</ulink>.
-              snippet_tags:
-                - s3.tm.java2.uploadfile.import
-                - s3.tm.java2.uploadfile.main
-            - description: Upload an object to a bucket and set tags using an <ulink url="https://sdk.amazonaws.com/java/api/latest/software/amazon/awssdk/services/s3/S3Client.html">S3Client</ulink>.
-              snippet_tags:
-                - s3.java2.s3_object_manage_tags.main
-            - description: Upload an object to a bucket and set metadata using an <ulink url="https://sdk.amazonaws.com/java/api/latest/software/amazon/awssdk/services/s3/S3Client.html">S3Client</ulink>.
-              snippet_tags:
-                - s3.java2.s3_object_upload.metadata.main
-            - description: Upload an object to a bucket and set an object retention value using an <ulink url="https://sdk.amazonaws.com/java/api/latest/software/amazon/awssdk/services/s3/S3Client.html">S3Client</ulink>.
-              snippet_tags:
-                - s3.java2.retention_object.main
-    PHP:
-      versions:
-        - sdk_version: 3
-          github: php/example_code/s3/s3_basics
-          excerpts:
-            - description: Upload an object to a bucket.
-              snippet_tags:
-                - php.example_code.s3.basics.createClient
-                - php.example_code.s3.basics.putObject
-    Python:
-      versions:
-        - sdk_version: 3
-          github: python/example_code/s3/s3_basics
-          excerpts:
-            - description:
-              snippet_tags:
-                - python.example_code.s3.helper.ObjectWrapper
-                - python.example_code.s3.PutObject
-    Rust:
-      versions:
-        - sdk_version: 1
-          github: rust_dev_preview/s3
-          excerpts:
-            - description:
-              snippet_tags:
-                - rust.example_code.s3.basics.put_object
-    JavaScript:
-      versions:
-        - sdk_version: 3
-          github: javascriptv3/example_code/s3
-          sdkguide: sdk-for-javascript/v3/developer-guide/s3-example-creating-buckets.html#s3-example-creating-buckets-new-bucket-2
-          excerpts:
-            - description: Upload the object.
-              snippet_tags:
-                - s3.JavaScript.buckets.uploadV3
-    Ruby:
-      versions:
-        - sdk_version: 3
-          github: ruby/example_code/s3
-          excerpts:
-            - description: Upload a file using a managed uploader (Object.upload_file).
-              snippet_tags:
-                - s3.ruby.upload_files_using_managed_file_uploader.rb
-            - description: Upload a file using Object.put.
-              snippet_tags:
-                - s3.ruby.upload_files_using_put_object_method.rb
-            - description: Upload a file using Object.put and add server-side encryption.
-              snippet_tags:
-                - s3.ruby.s3_encrypt_file_upload.rb
-    SAP ABAP:
-      versions:
-        - sdk_version: 1
-          github: sap-abap/services/s3
-          excerpts:
-            - description:
-              snippet_tags:
-                - s3.abapv1.put_object
-    Swift:
-      versions:
-        - sdk_version: 1
-          github: swift/example_code/s3/basics
-          excerpts:
-            - description: Upload a file from local storage to a bucket.
-              snippet_tags:
-                - s3.swift.basics.handler.uploadfile
-            - description: Upload the contents of a Swift Data object to a bucket.
-              snippet_tags:
-                - s3.swift.basics.handler.createfile
-  services:
-    s3: {PutObject}
-s3_RestoreObject:
-  title: Restore an archived copy of an object back into an &S3; bucket using an &AWS; SDK
-  title_abbrev: Restore an archived copy of an object
-  synopsis: restore an archived copy of an object back into an S3 bucket.
-  category:
-  languages:
-    .NET:
-      versions:
-        - sdk_version: 3
-          github: dotnetv3/S3
-          sdkguide:
-          excerpts:
-            - description:
-              snippet_tags:
-                - S3.dotnetv3.RestoreArchivedObjectExample
-    Java:
-      versions:
-        - sdk_version: 2
-          github: javav2/example_code/s3
-          sdkguide:
-          excerpts:
-            - description:
-              snippet_tags:
-                - s3.java2.restore_object.main
-  services:
-    s3: {RestoreObject}
-s3_DeleteBucket:
-  title: Delete an empty &S3; bucket using an &AWS; SDK
-  title_abbrev: Delete an empty bucket
-  synopsis: delete an empty S3 bucket.
-  category:
-  languages:
-    .NET:
-      versions:
-        - sdk_version: 3
-          github: dotnetv3/S3
-          sdkguide:
-          excerpts:
-            - description:
-              snippet_tags:
-                - S3.dotnetv3.S3_Basics-DeleteBucket
-    C++:
-      versions:
-        - sdk_version: 1
-          github: cpp/example_code/s3
-          sdkguide:
-          excerpts:
-            - description:
-              snippet_tags:
-                - s3.cpp.delete_bucket.code
-    Go:
-      versions:
-        - sdk_version: 2
-          github: gov2/s3
-          excerpts:
-            - description:
-              snippet_tags:
-                - gov2.s3.BucketBasics.struct
-                - gov2.s3.DeleteBucket
-    Java:
-      versions:
-        - sdk_version: 2
-          github: javav2/example_code/s3
-          sdkguide:
-          excerpts:
-            - description:
-              snippet_tags:
-                - s3.java2.s3_bucket_ops.delete_bucket
-    PHP:
-      versions:
-        - sdk_version: 3
-          github: php/example_code/s3/s3_basics
-          excerpts:
-            - description: Delete an empty bucket.
-              snippet_tags:
-                - php.example_code.s3.basics.createClient
-                - php.example_code.s3.basics.deleteBucket
-    Python:
-      versions:
-        - sdk_version: 3
-          github: python/example_code/s3/s3_basics
-          excerpts:
-            - description:
-              snippet_tags:
-                - python.example_code.s3.helper.BucketWrapper
-                - python.example_code.s3.DeleteBucket
-    JavaScript:
-      versions:
-        - sdk_version: 3
-          github: javascriptv3/example_code/s3
-          sdkguide: sdk-for-javascript/v3/developer-guide/s3-example-creating-buckets.html#s3-example-deleting-buckets
-          excerpts:
-            - description: Delete the bucket.
-              snippet_tags:
-                - s3.JavaScript.buckets.deleteBucketV3
-    Ruby:
-      versions:
-        - sdk_version: 3
-          github: ruby/example_code/s3
-          excerpts:
-            - description:
-              snippet_tags:
-                - ruby.example_code.s3.DeleteBucket
-    Rust:
-      versions:
-        - sdk_version: 1
-          github: rust_dev_preview/s3
-          excerpts:
-            - description:
-              snippet_tags:
-                - rust.example_code.s3.basics.delete_bucket
-    SAP ABAP:
-      versions:
-        - sdk_version: 1
-          github: sap-abap/services/s3
-          excerpts:
-            - description:
-              snippet_tags:
-                - s3.abapv1.delete_bucket
-    Swift:
-      versions:
-        - sdk_version: 1
-          github: swift/example_code/s3/basics
-          excerpts:
-            - description:
-              snippet_tags:
-                - s3.swift.basics.handler.deletebucket
-  services:
-    s3: {DeleteBucket}
-s3_GetBucketCors:
-  title: Get CORS rules for an &S3; bucket using an &AWS; SDK
-  title_abbrev: Get CORS rules for a bucket
-  synopsis: get cross-origin resource sharing (CORS) rules for an S3 bucket.
-  category:
-  languages:
-    .NET:
-      versions:
-        - sdk_version: 3
-          github: dotnetv3/S3
-          sdkguide:
-          excerpts:
-            - description:
-              snippet_tags:
-                - S3.dotnetv3.GetCORS
-    Python:
-      versions:
-        - sdk_version: 3
-          github: python/example_code/s3/s3_basics
-          sdkguide:
-          excerpts:
-            - description:
-              snippet_tags:
-                - python.example_code.s3.helper.BucketWrapper
-                - python.example_code.s3.GetBucketCors
-    JavaScript:
-      versions:
-        - sdk_version: 3
-          github: javascriptv3/example_code/s3
-          sdkguide: sdk-for-javascript/v3/developer-guide/s3-example-configuring-buckets.html#s3-example-configuring-buckets-get-cors
-          excerpts:
-            - description: Get the CORS policy for the bucket.
-              snippet_tags:
-                - s3.JavaScript.cors.getBucketCorsV3
-    Ruby:
-      versions:
-        - sdk_version: 3
-          github: ruby/example_code/s3
-          excerpts:
-            - description:
-              snippet_tags:
-                - ruby.example_code.s3.helper.BucketCorsWrapper
-                - ruby.example_code.s3.GetBucketCors
-                - ruby.example_code.s3.helper.end.BucketCorsWrapper
-  services:
-    s3: {GetBucketCors}
-s3_PutBucketCors:
-  title: Add CORS rules to an &S3; bucket using an &AWS; SDK
-  title_abbrev: Add CORS rules to a bucket
-  synopsis: add cross-origin resource sharing (CORS) rules to an S3 bucket.
-  category:
-  languages:
-    .NET:
-      versions:
-        - sdk_version: 3
-          github: dotnetv3/S3
-          sdkguide:
-          excerpts:
-            - description:
-              snippet_tags:
-                - S3.dotnetv3.PutCORS
-    Java:
-      versions:
-        - sdk_version: 2
-          github: javav2/example_code/s3
-          sdkguide:
-          excerpts:
-            - description:
-              snippet_tags:
-                - s3.java2.cors.main
-    Python:
-      versions:
-        - sdk_version: 3
-          github: python/example_code/s3/s3_basics
-          excerpts:
-            - description:
-              snippet_tags:
-                - python.example_code.s3.helper.BucketWrapper
-                - python.example_code.s3.PutBucketCors
-    JavaScript:
-      versions:
-        - sdk_version: 3
-          github: javascriptv3/example_code/s3
-          sdkguide: sdk-for-javascript/v3/developer-guide/s3-example-configuring-buckets.html#s3-example-configuring-buckets-put-cors
-          excerpts:
-            - description: Add a CORS rule.
-              snippet_tags:
-                - s3.JavaScript.v3.cors.putBucketCors
-    Ruby:
-      versions:
-        - sdk_version: 3
-          github: ruby/example_code/s3
-          excerpts:
-            - description:
-              snippet_tags:
-                - ruby.example_code.s3.helper.BucketCorsWrapper
-                - ruby.example_code.s3.PutBucketCors
-                - ruby.example_code.s3.helper.end.BucketCorsWrapper
-  services:
-    s3: {PutBucketCors}
-s3_DeleteBucketCors:
-  title: Delete CORS rules from an &S3; bucket using an &AWS; SDK
-  title_abbrev: Delete CORS rules from a bucket
-  synopsis: delete CORS rules from an S3 bucket.
-  category:
-  languages:
-    .NET:
-      versions:
-        - sdk_version: 3
-          github: dotnetv3/S3
-          sdkguide:
-          excerpts:
-            - description:
-              snippet_tags:
-                - S3.dotnetv3.DeleteCORS
-    Python:
-      versions:
-        - sdk_version: 3
-          github: python/example_code/s3/s3_basics
-          sdkguide:
-          excerpts:
-            - description:
-              snippet_tags:
-                - python.example_code.s3.helper.BucketWrapper
-                - python.example_code.s3.DeleteBucketCors
-    Ruby:
-      versions:
-        - sdk_version: 3
-          github: ruby/example_code/s3
-          excerpts:
-            - description:
-              snippet_tags:
-                - ruby.example_code.s3.helper.BucketCorsWrapper
-                - ruby.example_code.s3.DeleteBucketCors
-                - ruby.example_code.s3.helper.end.BucketCorsWrapper
-  services:
-    s3: {DeleteBucketCors}
-s3_GetBucketAcl:
-  title: Get the ACL of an &S3; bucket using an &AWS; SDK
-  title_abbrev: Get the ACL of a bucket
-  synopsis: get the access control list (ACL) of an S3 bucket.
-  category:
-  languages:
-    .NET:
-      versions:
-        - sdk_version: 3
-          github: dotnetv3/S3
-          sdkguide:
-          excerpts:
-            - description:
-              snippet_tags:
-                - S3.dotnetv3.GetBucketACLExample
-    Java:
-      versions:
-        - sdk_version: 2
-          github: javav2/example_code/s3
-          sdkguide:
-          excerpts:
-            - description:
-              snippet_tags:
-                - s3.java2.get_acl.main
-    Python:
-      versions:
-        - sdk_version: 3
-          github: python/example_code/s3/s3_basics
-          sdkguide:
-          excerpts:
-            - description:
-              snippet_tags:
-                - python.example_code.s3.helper.BucketWrapper
-                - python.example_code.s3.GetBucketAcl
-    JavaScript:
-      versions:
-        - sdk_version: 3
-          github: javascriptv3/example_code/s3
-          sdkguide: sdk-for-javascript/v3/developer-guide/s3-example-access-permissions.html#s3-example-access-permissions-get-acl
-          excerpts:
-            - description: Get the ACL permissions.
-              snippet_tags:
-                - s3.JavaScript.perms.getBucketAclV3
-    C++:
-      versions:
-        - sdk_version: 1
-          github: cpp/example_code/s3
-          sdkguide:
-          excerpts:
-            - description:
-              snippet_tags:
-                - s3.cpp.get_acl_bucket.code
-  services:
-    s3: {GetBucketAcl}
-s3_PutBucketAcl:
-  title: Set a new ACL for an &S3; bucket using an &AWS; SDK
-  title_abbrev: Set a new ACL for a bucket
-  synopsis: set a new access control list (ACL) for an S3 bucket.
-  category:
-  languages:
-    .NET:
-      versions:
-        - sdk_version: 3
-          github: dotnetv3/S3
-          sdkguide:
-          excerpts:
-            - description:
-              snippet_tags:
-                - S3.dotnetv3.PutBucketACLExample
-    Kotlin:
-      versions:
-        - sdk_version: 1
-          github: kotlin/services/s3
-          sdkguide:
-          excerpts:
-            - description: 
-              snippet_tags:
-                - s3.kotlin.set_acl.main
-    Java:
-      versions:
-        - sdk_version: 2
-          github: javav2/example_code/s3
-          sdkguide:
-          excerpts:
-            - description:
-              snippet_tags:
-                - s3.java2.set_acl.main
-    Python:
-      versions:
-        - sdk_version: 3
-          github: python/example_code/s3/s3_basics
-          excerpts:
-            - description:
-              snippet_tags:
-                - python.example_code.s3.helper.BucketWrapper
-                - python.example_code.s3.PutBucketAcl
-    JavaScript:
-      versions:
-        - sdk_version: 3
-          github: javascriptv3/example_code/s3
-          sdkguide: sdk-for-javascript/v3/developer-guide/s3-example-access-permissions.html#s3-example-access-permissions-put-acl
-          excerpts:
-            - description: Put the bucket ACL.
-              snippet_tags:
-                - s3.JavaScript.perms.putBucketAclV3
-    C++:
-      versions:
-        - sdk_version: 1
-          github: cpp/example_code/s3
-          sdkguide:
-          excerpts:
-            - description:
-              snippet_tags:
-                - s3.cpp.put_bucket_acl.code
-  services:
-    s3: {PutBucketAcl}
-s3_PutBucketPolicy:
-  title: Add a policy to an &S3; bucket using an &AWS; SDK
-  title_abbrev: Add a policy to a bucket
-  synopsis: add a policy to an S3 bucket.
-  category:
-  languages:
-    C++:
-      versions:
-        - sdk_version: 1
-          github: cpp/example_code/s3
-          sdkguide:
-          excerpts:
-            - description:
-              snippet_tags:
-                - s3.cpp.put_bucket_policy02.code
-                - s3.cpp.put_bucket_policy01.code
-    Java:
-      versions:
-        - sdk_version: 2
-          github: javav2/example_code/s3
-          sdkguide:
-          excerpts:
-            - description:
-              snippet_tags:
-                - s3.java2.set_bucket_policy.main
-    Python:
-      versions:
-        - sdk_version: 3
-          github: python/example_code/s3/s3_basics
-          excerpts:
-            - description:
-              snippet_tags:
-                - python.example_code.s3.helper.BucketWrapper
-                - python.example_code.s3.PutBucketPolicy
-    JavaScript:
-      versions:
-        - sdk_version: 3
-          github: javascriptv3/example_code/s3
-          sdkguide: sdk-for-javascript/v3/developer-guide/s3-example-bucket-policies.html#s3-example-bucket-policies-set-policy
-          excerpts:
-            - description: Add the policy.
-              snippet_tags:
-                - s3.JavaScript.policy.putBucketPolicyV3
-    Ruby:
-      versions:
-        - sdk_version: 3
-          github: ruby/example_code/s3
-          excerpts:
-            - description:
-              snippet_tags:
-                - ruby.example_code.s3.helper.BucketPolicyWrapper
-                - ruby.example_code.s3.PutBucketPolicy
-                - ruby.example_code.s3.helper.end.BucketPolicyWrapper
-  services:
-    s3: {PutBucketPolicy}
-s3_PutBucketWebsite:
-  title: Set the website configuration for an &S3; bucket using an &AWS; SDK
-  title_abbrev: Set the website configuration for a bucket
-  synopsis: set the website configuration for an S3 bucket.
-  category:
-  languages:
-    .NET:
-      versions:
-        - sdk_version: 3
-          github: dotnetv3/S3
-          sdkguide:
-          excerpts:
-            - description:
-              snippet_tags:
-                - S3.dotnetv3.PutWebsiteConfigExample
-    C++:
-      versions:
-        - sdk_version: 1
-          github: cpp/example_code/s3
-          sdkguide:
-          excerpts:
-            - description:
-              snippet_tags:
-                - s3.cpp.put_website_config.code
-    Java:
-      versions:
-        - sdk_version: 2
-          github: javav2/example_code/s3
-          sdkguide:
-          excerpts:
-            - description:
-              snippet_tags:
-                - s3.java2.set_website_configuration.main
-    JavaScript:
-      versions:
-        - sdk_version: 3
-          github: javascriptv3/example_code/s3
-          sdkguide: sdk-for-javascript/v3/developer-guide/s3-example-static-web-host.html#s3-example-static-web-host-set-website
-          excerpts:
-            - description: Set the website configuration.
-              snippet_tags:
-                - s3.JavaScript.website.putBucketWebsiteV3
-    Ruby:
-      versions:
-        - sdk_version: 3
-          github: ruby/example_code/s3
-          excerpts:
-            - description:
-              snippet_tags:
-                - ruby.example_code.s3.PutBucketWebsite
-  services:
-    s3: {PutBucketWebsite}
-s3_GetBucketWebsite:
-  title: Get the website configuration for an &S3; bucket using an &AWS; SDK
-  title_abbrev: Get the website configuration for a bucket
-  synopsis: get the website configuration for an S3 bucket.
-  category:
-  languages:
-    .NET:
-      versions:
-        - sdk_version: 3
-          github: dotnetv3/S3
-          sdkguide:
-          excerpts:
-            - description:
-              snippet_tags:
-                - S3.dotnetv3.GetWebsiteConfigExample
-    C++:
-      versions:
-        - sdk_version: 1
-          github: cpp/example_code/s3
-          sdkguide:
-          excerpts:
-            - description:
-              snippet_tags:
-                - s3.cpp.get_website_config.code
-    JavaScript:
-      versions:
-        - sdk_version: 3
-          github: javascriptv3/example_code/s3
-          sdkguide:
-          excerpts:
-            - description: Get the website configuration.
-              snippet_tags:
-                - s3.JavaScript.website.getBucketWebsiteV3
-  services:
-    s3: {GetBucketWebsite}
-s3_HeadBucket:
-  title: Determine the existence of an &S3; bucket using an &AWS; SDK
-  title_abbrev: Determine the existence of a bucket
-  synopsis: determine the existence of an S3 bucket.
-  category:
-  languages:
-    Go:
-      versions:
-        - sdk_version: 2
-          github: gov2/s3
-          excerpts:
-            - description:
-              snippet_tags:
-                - gov2.s3.BucketBasics.struct
-                - gov2.s3.HeadBucket
-    Python:
-      versions:
-        - sdk_version: 3
-          github: python/example_code/s3/s3_basics
-          sdkguide:
-          excerpts:
-            - description:
-              snippet_tags:
-                - python.example_code.s3.helper.BucketWrapper
-                - python.example_code.s3.HeadBucket
-  services:
-    s3: {HeadBucket}
-s3_ListBuckets:
-  title: List &S3; buckets using an &AWS; SDK
-  title_abbrev: List buckets
-  synopsis: list S3 buckets.
-  category:
-  languages:
-    .NET:
-      versions:
-        - sdk_version: 3
-          github: dotnetv3/S3
-          sdkguide:
-          excerpts:
-            - description:
-              snippet_tags:
-                - S3.dotnetv3.ListBuckets
-    C++:
-      versions:
-        - sdk_version: 1
-          github: cpp/example_code/s3
-          sdkguide:
-          excerpts:
-            - description:
-              snippet_tags:
-                - s3.cpp.list_buckets.code
-    Go:
-      versions:
-        - sdk_version: 2
-          github: gov2/s3
-          excerpts:
-            - description:
-              snippet_tags:
-                - gov2.s3.BucketBasics.struct
-                - gov2.s3.ListBuckets
-    Python:
-      versions:
-        - sdk_version: 3
-          github: python/example_code/s3/s3_basics
-          sdkguide:
-          excerpts:
-            - description:
-              snippet_tags:
-                - python.example_code.s3.helper.BucketWrapper
-                - python.example_code.s3.ListBuckets
-    Rust:
-      versions:
-        - sdk_version: 1
-          github: rust_dev_preview/s3
-          excerpts:
-            - description:
-              snippet_tags:
-                - s3.rust.list-buckets
-    JavaScript:
-      versions:
-        - sdk_version: 3
-          github: javascriptv3/example_code/s3
-          sdkguide: sdk-for-javascript/v3/developer-guide/s3-example-creating-buckets.html#s3-example-creating-buckets-list-buckets
-          excerpts:
-            - description: List the buckets.
-              snippet_tags:
-                - s3.JavaScript.buckets.listBucketsV3
-    Ruby:
-      versions:
-        - sdk_version: 3
-          github: ruby/example_code/s3
-          excerpts:
-            - description:
-              snippet_tags:
-                - ruby.example_code.s3.ListBuckets
-  services:
-    s3: {ListBuckets}
-s3_PutObjectAcl:
-  title: Set the ACL of an &S3; object using an &AWS; SDK
-  title_abbrev: Set the ACL of an object
-  synopsis: set the access control list (ACL) of an S3 object.
-  category:
-  languages:
-    Python:
-      versions:
-        - sdk_version: 3
-          github: python/example_code/s3/s3_basics
-          sdkguide:
-          excerpts:
-            - description:
-              snippet_tags:
-                - python.example_code.s3.helper.ObjectWrapper
-                - python.example_code.s3.PutObjectAcl
-    C++:
-      versions:
-        - sdk_version: 1
-          github: cpp/example_code/s3
-          sdkguide:
-          excerpts:
-            - description:
-              snippet_tags:
-                - s3.cpp.put_object_acl.code
-  services:
-    s3: {PutObjectAcl}
-s3_UploadPart:
-  title: Upload a single part of a multipart upload using an &AWS; SDK
-  title_abbrev: Upload a single part of a multipart upload
-  synopsis: upload a single part of a multipart upload.
-  category:
-  languages:
-    Rust:
-      versions:
-        - sdk_version: 1
-          github: rust_dev_preview/s3
-          excerpts:
-            - description:
-              snippet_tags:
-                - rust.example_code.s3.upload_part
-                - rust.example_code.s3.upload_part.CompletedMultipartUpload
-  services:
-    s3: {UploadPart}
-s3_PutBucketNotification:
-  title: Enable notifications for an &S3; bucket using an &AWS; SDK
-  title_abbrev: Enable notifications
-  synopsis: enable notifications for an S3 bucket.
-  category:
-  languages:
-    .NET:
-      versions:
-        - sdk_version: 3
-          github: dotnetv3/S3
-          sdkguide:
-          excerpts:
-            - description:
-              snippet_tags:
-                - S3.dotnetv3.EnableNotificationsExample
-  services:
-    s3: {PutBucketNotificationConfiguration}
-s3_TransferAcceleration:
-  title: Enable transfer acceleration for an &S3; bucket using an &AWS; SDK
-  title_abbrev: Enable transfer acceleration
-  synopsis: enable transfer acceleration for an S3 bucket.
-  category:
-  languages:
-    .NET:
-      versions:
-        - sdk_version: 3
-          github: dotnetv3/S3
-          sdkguide:
-          excerpts:
-            - description:
-              snippet_tags:
-                - S3.dotnetv3.TransferAccelerationExample
-  services:
-    s3: {PutBucketAccelerateConfiguration}
-s3_DownloadBucketToDirectory:
-  title: Download all objects in an &S3long; (&S3;) bucket to a local directory
-  title_abbrev: Download objects to a local directory
-  synopsis: download all objects in an &S3long; (&S3;) bucket to a local directory.
-  category:
-  languages:
-    Java:
-      versions:
-        - sdk_version: 2
-          github: javav2/example_code/s3
-          sdkguide:
-          excerpts:
-            - description: >-
-                Use an <ulink url="https://sdk.amazonaws.com/java/api/latest/software/amazon/awssdk/transfer/s3/S3TransferManager.html">S3TransferManager</ulink>
-                to <ulink url="https://sdk.amazonaws.com/java/api/latest/software/amazon/awssdk/transfer/s3/S3TransferManager.html#downloadDirectory(software.amazon.awssdk.transfer.s3.DownloadDirectoryRequest)">download all S3 objects</ulink> in the same S3 bucket.
-                View the <ulink url="https://github.com/awsdocs/aws-doc-sdk-examples/blob/main/javav2/example_code/s3/src/main/java/com/example/s3/transfermanager/DownloadToDirectory.java">complete file</ulink> 
-                and <ulink url="https://github.com/awsdocs/aws-doc-sdk-examples/blob/main/javav2/example_code/s3/src/test/java/TransferManagerTest.java">test</ulink>.
-              snippet_tags:
-                - s3.tm.java2.downloadtodirectory.import
-                - s3.tm.java2.downloadtodirectory.main
-  services:
-    s3: {DownloadDirectory}
-s3_UploadDirectoryToBucket:
-  title: Recursively upload a local directory to an &S3long; (&S3;) bucket
-  title_abbrev: Upload directory to a bucket
-  synopsis: upload a local directory recursively to an &S3long; (&S3;) bucket.
-  category:
-  languages:
-    Java:
-      versions:
-        - sdk_version: 2
-          github: javav2/example_code/s3
-          sdkguide:
-          excerpts:
-            - description: >-
-                Use an <ulink url="https://sdk.amazonaws.com/java/api/latest/software/amazon/awssdk/transfer/s3/S3TransferManager.html">S3TransferManager</ulink>
-                to <ulink url="https://sdk.amazonaws.com/java/api/latest/software/amazon/awssdk/transfer/s3/S3TransferManager.html#uploadDirectory(software.amazon.awssdk.transfer.s3.UploadDirectoryRequest)">upload a local directory</ulink>.
-                View the <ulink url="https://github.com/awsdocs/aws-doc-sdk-examples/blob/main/javav2/example_code/s3/src/main/java/com/example/s3/transfermanager/UploadADirectory.java">complete file</ulink> 
-                and <ulink url="https://github.com/awsdocs/aws-doc-sdk-examples/blob/main/javav2/example_code/s3/src/test/java/TransferManagerTest.java">test</ulink>.
-              snippet_tags:
-                - s3.tm.java2.uploadadirectory.import
-                - s3.tm.java2.uploadadirectory.main
-  services:
-    s3: {UploadDirectory}
-s3_Scenario_UsingLargeFiles:
-  title: Upload or download large files to and from &S3; using an &AWS; SDK
-  title_abbrev: Upload or download large files
-  synopsis: upload or download large files to and from &S3;.
-  category: Scenarios
-  guide_topic:
-    title: Uploading an object using multipart upload
-    url: AmazonS3/latest/userguide/mpu-upload-object.html
-  languages:
-    .NET:
-      versions:
-        - sdk_version: 3
-          github: dotnetv3/S3/
-          sdkguide:
-          excerpts:
-            - description:
-                Call functions that transfer files to and from an S3 bucket
-                using the &S3; TransferUtility.
-              snippet_tags:
-                - S3.dotnetv3.TransferUtilityBasics.GlobalUsings
-                - S3.dotnetv3.TransferUtilityBasics.Main
-            - description: Upload a single file.
-              snippet_tags:
-                - S3.dotnetv3.TransferUtilityBasics.UploadSingleFileAsync
-            - description: Upload an entire local directory.
-              snippet_tags:
-                - S3.dotnetv3.TransferUtilityBasics.UploadFullDirectoryAsync
-            - description: Download a single file.
-              snippet_tags:
-                - S3.dotnetv3.TransferUtilityBasics.DownloadSingleFileAsync
-            - description: Download contents of an S3 bucket.
-              snippet_tags:
-                - S3.dotnetv3.TransferUtilityBasics.DownloadS3DirectoryAsync
-            - description: Track the progress of an upload using the TransferUtility.
-              snippet_tags:
-                - S3.dotnetv3.TrackMPUUsingHighLevelAPIExample
-            - description: Upload an object with encryption.
-              snippet_tags:
-                - S3.dotnetv3.SSECLowLevelMPUcopyObjectExample
-    Go:
-      versions:
-        - sdk_version: 2
-          github: gov2/s3
-          excerpts:
-            - description: Upload a large object by using an upload manager to break
-                the data into parts and upload them concurrently.
-              snippet_tags:
-                - gov2.s3.BucketBasics.struct
-                - gov2.s3.Upload
-            - description: Download a large object by using a download manager to get
-                the data in parts and download them concurrently.
-              snippet_tags:
-                - gov2.s3.Download
-    Python:
-      versions:
-        - sdk_version: 3
-          github: python/example_code/s3/file_transfer
-          sdkguide:
-          excerpts:
-            - description:
-                Create functions that transfer files using several of the
-                available transfer manager settings. Use a callback class to write
-                callback progress during file transfer.
-              snippet_tags:
-                - S3.Python.s3_file_transfer.complete
-            - description: Demonstrate the transfer manager functions and report
-                results.
-              snippet_tags:
-                - python.example_code.s3.Scenario_FileTransfer_Demo
-    Rust:
-      versions:
-        - sdk_version: 1
-          github: rust_dev_preview/s3
-          excerpts:
-            - description:
-              snippet_tags:
-                - rust.example_code.s3.large_files.scenario
-    JavaScript:
-      versions:
-        - sdk_version: 3
-          github: javascriptv3/example_code/s3
-          sdkguide:
-          excerpts:
-            - description: Upload a large file.
-              snippet_tags:
-                - javascript.v3.s3.scenarios.multipartupload
-            - description: Download a large file.
-              snippet_tags:
-                - javascript.v3.s3.scenarios.multipartdownload
-  services:
-    s3: {}
-s3_Scenario_BatchObjectVersioning:
-  title: Manage versioned &S3; objects in batches with a &LAM; function using an &AWS; SDK
-  title_abbrev: Manage versioned objects in batches with a &LAM; function
-  synopsis: manage versioned S3 objects in batches with a &LAM; function.
-  category: Scenarios
-  languages:
-    Python:
-      versions:
-        - sdk_version: 3
-          github: s3_versioning/batch_versioning.py
-          block_content: scenario_S3BatchObjectVersioning_Python_block.xml
-  services:
-    s3: {}
-s3_Scenario_PresignedUrl:
-  title: Create a presigned URL for &S3; using an &AWS; SDK
-  title_abbrev: Create a presigned URL
-<<<<<<< HEAD
-  synopsis: create a presigned URL for &S3; and upload an object. For all &AWS-Regions; launched after March 20, 2019, you need to specify the endpoint-url and &AWS-Region; with the request. 
-
-
-=======
-  synopsis: create a presigned URL for &S3; and upload an object. For all &AWS-Regions; launched after March 20, 2019, you need to specify the endpoint-url and &AWS-Region; with the request.
->>>>>>> 7315f612
-  category: Scenarios
-  languages:
-    .NET:
-      versions:
-        - sdk_version: 3
-          github: dotnetv3/S3/
-          sdkguide:
-          excerpts:
-            - description:
-                Generate a presigned URL that can perform an &S3; action
-                for a limited time.
-              snippet_tags:
-                - S3.dotnetv3.GenPresignedUrlExample
-            - description:
-                Generate a presigned URL and perform an upload using that URL.
-              snippet_tags:
-                - S3.dotnetv3.UploadUsingPresignedURLExample
-    Java:
-      versions:
-        - sdk_version: 2
-          github: javav2/example_code/s3
-          sdkguide:
-          excerpts:
-            - description:
-              snippet_tags:
-                - presigned.java2.generatepresignedurl.main
-    Python:
-      versions:
-        - sdk_version: 3
-          github: python/example_code/s3/s3_basics
-          sdkguide:
-          excerpts:
-            - description:
-                Generate a presigned URL that can perform an S3 action
-                for a limited time. Use the Requests package to make a request with
-                the URL.
-              snippet_tags:
-                - python.example_code.s3.Scenario_GeneratePresignedUrl
-            - description: Generate a presigned POST request to upload a file.
-              snippet_tags:
-                - python.example_code.s3.helper.BucketWrapper
-                - python.example_code.s3.Scenario_GeneratePresignedPost
-    Go:
-      versions:
-        - sdk_version: 2
-          github: gov2/s3
-          excerpts:
-            - description: Create functions that wrap S3 presigning actions.
-              snippet_tags:
-                - gov2.s3.Presigner.complete
-            - description: Run an interactive example that generates and uses presigned
-                URLs to upload, download, and delete an S3 object.
-              snippet_tags:
-                - gov2.s3.Scenario_Presigning
-            - description: Define an HTTP request wrapper used by the example to make
-                HTTP requests.
-              snippet_tags:
-                - gov2.s3.IHttpRequester.helper
-    JavaScript:
-      versions:
-        - sdk_version: 3
-          github: javascriptv3/example_code/s3
-          sdkguide: sdk-for-javascript/v3/developer-guide/s3-example-creating-buckets.html#s3-create-presigendurl
-          excerpts:
-            - description: Create a presigned URL to upload an object to a bucket.
-              snippet_tags:
-                - s3.JavaScript.buckets.presignedurlv3
-            - description: Create a presigned URL to download an object from a bucket.
-              snippet_tags:
-                - s3.JavaScript.buckets.getpresignedurlv3
-    Ruby:
-      versions:
-        - sdk_version: 3
-          github: ruby/example_code/s3
-          excerpts:
-            - description:
-              snippet_tags:
-                - s3.ruby.upload_object_presigned_url.rb
-  services:
-    s3: {}
-s3_Scenario_ObjectVersioningUsage:
-  title: Work with &S3; versioned objects using an &AWS; SDK
-  title_abbrev: Work with versioned objects
-  synopsis_list:
-    - Create a versioned S3 bucket.
-    - Get all versions of an object.
-    - Roll an object back to a previous version.
-    - Delete and restore a versioned object.
-    - Permanently delete all versions of an object.
-  category: Scenarios
-  languages:
-    Python:
-      versions:
-        - sdk_version: 3
-          github: python/example_code/s3/s3_versioning
-          sdkguide:
-          excerpts:
-            - description: Create functions that wrap S3 actions.
-              snippet_tags:
-                - s3.python.versioning.create_versioned_bucket
-                - s3.python.versioning.rollback_object
-                - s3.python.versioning.revive_object
-                - s3.python.versioning.permanently_delete_object
-            - description:
-                Upload the stanza of a poem to a versioned object and
-                perform a series of actions on it.
-              snippet_tags:
-                - python.example_code.s3.Scenario_ObjectVersions
-  services:
-    s3: {CreateBucket, PutBucketLifecycleConfiguration, ListObjectVersions, DeleteObject}
-s3_GetBucketLocation:
-  title: Get the Region where the &S3; bucket resides using an &AWS; SDK
-  title_abbrev: Get the Region location for a bucket
-  synopsis: get the Region location for an S3 bucket.
-  category:
-  languages:
-    Rust:
-      versions:
-        - sdk_version: 1
-          github: rust_dev_preview/s3
-          excerpts:
-            - description:
-              snippet_tags:
-                - s3.rust.list-buckets
-  services:
-    s3: {GetBucketLocation}
-s3_Scenario_GettingStarted:
-  title: Get started with &S3; buckets and objects using an &AWS; SDK
-  title_abbrev: Get started with buckets and objects
-  synopsis_list:
-    - Create a bucket and upload a file to it.
-    - Download an object from a bucket.
-    - Copy an object to a subfolder in a bucket.
-    - List the objects in a bucket.
-    - Delete the bucket objects and the bucket.
-  category: Scenarios
-  languages:
-    .NET:
-      versions:
-        - sdk_version: 3
-          github: dotnetv3/S3/S3_Basics
-          sdkguide:
-          excerpts:
-            - description:
-              snippet_tags:
-                - S3.dotnetv3.S3_BasicsScenario
-    Java:
-      versions:
-        - sdk_version: 2
-          github: javav2/example_code/s3
-          sdkguide:
-          excerpts:
-            - description: 
-              snippet_tags:
-                - s3.java2.s3_scenario.main
-    JavaScript:
-      versions:
-        - sdk_version: 3
-          github: javascriptv3/example_code/s3
-          sdkguide:
-          excerpts:
-            - description: First, import all the necessary modules.
-              snippet_tags:
-                - javascript.v3.s3.scenarios.basic.imports
-            - description: The preceding imports reference some helper utilities. These utilities
-                           are local to the GitHub repository linked at the start of
-                           this section. For your reference, see the following implementations
-                           of those utilities.
-              snippet_tags:
-                - javascript.v3.utils.dirnameFromMetaUrl
-                - javascript.v3.utils.promptToSelect
-                - javascript.v3.utils.promptToContinue
-                - javascript.v3.utils.promptForText
-                - javascript.v3.utils.wrapText
-            - description: Objects in S3 are stored in 'buckets'. Let's define a function
-                           for creating a new bucket.
-              snippet_tags:
-                - javascript.v3.s3.scenarios.basic.CreateBucket
-            - description: Buckets contain 'objects'. This function uploads the
-                           contents of a directory to your bucket as objects.
-              snippet_tags:
-                - javascript.v3.s3.scenarios.basic.PutObject
-            - description: After uploading objects, check to confirm that they were
-                           uploaded correctly. You can use ListObjects for that. You'll be
-                           using the 'Key' property, but there are other useful properties
-                           in the response also.
-              snippet_tags:
-                - javascript.v3.s3.scenarios.basic.ListObjects
-            - description: Sometimes you might want to copy an object from one bucket to another.
-                           Use the CopyObject command for that.
-              snippet_tags:
-                - javascript.v3.s3.scenarios.basic.CopyObject
-            - description: There's no SDK method for getting multiple objects from a bucket.
-                           Instead, you'll create a list of objects to download and
-                           iterate over them.
-              snippet_tags:
-                - javascript.v3.s3.scenarios.basic.GetObject
-            - description: It's time to clean up your resources. A bucket must be empty
-                           before it can be deleted. These two functions empty and delete the
-                           bucket.
-              snippet_tags:
-                - javascript.v3.s3.scenarios.basic.clean
-            - description: The 'main' function pulls everything together. If you run this
-                           file directly the main function will be called.
-              snippet_tags:
-                - javascript.v3.s3.scenarios.basic.main
-    Kotlin:
-      versions:
-        - sdk_version: 1
-          github: kotlin/services/s3
-          sdkguide:
-          excerpts:
-            - description: 
-              snippet_tags:
-                - s3.kotlin.s3_operations.main
-    PHP:
-      versions:
-        - sdk_version: 3
-          github: php/example_code/s3/s3_basics
-          sdkguide:
-          excerpts:
-            - description:
-              snippet_tags:
-                - php.example_code.s3.Scenario_GettingStarted
-    Python:
-      versions:
-        - sdk_version: 3
-          github: python/example_code/s3/s3_basics
-          sdkguide:
-          excerpts:
-            - description:
-              snippet_tags:
-                - python.example_code.s3.Scenario_GettingStarted
-    Ruby:
-      versions:
-        - sdk_version: 3
-          github: ruby/example_code/s3
-          excerpts:
-            - description:
-              snippet_tags:
-                - ruby.example_code.s3.Scenario_GettingStarted
-    Go:
-      versions:
-        - sdk_version: 2
-          github: gov2/s3
-          excerpts:
-            - description: Define a struct that wraps bucket and object actions used by
-                the scenario.
-              snippet_tags:
-                - gov2.s3.BucketBasics.complete
-            - description: Run an interactive scenario that shows you how work with
-                S3 buckets and objects.
-              snippet_tags:
-                - gov2.s3.Scenario_GetStarted
-    Rust:
-      versions:
-        - sdk_version: 1
-          github: rust_dev_preview/s3
-          excerpts:
-            - description: Code for the binary crate which runs the scenario.
-              snippet_tags:
-                - rust.example_code.s3.scenario_getting_started.bin
-            - description: A library crate with common actions called by the binary.
-              snippet_tags:
-                - rust.example_code.s3.scenario_getting_started.lib
-    C++:
-      versions:
-        - sdk_version: 1
-          github: cpp/example_code/s3
-          sdkguide:
-          excerpts:
-            - description:
-              snippet_tags:
-                - cpp.example_code.s3.Scenario_GettingStarted
-    SAP ABAP:
-      versions:
-        - sdk_version: 1
-          github: sap-abap/services/s3
-          excerpts:
-            - description:
-              snippet_tags:
-                - s3.abapv1.getting_started_with_s3
-    Swift:
-      versions:
-        - sdk_version: 1
-          github: swift/example_code/s3/basics
-          excerpts:
-            - description: A Swift class that handles calls to the SDK for Swift.
-              snippet_tags:
-                - s3.swift.basics.handler
-            - description: A Swift command-line program to manage the SDK calls.
-              snippet_tags:
-                - s3.swift.basics.example
-
-  services:
-    s3: {CreateBucket, PutObject, GetObject, CopyObject, ListObjects, DeleteObjects, DeleteBucket}
-s3_Scenario_ManageACLs:
-  title: Manage access control lists (ACLs) for &S3; buckets using an &AWS; SDK
-  title_abbrev: Manage access control lists (ACLs)
-  synopsis: manage access control lists (ACLs) for &S3; buckets.
-  category: Scenarios
-  languages:
-    .NET:
-      versions:
-        - sdk_version: 3
-          github: dotnetv3/S3/ManageACLsExample
-          sdkguide:
-          excerpts:
-            - description:
-              snippet_tags:
-                - S3.dotnetv3.ManageACLsExample
-  services:
-    s3: {GetBucketAcl, PutBucketAcl, GetObjectAcl, PutObjectAcl}
-s3_Scenario_Tagging:
-  title: Get started with tags for &S3; objects using an &AWS; SDK
-  title_abbrev: Get started with tags
-  synopsis: get started with tags for &S3; objects.
-  category: Scenarios
-  languages:
-    .NET:
-      versions:
-        - sdk_version: 3
-          github: dotnetv3/S3/ObjectTagExample
-          sdkguide:
-          excerpts:
-            - description:
-              snippet_tags:
-                - S3.dotnetv3.ObjectTagExample
-  services:
-    s3: {GetObjectTagging}
-s3_Encryption:
-  title: Get started with encryption for &S3; objects using an &AWS; SDK
-  title_abbrev: Get started with encryption
-  synopsis: get started with encryption for &S3; objects.
-  category: Scenarios
-  languages:
-    .NET:
-      versions:
-        - sdk_version: 3
-          github: dotnetv3/S3/SSEClientEncryptionExample
-          sdkguide:
-          excerpts:
-            - description:
-              snippet_tags:
-                - S3.dotnetv3.SSEClientEncryptionExample
-  services:
-    s3: {GetObject, GetObjectMetadata, CopyObject}
-s3_MultipartCopy:
-  title: Perform a multipart copy of an &S3; object using an &AWS; SDK
-  title_abbrev: Perform a multipart copy
-  synopsis: perform a multipart copy of an &S3; object.
-  category: Scenarios
-  languages:
-    .NET:
-      versions:
-        - sdk_version: 3
-          github: dotnetv3/S3/MPUapiCopyObjExample
-          sdkguide:
-          excerpts:
-            - description:
-              snippet_tags:
-                - S3.dotnetv3.MPUapiCopyObjectExample
-  services:
-    s3: {UploadCopyPart, InitiateMultipartUpload, GetObjectMetadata, CompleteMultipartUpload}
-s3_Scenario_ListObjectsWeb:
-  title: A web page that lists &S3; objects using an &AWS; SDK
-  title_abbrev: Create a web page that lists &S3; objects
-  synopsis: list &S3; objects in a web page.
-  category: Scenarios
-  languages:
-    JavaScript:
-      versions:
-        - sdk_version: 3
-          github: javascriptv3/example_code/s3/scenarios/web/list-objects
-          sdkguide:
-          excerpts:
-            - description: The following code is the relevant React component that makes calls
-                           to the &AWS; SDK. A runnable version of the application containing
-                           this component can be found at the preceding GitHub link.
-              snippet_tags:
-                - javascript.v3.scenarios.web.ListObjects
-  services:
-    s3: {ListObjects}
+# zexi 0.4.0
+s3_Hello:
+  title: Hello &S3;
+  title_abbrev: Hello &S3;
+  synopsis: get started using &S3;.
+  category: Hello
+  languages:
+    Python:
+      versions:
+        - sdk_version: 3
+          github: python/example_code/s3
+          sdkguide:
+          excerpts:
+            - description:
+              snippet_tags:
+                - python.example_code.s3.Hello
+    Go:
+      versions:
+        - sdk_version: 2
+          github: gov2/s3
+          excerpts:
+            - description:
+              snippet_tags:
+                - gov2.s3.Hello
+  services:
+    s3: {ListBuckets}
+s3_CreateBucket:
+  title: Create an &S3; bucket using an &AWS; SDK
+  title_abbrev: Create a bucket
+  synopsis: create an S3 bucket.
+  category:
+  languages:
+    .NET:
+      versions:
+        - sdk_version: 3
+          github: dotnetv3/S3
+          sdkguide:
+          excerpts:
+            - description:
+              snippet_tags:
+                - S3.dotnetv3.S3_Basics-CreateBucket
+    C++:
+      versions:
+        - sdk_version: 1
+          github: cpp/example_code/s3
+          sdkguide:
+          excerpts:
+            - description:
+              snippet_tags:
+                - s3.cpp.create_bucket.code
+    Go:
+      versions:
+        - sdk_version: 2
+          github: gov2/s3
+          excerpts:
+            - description:
+              snippet_tags:
+                - gov2.s3.BucketBasics.struct
+                - gov2.s3.CreateBucket
+    Kotlin:
+      versions:
+        - sdk_version: 1
+          github: kotlin/services/s3
+          sdkguide:
+          excerpts:
+            - description: 
+              snippet_tags:
+                - s3.kotlin.create_bucket.main
+    Java:
+      versions:
+        - sdk_version: 2
+          github: javav2/example_code/s3
+          sdkguide:
+          excerpts:
+            - description:
+              snippet_tags:
+                - s3.java2.create_bucket_waiters.main
+    JavaScript:
+      versions:
+        - sdk_version: 3
+          github: javascriptv3/example_code/s3
+          sdkguide: sdk-for-javascript/v3/developer-guide/s3-example-creating-buckets.html#s3-example-creating-buckets-new-bucket-2
+          excerpts:
+            - description: Create the bucket.
+              snippet_tags:
+                - s3.JavaScript.buckets.createBucketV3
+    PHP:
+      versions:
+        - sdk_version: 3
+          github: php/example_code/s3/s3_basics
+          excerpts:
+            - description: Create a bucket.
+              snippet_tags:
+                - php.example_code.s3.basics.createClient
+                - php.example_code.s3.basics.createBucket
+    Python:
+      versions:
+        - sdk_version: 3
+          github: python/example_code/s3/s3_basics
+          excerpts:
+            - description: Create a bucket with default settings.
+              snippet_tags:
+                - python.example_code.s3.helper.BucketWrapper
+                - python.example_code.s3.CreateBucket
+            - description: Create a versioned bucket with a lifecycle configuration.
+              snippet_tags:
+                - s3.python.versioning.create_versioned_bucket
+    Ruby:
+      versions:
+        - sdk_version: 3
+          github: ruby/example_code/s3
+          excerpts:
+            - description:
+              snippet_tags:
+                - s3.ruby.create_bucket_snippet.rb
+    Rust:
+      versions:
+        - sdk_version: 1
+          github: rust_dev_preview/s3
+          excerpts:
+            - description:
+              snippet_tags:
+                - rust.example_code.s3.basics.create_bucket
+    SAP ABAP:
+      versions:
+        - sdk_version: 1
+          github: sap-abap/services/s3
+          excerpts:
+            - description:
+              snippet_tags:
+                - s3.abapv1.create_bucket
+    Swift:
+      versions:
+        - sdk_version: 1
+          github: swift/example_code/s3/basics
+          excerpts:
+            - description:
+              snippet_tags:
+                - s3.swift.basics.handler.createbucket
+  services:
+    s3: {CreateBucket}
+s3_CopyObject:
+  title: Copy an object from one &S3; bucket to another using an &AWS; SDK
+  title_abbrev: Copy an object from one bucket to another
+  synopsis: copy an S3 object from one bucket to another.
+  category:
+  languages:
+    .NET:
+      versions:
+        - sdk_version: 3
+          github: dotnetv3/S3
+          excerpts:
+            - description:
+              snippet_tags:
+                - S3.dotnet35.CopyObject
+    C++:
+      versions:
+        - sdk_version: 1
+          github: cpp/example_code/s3
+          sdkguide:
+          excerpts:
+            - description:
+              snippet_tags:
+                - s3.cpp.copy_objects.code
+    Go:
+      versions:
+        - sdk_version: 2
+          github: gov2/s3
+          excerpts:
+            - description:
+              snippet_tags:
+                - gov2.s3.BucketBasics.struct
+                - gov2.s3.CopyObject
+    Kotlin:
+      versions:
+        - sdk_version: 1
+          github: kotlin/services/s3
+          sdkguide:
+          excerpts:
+            - description: 
+              snippet_tags:
+                - s3.kotlin.copy_object.main
+    Java:
+      versions:
+        - sdk_version: 2
+          github: javav2/example_code/s3
+          sdkguide:
+          excerpts:
+            - description: Copy an object using an <ulink url="https://sdk.amazonaws.com/java/api/latest/software/amazon/awssdk/services/s3/S3Client.html">S3Client</ulink>.
+              snippet_tags:
+                - s3.java2.copy_object.main
+            - description: >-
+                Use an <ulink url="https://sdk.amazonaws.com/java/api/latest/software/amazon/awssdk/transfer/s3/S3TransferManager.html">S3TransferManager</ulink>
+                to <ulink url="https://sdk.amazonaws.com/java/api/latest/software/amazon/awssdk/transfer/s3/S3TransferManager.html#copy(software.amazon.awssdk.transfer.s3.CopyRequest)">copy an object</ulink> from one bucket to another.
+                View the <ulink url="https://github.com/awsdocs/aws-doc-sdk-examples/blob/main/javav2/example_code/s3/src/main/java/com/example/s3/transfermanager/ObjectCopy.java">complete file</ulink> 
+                and <ulink url="https://github.com/awsdocs/aws-doc-sdk-examples/blob/main/javav2/example_code/s3/src/test/java/TransferManagerTest.java">test</ulink>.
+              snippet_tags:
+                - s3.tm.java2.objectcopy.import
+                - s3.tm.java2.objectcopy.main
+    JavaScript:
+      versions:
+        - sdk_version: 3
+          github: javascriptv3/example_code/s3
+          excerpts:
+            - description: Copy the object.
+              snippet_tags:
+                - s3.JavaScript.buckets.copyObjectV3
+    PHP:
+      versions:
+        - sdk_version: 3
+          github: php/example_code/s3/s3_basics
+          excerpts:
+            - description: Simple copy of an object.
+              snippet_tags:
+                - php.example_code.s3.basics.createClient
+                - php.example_code.s3.basics.copyObject
+    Python:
+      versions:
+        - sdk_version: 3
+          github: python/example_code/s3/s3_basics
+          excerpts:
+            - description:
+              snippet_tags:
+                - python.example_code.s3.helper.ObjectWrapper
+                - python.example_code.s3.CopyObject
+    Ruby:
+      versions:
+        - sdk_version: 3
+          github: ruby/example_code/s3
+          excerpts:
+            - description: Copy an object.
+              snippet_tags:
+                - s3.ruby.copy_object_between_buckets.rb
+            - description: Copy an object and add server-side encryption to the destination object.
+              snippet_tags:
+                - s3.ruby.copy_object_encrypt_copy.rb
+    Rust:
+      versions:
+        - sdk_version: 1
+          github: rust_dev_preview/s3
+          excerpts:
+            - description:
+              snippet_tags:
+                - rust.example_code.s3.basics.copy_object
+    SAP ABAP:
+      versions:
+        - sdk_version: 1
+          github: sap-abap/services/s3
+          excerpts:
+            - description:
+              snippet_tags:
+                - s3.abapv1.copy_object
+    Swift:
+      versions:
+        - sdk_version: 1
+          github: swift/example_code/s3/basics
+          excerpts:
+            - description:
+              snippet_tags:
+                - s3.swift.basics.handler.copyfile
+  services:
+    s3: {CopyObject}
+s3_DeleteBucketPolicy:
+  title: Delete a policy from an &S3; bucket using an &AWS; SDK
+  title_abbrev: Delete a policy from a bucket
+  synopsis: delete a policy from an S3 bucket.
+  category:
+  languages:
+    C++:
+      versions:
+        - sdk_version: 1
+          github: cpp/example_code/s3
+          sdkguide:
+          excerpts:
+            - description:
+              snippet_tags:
+                - s3.cpp.delete_bucket_policy.code
+    Kotlin:
+      versions:
+        - sdk_version: 1
+          github: kotlin/services/s3
+          sdkguide:
+          excerpts:
+            - description: 
+              snippet_tags:
+                - s3.kotlin.delete_bucket_policy.main
+    Java:
+      versions:
+        - sdk_version: 2
+          github: javav2/example_code/s3
+          sdkguide:
+          excerpts:
+            - description:
+              snippet_tags:
+                - s3.java2.delete_bucket_policy.main
+    Python:
+      versions:
+        - sdk_version: 3
+          github: python/example_code/s3/s3_basics
+          excerpts:
+            - description:
+              snippet_tags:
+                - python.example_code.s3.helper.BucketWrapper
+                - python.example_code.s3.DeleteBucketPolicy
+    JavaScript:
+      versions:
+        - sdk_version: 3
+          github: javascriptv3/example_code/s3
+          sdkguide: sdk-for-javascript/v3/developer-guide/s3-example-bucket-policies.html#s3-example-bucket-policies-delete-policy
+          excerpts:
+            - description: Delete the bucket policy.
+              snippet_tags:
+                - s3.JavaScript.policy.deleteBucketPolicyV3
+    Ruby:
+      versions:
+        - sdk_version: 3
+          github: ruby/example_code/s3
+          excerpts:
+            - description:
+              snippet_tags:
+                - ruby.example_code.s3.helper.BucketPolicyWrapper
+                - ruby.example_code.s3.DeleteBucketPolicy
+                - ruby.example_code.s3.helper.end.BucketPolicyWrapper
+  services:
+    s3: {DeleteBucketPolicy}
+s3_DeleteObject:
+  title: Delete an &S3; object using an &AWS; SDK
+  title_abbrev: Delete an object
+  synopsis: delete an S3 object.
+  category:
+  languages:
+    .NET:
+      versions:
+        - sdk_version: 3
+          github: dotnetv3/S3
+          sdkguide:
+          excerpts:
+            - description: Delete an object in a non-versioned S3 bucket.
+              snippet_tags:
+                - S3.dotnetv3.DeleteObjectExample
+            - description: Delete an object in a versioned S3 bucket.
+              snippet_tags:
+                - S3.dotnetv3.DeleteObjectVersionExample
+    C++:
+      versions:
+        - sdk_version: 1
+          github: cpp/example_code/s3
+          sdkguide:
+          excerpts:
+            - description:
+              snippet_tags:
+                - s3.cpp.delete_object.code
+    Python:
+      versions:
+        - sdk_version: 3
+          github: python/example_code/s3/s3_basics
+          sdkguide:
+          excerpts:
+            - description: Delete an object.
+              snippet_tags:
+                - python.example_code.s3.helper.ObjectWrapper
+                - python.example_code.s3.DeleteObject
+            - description: Roll an object back to a previous version by deleting
+                later versions of the object.
+              snippet_tags:
+                - s3.python.versioning.rollback_object
+            - description: Revive a deleted object by removing the object's active delete marker.
+              snippet_tags:
+                - s3.python.versioning.revive_object
+            - description:
+                Create a &LAM; handler that removes a delete marker from
+                an S3 object. This handler can be used to efficiently clean up
+                extraneous delete markers in a versioned bucket.
+              snippet_tags:
+                - s3.python.lambda.remove_delete_marker
+    Rust:
+      versions:
+        - sdk_version: 1
+          github: rust_dev_preview/s3
+          excerpts:
+            - description:
+              snippet_tags:
+                - s3.rust.delete-object
+    JavaScript:
+      versions:
+        - sdk_version: 3
+          github: javascriptv3/example_code/s3
+          excerpts:
+            - description: Delete an object.
+              snippet_tags:
+                - s3.JavaScript.buckets.deleteobjectV3
+    SAP ABAP:
+      versions:
+        - sdk_version: 1
+          github: sap-abap/services/s3
+          excerpts:
+            - description:
+              snippet_tags:
+                - s3.abapv1.delete_object
+    Swift:
+      versions:
+        - sdk_version: 1
+          github: swift/example_code/s3/basics
+          excerpts:
+            - description:
+              snippet_tags:
+                - s3.swift.basics.handler.deletefile
+  services:
+    s3: {DeleteObject}
+s3_DeleteObjects:
+  title: Delete multiple objects from an &S3; bucket using an &AWS; SDK
+  title_abbrev: Delete multiple objects
+  synopsis: delete multiple objects from an S3 bucket.
+  category:
+  languages:
+    .NET:
+      versions:
+        - sdk_version: 3
+          github: dotnetv3/S3
+          sdkguide:
+          excerpts:
+            - description: Delete all objects in an S3 bucket.
+              snippet_tags:
+                - S3.dotnetv3.S3_Basics-DeleteBucketContents
+            - description: Delete multiple objects in a non-versioned S3 bucket.
+              snippet_tags:
+                - S3.dotnetv3.DeleteMultipleObjectsExample
+            - description: Delete multiple objects in a versioned S3 bucket.
+              snippet_tags:
+                - S3.dotnetv3.DeleteMultipleVersionedObjectsExample
+    Kotlin:
+      versions:
+        - sdk_version: 1
+          github: kotlin/services/s3
+          sdkguide:
+          excerpts:
+            - description: 
+              snippet_tags:
+                - s3.kotlin.delete_objects.main
+    Go:
+      versions:
+        - sdk_version: 2
+          github: gov2/s3
+          excerpts:
+            - description:
+              snippet_tags:
+                - gov2.s3.BucketBasics.struct
+                - gov2.s3.DeleteObjects
+    Java:
+      versions:
+        - sdk_version: 2
+          github: javav2/example_code/s3
+          sdkguide:
+          excerpts:
+            - description:
+              snippet_tags:
+                - s3.java2.delete_many_objects.main
+    PHP:
+      versions:
+        - sdk_version: 3
+          github: php/example_code/s3/s3_basics
+          excerpts:
+            - description: Delete a set of objects from a list of keys.
+              snippet_tags:
+                - php.example_code.s3.basics.createClient
+                - php.example_code.s3.basics.deleteObjects
+    Python:
+      versions:
+        - sdk_version: 3
+          github: python/example_code/s3/s3_basics
+          excerpts:
+            - description: Delete a set of objects by using a list of object keys.
+              snippet_tags:
+                - python.example_code.s3.helper.ObjectWrapper
+                - python.example_code.s3.DeleteObjects_Keys
+            - description: Delete all objects in a bucket.
+              snippet_tags:
+                - python.example_code.s3.helper.ObjectWrapper
+                - python.example_code.s3.DeleteObjects_All
+            - description: Permanently delete a versioned object by deleting all of its versions.
+              snippet_tags:
+                - s3.python.versioning.permanently_delete_object
+    JavaScript:
+      versions:
+        - sdk_version: 3
+          github: javascriptv3/example_code/s3
+          excerpts:
+            - description: Delete multiple objects.
+              snippet_tags:
+                - s3.JavaScript.buckets.deletemultipleobjectsV3
+    Ruby:
+      versions:
+        - sdk_version: 3
+          github: ruby/example_code/s3
+          excerpts:
+            - description:
+              snippet_tags:
+                - ruby.example_code.s3.DeleteObjects
+    Rust:
+      versions:
+        - sdk_version: 1
+          github: rust_dev_preview/s3
+          excerpts:
+            - description:
+              snippet_tags:
+                - rust.example_code.s3.basics.delete_objects
+    Swift:
+      versions:
+        - sdk_version: 1
+          github: swift/example_code/s3/DeleteObjects
+          excerpts:
+            - description:
+              snippet_tags:
+                - s3.swift.deleteobjects.handler.deleteobjects
+    C++:
+      versions:
+        - sdk_version: 1
+          github: cpp/example_code/s3
+          sdkguide:
+          excerpts:
+            - description:
+              snippet_tags:
+                - cpp.example_code.s3.delete_objects
+  services:
+    s3: {DeleteObjects}
+s3_DeleteBucketWebsite:
+  title: Delete the website configuration from an &S3; bucket using an &AWS; SDK
+  title_abbrev: Delete the website configuration from a bucket
+  synopsis: delete the website configuration from an S3 bucket.
+  category:
+  languages:
+    C++:
+      versions:
+        - sdk_version: 1
+          github: cpp/example_code/s3
+          sdkguide:
+          excerpts:
+            - description:
+              snippet_tags:
+                - s3.cpp.delete_website_config.code
+    Java:
+      versions:
+        - sdk_version: 2
+          github: javav2/example_code/s3
+          sdkguide:
+          excerpts:
+            - description:
+              snippet_tags:
+                - s3.java2.delete_website_configuration.main
+    JavaScript:
+      versions:
+        - sdk_version: 3
+          github: javascriptv3/example_code/s3
+          sdkguide: sdk-for-javascript/v3/developer-guide/s3-example-static-web-host.html#s3-example-static-web-host-delete-website
+          excerpts:
+            - description: Delete the website configuration from the bucket.
+              snippet_tags:
+                - s3.JavaScript.website.deleteBucketWebsiteV3
+  services:
+    s3: {DeleteBucketWebsite}
+s3_GetObjectAcl:
+  title: Get the ACL of an &S3; object using an &AWS; SDK
+  title_abbrev: Get the ACL of an object
+  synopsis: get the access control list (ACL) of an S3 object.
+  category:
+  languages:
+    C++:
+      versions:
+        - sdk_version: 1
+          github: cpp/example_code/s3
+          sdkguide:
+          excerpts:
+            - description:
+              snippet_tags:
+                - s3.cpp.get_object_acl.code
+    Kotlin:
+      versions:
+        - sdk_version: 1
+          github: kotlin/services/s3
+          sdkguide:
+          excerpts:
+            - description: 
+              snippet_tags:
+                - s3.kotlin.get_acl.main
+    Python:
+      versions:
+        - sdk_version: 3
+          github: python/example_code/s3/s3_basics
+          excerpts:
+            - description:
+              snippet_tags:
+                - python.example_code.s3.helper.ObjectWrapper
+                - python.example_code.s3.GetObjectAcl
+  services:
+    s3: {GetObjectAcl}
+s3_GetBucketPolicy:
+  title: Get the policy for an &S3; bucket using an &AWS; SDK
+  title_abbrev: Get the policy for a bucket
+  synopsis: get the policy for an S3 bucket.
+  category:
+  languages:
+    C++:
+      versions:
+        - sdk_version: 1
+          github: cpp/example_code/s3
+          sdkguide:
+          excerpts:
+            - description:
+              snippet_tags:
+                - s3.cpp.get_bucket_policy.code
+    Kotlin:
+      versions:
+        - sdk_version: 1
+          github: kotlin/services/s3
+          sdkguide:
+          excerpts:
+            - description: 
+              snippet_tags:
+                - s3.kotlin.get_bucket_policy.main
+    Java:
+      versions:
+        - sdk_version: 2
+          github: javav2/example_code/s3
+          sdkguide:
+          excerpts:
+            - description:
+              snippet_tags:
+                - s3.java2.get_bucket_policy.main
+    Python:
+      versions:
+        - sdk_version: 3
+          github: python/example_code/s3/s3_basics
+          excerpts:
+            - description:
+              snippet_tags:
+                - python.example_code.s3.helper.BucketWrapper
+                - python.example_code.s3.GetBucketPolicy
+    JavaScript:
+      versions:
+        - sdk_version: 3
+          github: javascriptv3/example_code/s3
+          sdkguide: sdk-for-javascript/v3/developer-guide/s3-example-bucket-policies.html#s3-example-bucket-policies-get-policy
+          excerpts:
+            - description: Get the bucket policy.
+              snippet_tags:
+                - s3.JavaScript.policy.getBucketPolicyV3
+    Ruby:
+      versions:
+        - sdk_version: 3
+          github: ruby/example_code/s3
+          excerpts:
+            - description:
+              snippet_tags:
+                - ruby.example_code.s3.helper.BucketPolicyWrapper
+                - ruby.example_code.s3.GetBucketPolicy
+                - ruby.example_code.s3.helper.end.BucketPolicyWrapper
+  services:
+    s3: {GetBucketPolicy}
+s3_HeadObject:
+  title: Determine the existence and content type of an object in an &S3; bucket using an &AWS; SDK
+  title_abbrev: Determine the existence and content type of an object
+  synopsis: determine the existence and content type of an object in an S3 bucket.
+  category:
+  languages:
+    Java:
+      versions:
+        - sdk_version: 2
+          github: javav2/example_code/s3
+          sdkguide:
+          excerpts:
+            - description: Determine the content type of an object.
+              snippet_tags:
+                - s3.java2.getobjectcontenttype.main
+            - description: Get the restore status of an object.
+              snippet_tags:
+                - s3.java2.get.restore.status.main    
+    Ruby:
+      versions:
+        - sdk_version: 3
+          github: ruby/example_code/s3
+          excerpts:
+            - description:
+              snippet_tags:
+                - ruby.example_code.s3.exists
+  services:
+    s3: {HeadObject}
+s3_GetObject:
+  title: Get an object from an &S3; bucket using an &AWS; SDK
+  title_abbrev: Get an object from a bucket
+  synopsis: read data from an object in an S3 bucket.
+  category:
+  languages:
+    .NET:
+      versions:
+        - sdk_version: 3
+          github: dotnetv3/S3
+          sdkguide:
+          excerpts:
+            - description:
+              snippet_tags:
+                - S3.dotnetv3.S3_Basics-DownloadObject
+    C++:
+      versions:
+        - sdk_version: 1
+          github: cpp/example_code/s3
+          sdkguide:
+          excerpts:
+            - description:
+              snippet_tags:
+                - s3.cpp.get_object.code
+    Go:
+      versions:
+        - sdk_version: 2
+          github: gov2/s3
+          excerpts:
+            - description:
+              snippet_tags:
+                - gov2.s3.BucketBasics.struct
+                - gov2.s3.GetObject
+    Kotlin:
+      versions:
+        - sdk_version: 1
+          github: kotlin/services/s3
+          sdkguide:
+          excerpts:
+            - description: 
+              snippet_tags:
+                - s3.kotlin.getobjectdata.main
+    Java:
+      versions:
+        - sdk_version: 2
+          github: javav2/example_code/s3
+          sdkguide:
+          excerpts:
+            - description: Read data as a byte array using an <ulink url="https://sdk.amazonaws.com/java/api/latest/software/amazon/awssdk/services/s3/S3Client.html">S3Client</ulink>.
+              snippet_tags:
+                - s3.java2.getobjectdata.main
+            - description: >-
+                Use an <ulink url="https://sdk.amazonaws.com/java/api/latest/software/amazon/awssdk/transfer/s3/S3TransferManager.html">S3TransferManager</ulink>
+                to <ulink url="https://sdk.amazonaws.com/java/api/latest/software/amazon/awssdk/transfer/s3/S3TransferManager.html#downloadFile(software.amazon.awssdk.transfer.s3.DownloadFileRequest)">download an object</ulink> in an S3 bucket to a local file.
+                View the <ulink url="https://github.com/awsdocs/aws-doc-sdk-examples/blob/main/javav2/example_code/s3/src/main/java/com/example/s3/transfermanager/DownloadFile.java">complete file</ulink> 
+                and <ulink url="https://github.com/awsdocs/aws-doc-sdk-examples/blob/main/javav2/example_code/s3/src/test/java/TransferManagerTest.java">test</ulink>.
+              snippet_tags:
+                - s3.tm.java2.downloadfile.import
+                - s3.tm.java2.downloadfile.main
+            - description: Read tags that belong to an object using an <ulink url="https://sdk.amazonaws.com/java/api/latest/software/amazon/awssdk/services/s3/S3Client.html">S3Client</ulink>.
+              snippet_tags:
+                - s3.java2.getobjecttags.main
+            - description: Get a URL for an object using an <ulink url="https://sdk.amazonaws.com/java/api/latest/software/amazon/awssdk/services/s3/S3Client.html">S3Client</ulink>.
+              snippet_tags:
+                - s3.java2.getobjecturl.main
+            - description: Get an object by using the S3Presigner client object using an <ulink url="https://sdk.amazonaws.com/java/api/latest/software/amazon/awssdk/services/s3/S3Client.html">S3Client</ulink>.
+              snippet_tags:
+                - presigned.java2.getobjectpresigned.main
+            - description: Get an object by using a ResponseTransformer object and <ulink url="https://sdk.amazonaws.com/java/api/latest/software/amazon/awssdk/services/s3/S3Client.html">S3Client</ulink>.
+              snippet_tags:
+                - s3.java2.getobjectdata.transformer.main
+    PHP:
+      versions:
+        - sdk_version: 3
+          github: php/example_code/s3/s3_basics
+          excerpts:
+            - description: Get an object.
+              snippet_tags:
+                - php.example_code.s3.basics.createClient
+                - php.example_code.s3.basics.getObject
+    Python:
+      versions:
+        - sdk_version: 3
+          github: python/example_code/s3/s3_basics
+          excerpts:
+            - description:
+              snippet_tags:
+                - python.example_code.s3.helper.ObjectWrapper
+                - python.example_code.s3.GetObject
+    JavaScript:
+      versions:
+        - sdk_version: 3
+          github: javascriptv3/example_code/s3
+          sdkguide: sdk-for-javascript/v3/developer-guide/s3-example-creating-buckets.html#s3-example-creating-buckets-get-object
+          excerpts:
+            - description: Download the object.
+              snippet_tags:
+                - s3.JavaScript.buckets.getobjectV3
+    Ruby:
+      versions:
+        - sdk_version: 3
+          github: ruby/example_code/s3
+          excerpts:
+            - description: Get an object.
+              snippet_tags:
+                - ruby.example_code.s3.GetObject
+            - description: Get an object and report its server-side encryption state.
+              snippet_tags:
+                - s3.ruby.determine_object_encryption_state.rb
+    Rust:
+      versions:
+        - sdk_version: 1
+          github: rust_dev_preview/s3
+          excerpts:
+            - description:
+              snippet_tags:
+                - s3.rust.get_object
+    SAP ABAP:
+      versions:
+        - sdk_version: 1
+          github: sap-abap/services/s3
+          excerpts:
+            - description:
+              snippet_tags:
+                - s3.abapv1.get_object
+    Swift:
+      versions:
+        - sdk_version: 1
+          github: swift/example_code/s3/basics
+          excerpts:
+            - description: Download an object from a bucket to a local file.
+              snippet_tags:
+                - s3.swift.basics.handler.downloadfile
+            - description: Read an object into a Swift Data object.
+              snippet_tags:
+                - s3.swift.basics.handler.readfile
+  services:
+    s3: {GetObject}
+s3_GetObject_IfModifiedSince:
+  title: Get an object from an &S3; bucket using an &AWS; SDK, specifying an If-Modified-Since header
+  title_abbrev: Get an object from a bucket if it has been modified
+  synopsis: read data from an object in an S3 bucket, but only if that bucket has not been modified since the last retrieval time.
+  category:
+  languages:
+    Rust:
+      versions:
+        - sdk_version: 1
+          github: rust_dev_preview/s3
+          excerpts:
+            - description:
+              snippet_tags:
+                - s3.rust.if-modified-since
+  services:
+    s3: {GetObject}
+s3_GetBucketLifecycleConfiguration:
+  title: Get the lifecycle configuration of an &S3; bucket using an &AWS; SDK
+  title_abbrev: Get the lifecycle configuration of a bucket
+  synopsis: get the lifecycle configuration of an S3 bucket.
+  category:
+  languages:
+    .NET:
+      versions:
+        - sdk_version: 3
+          github: dotnetv3/S3
+          sdkguide:
+          excerpts:
+            - description:
+              snippet_tags:
+                - S3.dotnetv3.GetLifecycleExample
+    Python:
+      versions:
+        - sdk_version: 3
+          github: python/example_code/s3/s3_basics
+          sdkguide:
+          excerpts:
+            - description:
+              snippet_tags:
+                - python.example_code.s3.helper.BucketWrapper
+                - python.example_code.s3.GetBucketLifecycleConfiguration
+  services:
+    s3: {GetBucketLifecycleConfiguration}
+s3_SetBucketNotification:
+  title: Enable notifications of specified events on an &S3; bucket using an &AWS; SDK
+  title_abbrev: Enable notifications
+  synopsis: enable notifications on an S3 bucket.
+  category:
+  languages:
+    Java:
+      versions:
+        - sdk_version: 2
+          github: javav2/example_code/s3
+          sdkguide:
+          excerpts:
+            - description: 
+              snippet_tags:
+                - s3.java2.s3_enable_notifications.main    
+  services:
+    s3: {PutBucketLogging}
+s3_ServiceAccessLogging:
+  title: Enable logging on an &S3; bucket using an &AWS; SDK
+  title_abbrev: Enable logging
+  synopsis: enable logging on an S3 bucket.
+  category:
+  languages:
+    .NET:
+      versions:
+        - sdk_version: 3
+          github: dotnetv3/S3
+          sdkguide:
+          excerpts:
+            - description:
+              snippet_tags:
+                - S3.dotnetv3.ServerAccessLoggingExample
+  services:
+    s3: {PutBucketLogging}
+s3_PutBucketLifecycleConfiguration:
+  title: Add a lifecycle configuration to an &S3; bucket using an &AWS; SDK
+  title_abbrev: Add a lifecycle configuration to a bucket
+  synopsis: add a lifecycle configuration to an S3 bucket.
+  category:
+  languages:
+    .NET:
+      versions:
+        - sdk_version: 3
+          github: dotnetv3/S3
+          sdkguide:
+          excerpts:
+            - description:
+              snippet_tags:
+                - S3.dotnetv3.PutLifecycleExample
+    Java:
+      versions:
+        - sdk_version: 2
+          github: javav2/example_code/s3
+          sdkguide:
+          excerpts:
+            - description:
+              snippet_tags:
+                - s3.java2.manage_lifecycle.main
+    Python:
+      versions:
+        - sdk_version: 3
+          github: python/example_code/s3/s3_basics
+          excerpts:
+            - description:
+              snippet_tags:
+                - python.example_code.s3.helper.BucketWrapper
+                - python.example_code.s3.PutBucketLifecycleConfiguration
+  services:
+    s3: {PutBucketLifecycleConfiguration}
+s3_DeleteBucketLifecycle:
+  title: Delete the lifecycle configuration of an &S3; bucket using an &AWS; SDK
+  title_abbrev: Delete the lifecycle configuration of a bucket
+  synopsis: delete the lifecycle configuration of an S3 bucket.
+  category:
+  languages:
+    .NET:
+      versions:
+        - sdk_version: 3
+          github: dotnetv3/S3
+          sdkguide:
+          excerpts:
+            - description:
+              snippet_tags:
+                - S3.dotnetv3.DeleteLifecycleExample
+    Python:
+      versions:
+        - sdk_version: 3
+          github: python/example_code/s3/s3_basics
+          sdkguide:
+          excerpts:
+            - description:
+              snippet_tags:
+                - python.example_code.s3.helper.BucketWrapper
+                - python.example_code.s3.DeleteBucketLifecycleConfiguration
+  services:
+    s3: {DeleteBucketLifecycle}
+s3_CancelMultipartUpload:
+  title: Cancel multipart uploads using an &AWS; SDK
+  title_abbrev: Cancel multipart uploads
+  synopsis: cancel multipart uploads.
+  category:
+  languages:
+    .NET:
+      versions:
+        - sdk_version: 3
+          github: dotnetv3/S3
+          sdkguide:
+          excerpts:
+            - description:
+              snippet_tags:
+                - S3.dotnetv3.AbortMPUExample
+  services:
+    s3: {AbortMultipartUploads}
+s3_CompleteMultipartUpload:
+  title: Complete a multipart upload action using an &AWS; SDK
+  title_abbrev: Complete a multipart upload
+  synopsis: complete a multipart upload action.
+  category:
+  languages:
+    Rust:
+      versions:
+        - sdk_version: 1
+          github: rust_dev_preview/s3
+          excerpts:
+            - description:
+              snippet_tags:
+                - rust.example_code.s3.complete_multipart_upload
+  services:
+    s3: {CompleteMultipartUpload}
+s3_CreateMultipartUpload:
+  title: Create a multipart upload structure using an &AWS; SDK
+  title_abbrev: Create a multipart upload
+  synopsis: create the structure to build a multipart upload action.
+  category:
+  languages:
+    Rust:
+      versions:
+        - sdk_version: 1
+          github: rust_dev_preview/s3
+          excerpts:
+            - description:
+              snippet_tags:
+                - rust.example_code.s3.create_multipart_upload
+  services:
+    s3: {CreateMultipartUpload}
+s3_ListMultipartUploads:
+  title: List in-progress multipart uploads to an &S3; bucket using an &AWS; SDK
+  title_abbrev: List in-progress multipart uploads
+  synopsis: list in-progress multipart uploads to an S3 bucket.
+  category:
+  languages:
+    Java:
+      versions:
+        - sdk_version: 2
+          github: javav2/example_code/s3
+          sdkguide:
+          excerpts:
+            - description:
+              snippet_tags:
+                - s3.java2.list_multi_uploads.main
+  services:
+    s3: {ListMultipartUploads}
+s3_ListObjects:
+  title: List objects in an &S3; bucket using an &AWS; SDK
+  title_abbrev: List objects in a bucket
+  synopsis: list objects in an S3 bucket.
+  category:
+  languages:
+    .NET:
+      versions:
+        - sdk_version: 3
+          github: dotnetv3/S3
+          sdkguide:
+          excerpts:
+            - description:
+              snippet_tags:
+                - S3.dotnetv3.S3_Basics-ListBucketContents
+            - description: List objects with a paginator.
+              snippet_tags:
+                - S3.dotnetv3.ListObjectsPaginatorExample
+    C++:
+      versions:
+        - sdk_version: 1
+          github: cpp/example_code/s3
+          sdkguide:
+          excerpts:
+            - description:
+              snippet_tags:
+                - s3.cpp.list_objects.code
+    Go:
+      versions:
+        - sdk_version: 2
+          github: gov2/s3
+          excerpts:
+            - description:
+              snippet_tags:
+                - gov2.s3.BucketBasics.struct
+                - gov2.s3.ListObjectsV2
+    Kotlin:
+      versions:
+        - sdk_version: 1
+          github: kotlin/services/s3
+          sdkguide:
+          excerpts:
+            - description: 
+              snippet_tags:
+                - s3.kotlin.list_objects.main
+    Java:
+      versions:
+        - sdk_version: 2
+          github: javav2/example_code/s3
+          sdkguide:
+          excerpts:
+            - description:
+              snippet_tags:
+                - s3.java2.list_objects.main
+            - description: List objects using pagination.
+              snippet_tags:
+                - s3.java2.list_objects.pag.main     
+    PHP:
+      versions:
+        - sdk_version: 3
+          github: php/example_code/s3/s3_basics
+          excerpts:
+            - description: List objects in a bucket.
+              snippet_tags:
+                - php.example_code.s3.basics.createClient
+                - php.example_code.s3.basics.listObjects
+    Python:
+      versions:
+        - sdk_version: 3
+          github: python/example_code/s3/s3_basics
+          excerpts:
+            - description:
+              snippet_tags:
+                - python.example_code.s3.helper.ObjectWrapper
+                - python.example_code.s3.ListObjects
+    Rust:
+      versions:
+        - sdk_version: 1
+          github: rust_dev_preview/s3
+          excerpts:
+            - description:
+              snippet_tags:
+                - rust.example_code.s3.basics.list_objects
+    JavaScript:
+      versions:
+        - sdk_version: 3
+          github: javascriptv3/example_code/s3
+          excerpts:
+            - description: List all of the objects in your bucket. If there is more than one
+                           object, IsTruncated and NextContinuationToken will be used to iterate
+                           over the full list.
+              snippet_tags:
+                - s3.JavaScript.buckets.listObjectsV3
+    Ruby:
+      versions:
+        - sdk_version: 3
+          github: ruby/example_code/s3
+          excerpts:
+            - description:
+              snippet_tags:
+                - ruby.example_code.s3.ListObjects
+    SAP ABAP:
+      versions:
+        - sdk_version: 1
+          github: sap-abap/services/s3
+          excerpts:
+            - description:
+              snippet_tags:
+                - s3.abapv1.list_objects
+    Swift:
+      versions:
+        - sdk_version: 1
+          github: swift/example_code/s3/basics
+          excerpts:
+            - description:
+              snippet_tags:
+                - s3.swift.basics.handler.listbucketfiles
+  services:
+    s3: {ListObjects}
+s3_ListObjectVersions:
+  title: List the version of objects in an &S3; bucket using an &AWS; SDK
+  title_abbrev: List object versions in a bucket
+  synopsis: list object versions in an S3 bucket.
+  category:
+  languages:
+    .NET:
+      versions:
+        - sdk_version: 3
+          github: dotnetv3/S3
+          sdkguide:
+          excerpts:
+            - description:
+              snippet_tags:
+                - S3.dotnetv3.ListObjectVersionsExample
+    Rust:
+      versions:
+        - sdk_version: 1
+          github: rust_dev_preview/s3
+          excerpts:
+            - description:
+              snippet_tags:
+                - s3.rust.list-object-versions
+  services:
+    s3: {ListObjectVersions}
+s3_PutObject:
+  title: Upload an object to an &S3; bucket using an &AWS; SDK
+  title_abbrev: Upload an object to a bucket
+  synopsis: upload an object to an S3 bucket.
+  category:
+  languages:
+    .NET:
+      versions:
+        - sdk_version: 3
+          github: dotnetv3/S3
+          sdkguide:
+          excerpts:
+            - description:
+              snippet_tags:
+                - S3.dotnetv3.S3_Basics-UploadFile
+            - description: Upload an object with server-side encryption.
+              snippet_tags:
+                - S3.dotnetv3.ServerSideEncryptionExample
+    C++:
+      versions:
+        - sdk_version: 1
+          github: cpp/example_code/s3
+          sdkguide:
+          excerpts:
+            - description:
+              snippet_tags:
+                - s3.cpp.put_object.code
+    Go:
+      versions:
+        - sdk_version: 2
+          github: gov2/s3
+          excerpts:
+            - description:
+              snippet_tags:
+                - gov2.s3.BucketBasics.struct
+                - gov2.s3.PutObject
+    Kotlin:
+      versions:
+        - sdk_version: 1
+          github: kotlin/services/s3
+          sdkguide:
+          excerpts:
+            - description: 
+              snippet_tags:
+                - s3.kotlin.s3_object_upload.main
+    Java:
+      versions:
+        - sdk_version: 2
+          github: javav2/example_code/s3
+          sdkguide:
+          excerpts:
+            - description: Upload a file to a bucket using an <ulink url="https://sdk.amazonaws.com/java/api/latest/software/amazon/awssdk/services/s3/S3Client.html">S3Client</ulink>.
+              snippet_tags:
+                - s3.java2.s3_object_upload.main
+            - description: >-
+                Use an <ulink url="https://sdk.amazonaws.com/java/api/latest/software/amazon/awssdk/transfer/s3/S3TransferManager.html">S3TransferManager</ulink> 
+                to <ulink url="https://sdk.amazonaws.com/java/api/latest/software/amazon/awssdk/transfer/s3/S3TransferManager.html#uploadFile(software.amazon.awssdk.transfer.s3.UploadFileRequest)">upload a file</ulink> to a bucket.
+                View the <ulink url="https://github.com/awsdocs/aws-doc-sdk-examples/blob/main/javav2/example_code/s3/src/main/java/com/example/s3/transfermanager/UploadFile.java">complete file</ulink> 
+                and <ulink url="https://github.com/awsdocs/aws-doc-sdk-examples/blob/main/javav2/example_code/s3/src/test/java/TransferManagerTest.java">test</ulink>.
+              snippet_tags:
+                - s3.tm.java2.uploadfile.import
+                - s3.tm.java2.uploadfile.main
+            - description: Upload an object to a bucket and set tags using an <ulink url="https://sdk.amazonaws.com/java/api/latest/software/amazon/awssdk/services/s3/S3Client.html">S3Client</ulink>.
+              snippet_tags:
+                - s3.java2.s3_object_manage_tags.main
+            - description: Upload an object to a bucket and set metadata using an <ulink url="https://sdk.amazonaws.com/java/api/latest/software/amazon/awssdk/services/s3/S3Client.html">S3Client</ulink>.
+              snippet_tags:
+                - s3.java2.s3_object_upload.metadata.main
+            - description: Upload an object to a bucket and set an object retention value using an <ulink url="https://sdk.amazonaws.com/java/api/latest/software/amazon/awssdk/services/s3/S3Client.html">S3Client</ulink>.
+              snippet_tags:
+                - s3.java2.retention_object.main
+    PHP:
+      versions:
+        - sdk_version: 3
+          github: php/example_code/s3/s3_basics
+          excerpts:
+            - description: Upload an object to a bucket.
+              snippet_tags:
+                - php.example_code.s3.basics.createClient
+                - php.example_code.s3.basics.putObject
+    Python:
+      versions:
+        - sdk_version: 3
+          github: python/example_code/s3/s3_basics
+          excerpts:
+            - description:
+              snippet_tags:
+                - python.example_code.s3.helper.ObjectWrapper
+                - python.example_code.s3.PutObject
+    Rust:
+      versions:
+        - sdk_version: 1
+          github: rust_dev_preview/s3
+          excerpts:
+            - description:
+              snippet_tags:
+                - rust.example_code.s3.basics.put_object
+    JavaScript:
+      versions:
+        - sdk_version: 3
+          github: javascriptv3/example_code/s3
+          sdkguide: sdk-for-javascript/v3/developer-guide/s3-example-creating-buckets.html#s3-example-creating-buckets-new-bucket-2
+          excerpts:
+            - description: Upload the object.
+              snippet_tags:
+                - s3.JavaScript.buckets.uploadV3
+    Ruby:
+      versions:
+        - sdk_version: 3
+          github: ruby/example_code/s3
+          excerpts:
+            - description: Upload a file using a managed uploader (Object.upload_file).
+              snippet_tags:
+                - s3.ruby.upload_files_using_managed_file_uploader.rb
+            - description: Upload a file using Object.put.
+              snippet_tags:
+                - s3.ruby.upload_files_using_put_object_method.rb
+            - description: Upload a file using Object.put and add server-side encryption.
+              snippet_tags:
+                - s3.ruby.s3_encrypt_file_upload.rb
+    SAP ABAP:
+      versions:
+        - sdk_version: 1
+          github: sap-abap/services/s3
+          excerpts:
+            - description:
+              snippet_tags:
+                - s3.abapv1.put_object
+    Swift:
+      versions:
+        - sdk_version: 1
+          github: swift/example_code/s3/basics
+          excerpts:
+            - description: Upload a file from local storage to a bucket.
+              snippet_tags:
+                - s3.swift.basics.handler.uploadfile
+            - description: Upload the contents of a Swift Data object to a bucket.
+              snippet_tags:
+                - s3.swift.basics.handler.createfile
+  services:
+    s3: {PutObject}
+s3_RestoreObject:
+  title: Restore an archived copy of an object back into an &S3; bucket using an &AWS; SDK
+  title_abbrev: Restore an archived copy of an object
+  synopsis: restore an archived copy of an object back into an S3 bucket.
+  category:
+  languages:
+    .NET:
+      versions:
+        - sdk_version: 3
+          github: dotnetv3/S3
+          sdkguide:
+          excerpts:
+            - description:
+              snippet_tags:
+                - S3.dotnetv3.RestoreArchivedObjectExample
+    Java:
+      versions:
+        - sdk_version: 2
+          github: javav2/example_code/s3
+          sdkguide:
+          excerpts:
+            - description:
+              snippet_tags:
+                - s3.java2.restore_object.main
+  services:
+    s3: {RestoreObject}
+s3_DeleteBucket:
+  title: Delete an empty &S3; bucket using an &AWS; SDK
+  title_abbrev: Delete an empty bucket
+  synopsis: delete an empty S3 bucket.
+  category:
+  languages:
+    .NET:
+      versions:
+        - sdk_version: 3
+          github: dotnetv3/S3
+          sdkguide:
+          excerpts:
+            - description:
+              snippet_tags:
+                - S3.dotnetv3.S3_Basics-DeleteBucket
+    C++:
+      versions:
+        - sdk_version: 1
+          github: cpp/example_code/s3
+          sdkguide:
+          excerpts:
+            - description:
+              snippet_tags:
+                - s3.cpp.delete_bucket.code
+    Go:
+      versions:
+        - sdk_version: 2
+          github: gov2/s3
+          excerpts:
+            - description:
+              snippet_tags:
+                - gov2.s3.BucketBasics.struct
+                - gov2.s3.DeleteBucket
+    Java:
+      versions:
+        - sdk_version: 2
+          github: javav2/example_code/s3
+          sdkguide:
+          excerpts:
+            - description:
+              snippet_tags:
+                - s3.java2.s3_bucket_ops.delete_bucket
+    PHP:
+      versions:
+        - sdk_version: 3
+          github: php/example_code/s3/s3_basics
+          excerpts:
+            - description: Delete an empty bucket.
+              snippet_tags:
+                - php.example_code.s3.basics.createClient
+                - php.example_code.s3.basics.deleteBucket
+    Python:
+      versions:
+        - sdk_version: 3
+          github: python/example_code/s3/s3_basics
+          excerpts:
+            - description:
+              snippet_tags:
+                - python.example_code.s3.helper.BucketWrapper
+                - python.example_code.s3.DeleteBucket
+    JavaScript:
+      versions:
+        - sdk_version: 3
+          github: javascriptv3/example_code/s3
+          sdkguide: sdk-for-javascript/v3/developer-guide/s3-example-creating-buckets.html#s3-example-deleting-buckets
+          excerpts:
+            - description: Delete the bucket.
+              snippet_tags:
+                - s3.JavaScript.buckets.deleteBucketV3
+    Ruby:
+      versions:
+        - sdk_version: 3
+          github: ruby/example_code/s3
+          excerpts:
+            - description:
+              snippet_tags:
+                - ruby.example_code.s3.DeleteBucket
+    Rust:
+      versions:
+        - sdk_version: 1
+          github: rust_dev_preview/s3
+          excerpts:
+            - description:
+              snippet_tags:
+                - rust.example_code.s3.basics.delete_bucket
+    SAP ABAP:
+      versions:
+        - sdk_version: 1
+          github: sap-abap/services/s3
+          excerpts:
+            - description:
+              snippet_tags:
+                - s3.abapv1.delete_bucket
+    Swift:
+      versions:
+        - sdk_version: 1
+          github: swift/example_code/s3/basics
+          excerpts:
+            - description:
+              snippet_tags:
+                - s3.swift.basics.handler.deletebucket
+  services:
+    s3: {DeleteBucket}
+s3_GetBucketCors:
+  title: Get CORS rules for an &S3; bucket using an &AWS; SDK
+  title_abbrev: Get CORS rules for a bucket
+  synopsis: get cross-origin resource sharing (CORS) rules for an S3 bucket.
+  category:
+  languages:
+    .NET:
+      versions:
+        - sdk_version: 3
+          github: dotnetv3/S3
+          sdkguide:
+          excerpts:
+            - description:
+              snippet_tags:
+                - S3.dotnetv3.GetCORS
+    Python:
+      versions:
+        - sdk_version: 3
+          github: python/example_code/s3/s3_basics
+          sdkguide:
+          excerpts:
+            - description:
+              snippet_tags:
+                - python.example_code.s3.helper.BucketWrapper
+                - python.example_code.s3.GetBucketCors
+    JavaScript:
+      versions:
+        - sdk_version: 3
+          github: javascriptv3/example_code/s3
+          sdkguide: sdk-for-javascript/v3/developer-guide/s3-example-configuring-buckets.html#s3-example-configuring-buckets-get-cors
+          excerpts:
+            - description: Get the CORS policy for the bucket.
+              snippet_tags:
+                - s3.JavaScript.cors.getBucketCorsV3
+    Ruby:
+      versions:
+        - sdk_version: 3
+          github: ruby/example_code/s3
+          excerpts:
+            - description:
+              snippet_tags:
+                - ruby.example_code.s3.helper.BucketCorsWrapper
+                - ruby.example_code.s3.GetBucketCors
+                - ruby.example_code.s3.helper.end.BucketCorsWrapper
+  services:
+    s3: {GetBucketCors}
+s3_PutBucketCors:
+  title: Add CORS rules to an &S3; bucket using an &AWS; SDK
+  title_abbrev: Add CORS rules to a bucket
+  synopsis: add cross-origin resource sharing (CORS) rules to an S3 bucket.
+  category:
+  languages:
+    .NET:
+      versions:
+        - sdk_version: 3
+          github: dotnetv3/S3
+          sdkguide:
+          excerpts:
+            - description:
+              snippet_tags:
+                - S3.dotnetv3.PutCORS
+    Java:
+      versions:
+        - sdk_version: 2
+          github: javav2/example_code/s3
+          sdkguide:
+          excerpts:
+            - description:
+              snippet_tags:
+                - s3.java2.cors.main
+    Python:
+      versions:
+        - sdk_version: 3
+          github: python/example_code/s3/s3_basics
+          excerpts:
+            - description:
+              snippet_tags:
+                - python.example_code.s3.helper.BucketWrapper
+                - python.example_code.s3.PutBucketCors
+    JavaScript:
+      versions:
+        - sdk_version: 3
+          github: javascriptv3/example_code/s3
+          sdkguide: sdk-for-javascript/v3/developer-guide/s3-example-configuring-buckets.html#s3-example-configuring-buckets-put-cors
+          excerpts:
+            - description: Add a CORS rule.
+              snippet_tags:
+                - s3.JavaScript.v3.cors.putBucketCors
+    Ruby:
+      versions:
+        - sdk_version: 3
+          github: ruby/example_code/s3
+          excerpts:
+            - description:
+              snippet_tags:
+                - ruby.example_code.s3.helper.BucketCorsWrapper
+                - ruby.example_code.s3.PutBucketCors
+                - ruby.example_code.s3.helper.end.BucketCorsWrapper
+  services:
+    s3: {PutBucketCors}
+s3_DeleteBucketCors:
+  title: Delete CORS rules from an &S3; bucket using an &AWS; SDK
+  title_abbrev: Delete CORS rules from a bucket
+  synopsis: delete CORS rules from an S3 bucket.
+  category:
+  languages:
+    .NET:
+      versions:
+        - sdk_version: 3
+          github: dotnetv3/S3
+          sdkguide:
+          excerpts:
+            - description:
+              snippet_tags:
+                - S3.dotnetv3.DeleteCORS
+    Python:
+      versions:
+        - sdk_version: 3
+          github: python/example_code/s3/s3_basics
+          sdkguide:
+          excerpts:
+            - description:
+              snippet_tags:
+                - python.example_code.s3.helper.BucketWrapper
+                - python.example_code.s3.DeleteBucketCors
+    Ruby:
+      versions:
+        - sdk_version: 3
+          github: ruby/example_code/s3
+          excerpts:
+            - description:
+              snippet_tags:
+                - ruby.example_code.s3.helper.BucketCorsWrapper
+                - ruby.example_code.s3.DeleteBucketCors
+                - ruby.example_code.s3.helper.end.BucketCorsWrapper
+  services:
+    s3: {DeleteBucketCors}
+s3_GetBucketAcl:
+  title: Get the ACL of an &S3; bucket using an &AWS; SDK
+  title_abbrev: Get the ACL of a bucket
+  synopsis: get the access control list (ACL) of an S3 bucket.
+  category:
+  languages:
+    .NET:
+      versions:
+        - sdk_version: 3
+          github: dotnetv3/S3
+          sdkguide:
+          excerpts:
+            - description:
+              snippet_tags:
+                - S3.dotnetv3.GetBucketACLExample
+    Java:
+      versions:
+        - sdk_version: 2
+          github: javav2/example_code/s3
+          sdkguide:
+          excerpts:
+            - description:
+              snippet_tags:
+                - s3.java2.get_acl.main
+    Python:
+      versions:
+        - sdk_version: 3
+          github: python/example_code/s3/s3_basics
+          sdkguide:
+          excerpts:
+            - description:
+              snippet_tags:
+                - python.example_code.s3.helper.BucketWrapper
+                - python.example_code.s3.GetBucketAcl
+    JavaScript:
+      versions:
+        - sdk_version: 3
+          github: javascriptv3/example_code/s3
+          sdkguide: sdk-for-javascript/v3/developer-guide/s3-example-access-permissions.html#s3-example-access-permissions-get-acl
+          excerpts:
+            - description: Get the ACL permissions.
+              snippet_tags:
+                - s3.JavaScript.perms.getBucketAclV3
+    C++:
+      versions:
+        - sdk_version: 1
+          github: cpp/example_code/s3
+          sdkguide:
+          excerpts:
+            - description:
+              snippet_tags:
+                - s3.cpp.get_acl_bucket.code
+  services:
+    s3: {GetBucketAcl}
+s3_PutBucketAcl:
+  title: Set a new ACL for an &S3; bucket using an &AWS; SDK
+  title_abbrev: Set a new ACL for a bucket
+  synopsis: set a new access control list (ACL) for an S3 bucket.
+  category:
+  languages:
+    .NET:
+      versions:
+        - sdk_version: 3
+          github: dotnetv3/S3
+          sdkguide:
+          excerpts:
+            - description:
+              snippet_tags:
+                - S3.dotnetv3.PutBucketACLExample
+    Kotlin:
+      versions:
+        - sdk_version: 1
+          github: kotlin/services/s3
+          sdkguide:
+          excerpts:
+            - description: 
+              snippet_tags:
+                - s3.kotlin.set_acl.main
+    Java:
+      versions:
+        - sdk_version: 2
+          github: javav2/example_code/s3
+          sdkguide:
+          excerpts:
+            - description:
+              snippet_tags:
+                - s3.java2.set_acl.main
+    Python:
+      versions:
+        - sdk_version: 3
+          github: python/example_code/s3/s3_basics
+          excerpts:
+            - description:
+              snippet_tags:
+                - python.example_code.s3.helper.BucketWrapper
+                - python.example_code.s3.PutBucketAcl
+    JavaScript:
+      versions:
+        - sdk_version: 3
+          github: javascriptv3/example_code/s3
+          sdkguide: sdk-for-javascript/v3/developer-guide/s3-example-access-permissions.html#s3-example-access-permissions-put-acl
+          excerpts:
+            - description: Put the bucket ACL.
+              snippet_tags:
+                - s3.JavaScript.perms.putBucketAclV3
+    C++:
+      versions:
+        - sdk_version: 1
+          github: cpp/example_code/s3
+          sdkguide:
+          excerpts:
+            - description:
+              snippet_tags:
+                - s3.cpp.put_bucket_acl.code
+  services:
+    s3: {PutBucketAcl}
+s3_PutBucketPolicy:
+  title: Add a policy to an &S3; bucket using an &AWS; SDK
+  title_abbrev: Add a policy to a bucket
+  synopsis: add a policy to an S3 bucket.
+  category:
+  languages:
+    C++:
+      versions:
+        - sdk_version: 1
+          github: cpp/example_code/s3
+          sdkguide:
+          excerpts:
+            - description:
+              snippet_tags:
+                - s3.cpp.put_bucket_policy02.code
+                - s3.cpp.put_bucket_policy01.code
+    Java:
+      versions:
+        - sdk_version: 2
+          github: javav2/example_code/s3
+          sdkguide:
+          excerpts:
+            - description:
+              snippet_tags:
+                - s3.java2.set_bucket_policy.main
+    Python:
+      versions:
+        - sdk_version: 3
+          github: python/example_code/s3/s3_basics
+          excerpts:
+            - description:
+              snippet_tags:
+                - python.example_code.s3.helper.BucketWrapper
+                - python.example_code.s3.PutBucketPolicy
+    JavaScript:
+      versions:
+        - sdk_version: 3
+          github: javascriptv3/example_code/s3
+          sdkguide: sdk-for-javascript/v3/developer-guide/s3-example-bucket-policies.html#s3-example-bucket-policies-set-policy
+          excerpts:
+            - description: Add the policy.
+              snippet_tags:
+                - s3.JavaScript.policy.putBucketPolicyV3
+    Ruby:
+      versions:
+        - sdk_version: 3
+          github: ruby/example_code/s3
+          excerpts:
+            - description:
+              snippet_tags:
+                - ruby.example_code.s3.helper.BucketPolicyWrapper
+                - ruby.example_code.s3.PutBucketPolicy
+                - ruby.example_code.s3.helper.end.BucketPolicyWrapper
+  services:
+    s3: {PutBucketPolicy}
+s3_PutBucketWebsite:
+  title: Set the website configuration for an &S3; bucket using an &AWS; SDK
+  title_abbrev: Set the website configuration for a bucket
+  synopsis: set the website configuration for an S3 bucket.
+  category:
+  languages:
+    .NET:
+      versions:
+        - sdk_version: 3
+          github: dotnetv3/S3
+          sdkguide:
+          excerpts:
+            - description:
+              snippet_tags:
+                - S3.dotnetv3.PutWebsiteConfigExample
+    C++:
+      versions:
+        - sdk_version: 1
+          github: cpp/example_code/s3
+          sdkguide:
+          excerpts:
+            - description:
+              snippet_tags:
+                - s3.cpp.put_website_config.code
+    Java:
+      versions:
+        - sdk_version: 2
+          github: javav2/example_code/s3
+          sdkguide:
+          excerpts:
+            - description:
+              snippet_tags:
+                - s3.java2.set_website_configuration.main
+    JavaScript:
+      versions:
+        - sdk_version: 3
+          github: javascriptv3/example_code/s3
+          sdkguide: sdk-for-javascript/v3/developer-guide/s3-example-static-web-host.html#s3-example-static-web-host-set-website
+          excerpts:
+            - description: Set the website configuration.
+              snippet_tags:
+                - s3.JavaScript.website.putBucketWebsiteV3
+    Ruby:
+      versions:
+        - sdk_version: 3
+          github: ruby/example_code/s3
+          excerpts:
+            - description:
+              snippet_tags:
+                - ruby.example_code.s3.PutBucketWebsite
+  services:
+    s3: {PutBucketWebsite}
+s3_GetBucketWebsite:
+  title: Get the website configuration for an &S3; bucket using an &AWS; SDK
+  title_abbrev: Get the website configuration for a bucket
+  synopsis: get the website configuration for an S3 bucket.
+  category:
+  languages:
+    .NET:
+      versions:
+        - sdk_version: 3
+          github: dotnetv3/S3
+          sdkguide:
+          excerpts:
+            - description:
+              snippet_tags:
+                - S3.dotnetv3.GetWebsiteConfigExample
+    C++:
+      versions:
+        - sdk_version: 1
+          github: cpp/example_code/s3
+          sdkguide:
+          excerpts:
+            - description:
+              snippet_tags:
+                - s3.cpp.get_website_config.code
+    JavaScript:
+      versions:
+        - sdk_version: 3
+          github: javascriptv3/example_code/s3
+          sdkguide:
+          excerpts:
+            - description: Get the website configuration.
+              snippet_tags:
+                - s3.JavaScript.website.getBucketWebsiteV3
+  services:
+    s3: {GetBucketWebsite}
+s3_HeadBucket:
+  title: Determine the existence of an &S3; bucket using an &AWS; SDK
+  title_abbrev: Determine the existence of a bucket
+  synopsis: determine the existence of an S3 bucket.
+  category:
+  languages:
+    Go:
+      versions:
+        - sdk_version: 2
+          github: gov2/s3
+          excerpts:
+            - description:
+              snippet_tags:
+                - gov2.s3.BucketBasics.struct
+                - gov2.s3.HeadBucket
+    Python:
+      versions:
+        - sdk_version: 3
+          github: python/example_code/s3/s3_basics
+          sdkguide:
+          excerpts:
+            - description:
+              snippet_tags:
+                - python.example_code.s3.helper.BucketWrapper
+                - python.example_code.s3.HeadBucket
+  services:
+    s3: {HeadBucket}
+s3_ListBuckets:
+  title: List &S3; buckets using an &AWS; SDK
+  title_abbrev: List buckets
+  synopsis: list S3 buckets.
+  category:
+  languages:
+    .NET:
+      versions:
+        - sdk_version: 3
+          github: dotnetv3/S3
+          sdkguide:
+          excerpts:
+            - description:
+              snippet_tags:
+                - S3.dotnetv3.ListBuckets
+    C++:
+      versions:
+        - sdk_version: 1
+          github: cpp/example_code/s3
+          sdkguide:
+          excerpts:
+            - description:
+              snippet_tags:
+                - s3.cpp.list_buckets.code
+    Go:
+      versions:
+        - sdk_version: 2
+          github: gov2/s3
+          excerpts:
+            - description:
+              snippet_tags:
+                - gov2.s3.BucketBasics.struct
+                - gov2.s3.ListBuckets
+    Python:
+      versions:
+        - sdk_version: 3
+          github: python/example_code/s3/s3_basics
+          sdkguide:
+          excerpts:
+            - description:
+              snippet_tags:
+                - python.example_code.s3.helper.BucketWrapper
+                - python.example_code.s3.ListBuckets
+    Rust:
+      versions:
+        - sdk_version: 1
+          github: rust_dev_preview/s3
+          excerpts:
+            - description:
+              snippet_tags:
+                - s3.rust.list-buckets
+    JavaScript:
+      versions:
+        - sdk_version: 3
+          github: javascriptv3/example_code/s3
+          sdkguide: sdk-for-javascript/v3/developer-guide/s3-example-creating-buckets.html#s3-example-creating-buckets-list-buckets
+          excerpts:
+            - description: List the buckets.
+              snippet_tags:
+                - s3.JavaScript.buckets.listBucketsV3
+    Ruby:
+      versions:
+        - sdk_version: 3
+          github: ruby/example_code/s3
+          excerpts:
+            - description:
+              snippet_tags:
+                - ruby.example_code.s3.ListBuckets
+  services:
+    s3: {ListBuckets}
+s3_PutObjectAcl:
+  title: Set the ACL of an &S3; object using an &AWS; SDK
+  title_abbrev: Set the ACL of an object
+  synopsis: set the access control list (ACL) of an S3 object.
+  category:
+  languages:
+    Python:
+      versions:
+        - sdk_version: 3
+          github: python/example_code/s3/s3_basics
+          sdkguide:
+          excerpts:
+            - description:
+              snippet_tags:
+                - python.example_code.s3.helper.ObjectWrapper
+                - python.example_code.s3.PutObjectAcl
+    C++:
+      versions:
+        - sdk_version: 1
+          github: cpp/example_code/s3
+          sdkguide:
+          excerpts:
+            - description:
+              snippet_tags:
+                - s3.cpp.put_object_acl.code
+  services:
+    s3: {PutObjectAcl}
+s3_UploadPart:
+  title: Upload a single part of a multipart upload using an &AWS; SDK
+  title_abbrev: Upload a single part of a multipart upload
+  synopsis: upload a single part of a multipart upload.
+  category:
+  languages:
+    Rust:
+      versions:
+        - sdk_version: 1
+          github: rust_dev_preview/s3
+          excerpts:
+            - description:
+              snippet_tags:
+                - rust.example_code.s3.upload_part
+                - rust.example_code.s3.upload_part.CompletedMultipartUpload
+  services:
+    s3: {UploadPart}
+s3_PutBucketNotification:
+  title: Enable notifications for an &S3; bucket using an &AWS; SDK
+  title_abbrev: Enable notifications
+  synopsis: enable notifications for an S3 bucket.
+  category:
+  languages:
+    .NET:
+      versions:
+        - sdk_version: 3
+          github: dotnetv3/S3
+          sdkguide:
+          excerpts:
+            - description:
+              snippet_tags:
+                - S3.dotnetv3.EnableNotificationsExample
+  services:
+    s3: {PutBucketNotificationConfiguration}
+s3_TransferAcceleration:
+  title: Enable transfer acceleration for an &S3; bucket using an &AWS; SDK
+  title_abbrev: Enable transfer acceleration
+  synopsis: enable transfer acceleration for an S3 bucket.
+  category:
+  languages:
+    .NET:
+      versions:
+        - sdk_version: 3
+          github: dotnetv3/S3
+          sdkguide:
+          excerpts:
+            - description:
+              snippet_tags:
+                - S3.dotnetv3.TransferAccelerationExample
+  services:
+    s3: {PutBucketAccelerateConfiguration}
+s3_DownloadBucketToDirectory:
+  title: Download all objects in an &S3long; (&S3;) bucket to a local directory
+  title_abbrev: Download objects to a local directory
+  synopsis: download all objects in an &S3long; (&S3;) bucket to a local directory.
+  category:
+  languages:
+    Java:
+      versions:
+        - sdk_version: 2
+          github: javav2/example_code/s3
+          sdkguide:
+          excerpts:
+            - description: >-
+                Use an <ulink url="https://sdk.amazonaws.com/java/api/latest/software/amazon/awssdk/transfer/s3/S3TransferManager.html">S3TransferManager</ulink>
+                to <ulink url="https://sdk.amazonaws.com/java/api/latest/software/amazon/awssdk/transfer/s3/S3TransferManager.html#downloadDirectory(software.amazon.awssdk.transfer.s3.DownloadDirectoryRequest)">download all S3 objects</ulink> in the same S3 bucket.
+                View the <ulink url="https://github.com/awsdocs/aws-doc-sdk-examples/blob/main/javav2/example_code/s3/src/main/java/com/example/s3/transfermanager/DownloadToDirectory.java">complete file</ulink> 
+                and <ulink url="https://github.com/awsdocs/aws-doc-sdk-examples/blob/main/javav2/example_code/s3/src/test/java/TransferManagerTest.java">test</ulink>.
+              snippet_tags:
+                - s3.tm.java2.downloadtodirectory.import
+                - s3.tm.java2.downloadtodirectory.main
+  services:
+    s3: {DownloadDirectory}
+s3_UploadDirectoryToBucket:
+  title: Recursively upload a local directory to an &S3long; (&S3;) bucket
+  title_abbrev: Upload directory to a bucket
+  synopsis: upload a local directory recursively to an &S3long; (&S3;) bucket.
+  category:
+  languages:
+    Java:
+      versions:
+        - sdk_version: 2
+          github: javav2/example_code/s3
+          sdkguide:
+          excerpts:
+            - description: >-
+                Use an <ulink url="https://sdk.amazonaws.com/java/api/latest/software/amazon/awssdk/transfer/s3/S3TransferManager.html">S3TransferManager</ulink>
+                to <ulink url="https://sdk.amazonaws.com/java/api/latest/software/amazon/awssdk/transfer/s3/S3TransferManager.html#uploadDirectory(software.amazon.awssdk.transfer.s3.UploadDirectoryRequest)">upload a local directory</ulink>.
+                View the <ulink url="https://github.com/awsdocs/aws-doc-sdk-examples/blob/main/javav2/example_code/s3/src/main/java/com/example/s3/transfermanager/UploadADirectory.java">complete file</ulink> 
+                and <ulink url="https://github.com/awsdocs/aws-doc-sdk-examples/blob/main/javav2/example_code/s3/src/test/java/TransferManagerTest.java">test</ulink>.
+              snippet_tags:
+                - s3.tm.java2.uploadadirectory.import
+                - s3.tm.java2.uploadadirectory.main
+  services:
+    s3: {UploadDirectory}
+s3_Scenario_UsingLargeFiles:
+  title: Upload or download large files to and from &S3; using an &AWS; SDK
+  title_abbrev: Upload or download large files
+  synopsis: upload or download large files to and from &S3;.
+  category: Scenarios
+  guide_topic:
+    title: Uploading an object using multipart upload
+    url: AmazonS3/latest/userguide/mpu-upload-object.html
+  languages:
+    .NET:
+      versions:
+        - sdk_version: 3
+          github: dotnetv3/S3/
+          sdkguide:
+          excerpts:
+            - description:
+                Call functions that transfer files to and from an S3 bucket
+                using the &S3; TransferUtility.
+              snippet_tags:
+                - S3.dotnetv3.TransferUtilityBasics.GlobalUsings
+                - S3.dotnetv3.TransferUtilityBasics.Main
+            - description: Upload a single file.
+              snippet_tags:
+                - S3.dotnetv3.TransferUtilityBasics.UploadSingleFileAsync
+            - description: Upload an entire local directory.
+              snippet_tags:
+                - S3.dotnetv3.TransferUtilityBasics.UploadFullDirectoryAsync
+            - description: Download a single file.
+              snippet_tags:
+                - S3.dotnetv3.TransferUtilityBasics.DownloadSingleFileAsync
+            - description: Download contents of an S3 bucket.
+              snippet_tags:
+                - S3.dotnetv3.TransferUtilityBasics.DownloadS3DirectoryAsync
+            - description: Track the progress of an upload using the TransferUtility.
+              snippet_tags:
+                - S3.dotnetv3.TrackMPUUsingHighLevelAPIExample
+            - description: Upload an object with encryption.
+              snippet_tags:
+                - S3.dotnetv3.SSECLowLevelMPUcopyObjectExample
+    Go:
+      versions:
+        - sdk_version: 2
+          github: gov2/s3
+          excerpts:
+            - description: Upload a large object by using an upload manager to break
+                the data into parts and upload them concurrently.
+              snippet_tags:
+                - gov2.s3.BucketBasics.struct
+                - gov2.s3.Upload
+            - description: Download a large object by using a download manager to get
+                the data in parts and download them concurrently.
+              snippet_tags:
+                - gov2.s3.Download
+    Python:
+      versions:
+        - sdk_version: 3
+          github: python/example_code/s3/file_transfer
+          sdkguide:
+          excerpts:
+            - description:
+                Create functions that transfer files using several of the
+                available transfer manager settings. Use a callback class to write
+                callback progress during file transfer.
+              snippet_tags:
+                - S3.Python.s3_file_transfer.complete
+            - description: Demonstrate the transfer manager functions and report
+                results.
+              snippet_tags:
+                - python.example_code.s3.Scenario_FileTransfer_Demo
+    Rust:
+      versions:
+        - sdk_version: 1
+          github: rust_dev_preview/s3
+          excerpts:
+            - description:
+              snippet_tags:
+                - rust.example_code.s3.large_files.scenario
+    JavaScript:
+      versions:
+        - sdk_version: 3
+          github: javascriptv3/example_code/s3
+          sdkguide:
+          excerpts:
+            - description: Upload a large file.
+              snippet_tags:
+                - javascript.v3.s3.scenarios.multipartupload
+            - description: Download a large file.
+              snippet_tags:
+                - javascript.v3.s3.scenarios.multipartdownload
+  services:
+    s3: {}
+s3_Scenario_BatchObjectVersioning:
+  title: Manage versioned &S3; objects in batches with a &LAM; function using an &AWS; SDK
+  title_abbrev: Manage versioned objects in batches with a &LAM; function
+  synopsis: manage versioned S3 objects in batches with a &LAM; function.
+  category: Scenarios
+  languages:
+    Python:
+      versions:
+        - sdk_version: 3
+          github: s3_versioning/batch_versioning.py
+          block_content: scenario_S3BatchObjectVersioning_Python_block.xml
+  services:
+    s3: {}
+s3_Scenario_PresignedUrl:
+  title: Create a presigned URL for &S3; using an &AWS; SDK
+  title_abbrev: Create a presigned URL 
+  synopsis: create a presigned URL for &S3; and upload an object. For all &AWS-Regions; launched after March 20, 2019, you need to specify the endpoint-url and &AWS-Region; with the request.
+  category: Scenarios
+  languages:
+    .NET:
+      versions:
+        - sdk_version: 3
+          github: dotnetv3/S3/
+          sdkguide:
+          excerpts:
+            - description:
+                Generate a presigned URL that can perform an &S3; action
+                for a limited time.
+              snippet_tags:
+                - S3.dotnetv3.GenPresignedUrlExample
+            - description:
+                Generate a presigned URL and perform an upload using that URL.
+              snippet_tags:
+                - S3.dotnetv3.UploadUsingPresignedURLExample
+    Java:
+      versions:
+        - sdk_version: 2
+          github: javav2/example_code/s3
+          sdkguide:
+          excerpts:
+            - description:
+              snippet_tags:
+                - presigned.java2.generatepresignedurl.main
+    Python:
+      versions:
+        - sdk_version: 3
+          github: python/example_code/s3/s3_basics
+          sdkguide:
+          excerpts:
+            - description:
+                Generate a presigned URL that can perform an S3 action
+                for a limited time. Use the Requests package to make a request with
+                the URL.
+              snippet_tags:
+                - python.example_code.s3.Scenario_GeneratePresignedUrl
+            - description: Generate a presigned POST request to upload a file.
+              snippet_tags:
+                - python.example_code.s3.helper.BucketWrapper
+                - python.example_code.s3.Scenario_GeneratePresignedPost
+    Go:
+      versions:
+        - sdk_version: 2
+          github: gov2/s3
+          excerpts:
+            - description: Create functions that wrap S3 presigning actions.
+              snippet_tags:
+                - gov2.s3.Presigner.complete
+            - description: Run an interactive example that generates and uses presigned
+                URLs to upload, download, and delete an S3 object.
+              snippet_tags:
+                - gov2.s3.Scenario_Presigning
+            - description: Define an HTTP request wrapper used by the example to make
+                HTTP requests.
+              snippet_tags:
+                - gov2.s3.IHttpRequester.helper
+    JavaScript:
+      versions:
+        - sdk_version: 3
+          github: javascriptv3/example_code/s3
+          sdkguide: sdk-for-javascript/v3/developer-guide/s3-example-creating-buckets.html#s3-create-presigendurl
+          excerpts:
+            - description: Create a presigned URL to upload an object to a bucket.
+              snippet_tags:
+                - s3.JavaScript.buckets.presignedurlv3
+            - description: Create a presigned URL to download an object from a bucket.
+              snippet_tags:
+                - s3.JavaScript.buckets.getpresignedurlv3
+    Ruby:
+      versions:
+        - sdk_version: 3
+          github: ruby/example_code/s3
+          excerpts:
+            - description:
+              snippet_tags:
+                - s3.ruby.upload_object_presigned_url.rb
+  services:
+    s3: {}
+s3_Scenario_ObjectVersioningUsage:
+  title: Work with &S3; versioned objects using an &AWS; SDK
+  title_abbrev: Work with versioned objects
+  synopsis_list:
+    - Create a versioned S3 bucket.
+    - Get all versions of an object.
+    - Roll an object back to a previous version.
+    - Delete and restore a versioned object.
+    - Permanently delete all versions of an object.
+  category: Scenarios
+  languages:
+    Python:
+      versions:
+        - sdk_version: 3
+          github: python/example_code/s3/s3_versioning
+          sdkguide:
+          excerpts:
+            - description: Create functions that wrap S3 actions.
+              snippet_tags:
+                - s3.python.versioning.create_versioned_bucket
+                - s3.python.versioning.rollback_object
+                - s3.python.versioning.revive_object
+                - s3.python.versioning.permanently_delete_object
+            - description:
+                Upload the stanza of a poem to a versioned object and
+                perform a series of actions on it.
+              snippet_tags:
+                - python.example_code.s3.Scenario_ObjectVersions
+  services:
+    s3: {CreateBucket, PutBucketLifecycleConfiguration, ListObjectVersions, DeleteObject}
+s3_GetBucketLocation:
+  title: Get the Region where the &S3; bucket resides using an &AWS; SDK
+  title_abbrev: Get the Region location for a bucket
+  synopsis: get the Region location for an S3 bucket.
+  category:
+  languages:
+    Rust:
+      versions:
+        - sdk_version: 1
+          github: rust_dev_preview/s3
+          excerpts:
+            - description:
+              snippet_tags:
+                - s3.rust.list-buckets
+  services:
+    s3: {GetBucketLocation}
+s3_Scenario_GettingStarted:
+  title: Get started with &S3; buckets and objects using an &AWS; SDK
+  title_abbrev: Get started with buckets and objects
+  synopsis_list:
+    - Create a bucket and upload a file to it.
+    - Download an object from a bucket.
+    - Copy an object to a subfolder in a bucket.
+    - List the objects in a bucket.
+    - Delete the bucket objects and the bucket.
+  category: Scenarios
+  languages:
+    .NET:
+      versions:
+        - sdk_version: 3
+          github: dotnetv3/S3/S3_Basics
+          sdkguide:
+          excerpts:
+            - description:
+              snippet_tags:
+                - S3.dotnetv3.S3_BasicsScenario
+    Java:
+      versions:
+        - sdk_version: 2
+          github: javav2/example_code/s3
+          sdkguide:
+          excerpts:
+            - description: 
+              snippet_tags:
+                - s3.java2.s3_scenario.main
+    JavaScript:
+      versions:
+        - sdk_version: 3
+          github: javascriptv3/example_code/s3
+          sdkguide:
+          excerpts:
+            - description: First, import all the necessary modules.
+              snippet_tags:
+                - javascript.v3.s3.scenarios.basic.imports
+            - description: The preceding imports reference some helper utilities. These utilities
+                           are local to the GitHub repository linked at the start of
+                           this section. For your reference, see the following implementations
+                           of those utilities.
+              snippet_tags:
+                - javascript.v3.utils.dirnameFromMetaUrl
+                - javascript.v3.utils.promptToSelect
+                - javascript.v3.utils.promptToContinue
+                - javascript.v3.utils.promptForText
+                - javascript.v3.utils.wrapText
+            - description: Objects in S3 are stored in 'buckets'. Let's define a function
+                           for creating a new bucket.
+              snippet_tags:
+                - javascript.v3.s3.scenarios.basic.CreateBucket
+            - description: Buckets contain 'objects'. This function uploads the
+                           contents of a directory to your bucket as objects.
+              snippet_tags:
+                - javascript.v3.s3.scenarios.basic.PutObject
+            - description: After uploading objects, check to confirm that they were
+                           uploaded correctly. You can use ListObjects for that. You'll be
+                           using the 'Key' property, but there are other useful properties
+                           in the response also.
+              snippet_tags:
+                - javascript.v3.s3.scenarios.basic.ListObjects
+            - description: Sometimes you might want to copy an object from one bucket to another.
+                           Use the CopyObject command for that.
+              snippet_tags:
+                - javascript.v3.s3.scenarios.basic.CopyObject
+            - description: There's no SDK method for getting multiple objects from a bucket.
+                           Instead, you'll create a list of objects to download and
+                           iterate over them.
+              snippet_tags:
+                - javascript.v3.s3.scenarios.basic.GetObject
+            - description: It's time to clean up your resources. A bucket must be empty
+                           before it can be deleted. These two functions empty and delete the
+                           bucket.
+              snippet_tags:
+                - javascript.v3.s3.scenarios.basic.clean
+            - description: The 'main' function pulls everything together. If you run this
+                           file directly the main function will be called.
+              snippet_tags:
+                - javascript.v3.s3.scenarios.basic.main
+    Kotlin:
+      versions:
+        - sdk_version: 1
+          github: kotlin/services/s3
+          sdkguide:
+          excerpts:
+            - description: 
+              snippet_tags:
+                - s3.kotlin.s3_operations.main
+    PHP:
+      versions:
+        - sdk_version: 3
+          github: php/example_code/s3/s3_basics
+          sdkguide:
+          excerpts:
+            - description:
+              snippet_tags:
+                - php.example_code.s3.Scenario_GettingStarted
+    Python:
+      versions:
+        - sdk_version: 3
+          github: python/example_code/s3/s3_basics
+          sdkguide:
+          excerpts:
+            - description:
+              snippet_tags:
+                - python.example_code.s3.Scenario_GettingStarted
+    Ruby:
+      versions:
+        - sdk_version: 3
+          github: ruby/example_code/s3
+          excerpts:
+            - description:
+              snippet_tags:
+                - ruby.example_code.s3.Scenario_GettingStarted
+    Go:
+      versions:
+        - sdk_version: 2
+          github: gov2/s3
+          excerpts:
+            - description: Define a struct that wraps bucket and object actions used by
+                the scenario.
+              snippet_tags:
+                - gov2.s3.BucketBasics.complete
+            - description: Run an interactive scenario that shows you how work with
+                S3 buckets and objects.
+              snippet_tags:
+                - gov2.s3.Scenario_GetStarted
+    Rust:
+      versions:
+        - sdk_version: 1
+          github: rust_dev_preview/s3
+          excerpts:
+            - description: Code for the binary crate which runs the scenario.
+              snippet_tags:
+                - rust.example_code.s3.scenario_getting_started.bin
+            - description: A library crate with common actions called by the binary.
+              snippet_tags:
+                - rust.example_code.s3.scenario_getting_started.lib
+    C++:
+      versions:
+        - sdk_version: 1
+          github: cpp/example_code/s3
+          sdkguide:
+          excerpts:
+            - description:
+              snippet_tags:
+                - cpp.example_code.s3.Scenario_GettingStarted
+    SAP ABAP:
+      versions:
+        - sdk_version: 1
+          github: sap-abap/services/s3
+          excerpts:
+            - description:
+              snippet_tags:
+                - s3.abapv1.getting_started_with_s3
+    Swift:
+      versions:
+        - sdk_version: 1
+          github: swift/example_code/s3/basics
+          excerpts:
+            - description: A Swift class that handles calls to the SDK for Swift.
+              snippet_tags:
+                - s3.swift.basics.handler
+            - description: A Swift command-line program to manage the SDK calls.
+              snippet_tags:
+                - s3.swift.basics.example
+
+  services:
+    s3: {CreateBucket, PutObject, GetObject, CopyObject, ListObjects, DeleteObjects, DeleteBucket}
+s3_Scenario_ManageACLs:
+  title: Manage access control lists (ACLs) for &S3; buckets using an &AWS; SDK
+  title_abbrev: Manage access control lists (ACLs)
+  synopsis: manage access control lists (ACLs) for &S3; buckets.
+  category: Scenarios
+  languages:
+    .NET:
+      versions:
+        - sdk_version: 3
+          github: dotnetv3/S3/ManageACLsExample
+          sdkguide:
+          excerpts:
+            - description:
+              snippet_tags:
+                - S3.dotnetv3.ManageACLsExample
+  services:
+    s3: {GetBucketAcl, PutBucketAcl, GetObjectAcl, PutObjectAcl}
+s3_Scenario_Tagging:
+  title: Get started with tags for &S3; objects using an &AWS; SDK
+  title_abbrev: Get started with tags
+  synopsis: get started with tags for &S3; objects.
+  category: Scenarios
+  languages:
+    .NET:
+      versions:
+        - sdk_version: 3
+          github: dotnetv3/S3/ObjectTagExample
+          sdkguide:
+          excerpts:
+            - description:
+              snippet_tags:
+                - S3.dotnetv3.ObjectTagExample
+  services:
+    s3: {GetObjectTagging}
+s3_Encryption:
+  title: Get started with encryption for &S3; objects using an &AWS; SDK
+  title_abbrev: Get started with encryption
+  synopsis: get started with encryption for &S3; objects.
+  category: Scenarios
+  languages:
+    .NET:
+      versions:
+        - sdk_version: 3
+          github: dotnetv3/S3/SSEClientEncryptionExample
+          sdkguide:
+          excerpts:
+            - description:
+              snippet_tags:
+                - S3.dotnetv3.SSEClientEncryptionExample
+  services:
+    s3: {GetObject, GetObjectMetadata, CopyObject}
+s3_MultipartCopy:
+  title: Perform a multipart copy of an &S3; object using an &AWS; SDK
+  title_abbrev: Perform a multipart copy
+  synopsis: perform a multipart copy of an &S3; object.
+  category: Scenarios
+  languages:
+    .NET:
+      versions:
+        - sdk_version: 3
+          github: dotnetv3/S3/MPUapiCopyObjExample
+          sdkguide:
+          excerpts:
+            - description:
+              snippet_tags:
+                - S3.dotnetv3.MPUapiCopyObjectExample
+  services:
+    s3: {UploadCopyPart, InitiateMultipartUpload, GetObjectMetadata, CompleteMultipartUpload}
+s3_Scenario_ListObjectsWeb:
+  title: A web page that lists &S3; objects using an &AWS; SDK
+  title_abbrev: Create a web page that lists &S3; objects
+  synopsis: list &S3; objects in a web page.
+  category: Scenarios
+  languages:
+    JavaScript:
+      versions:
+        - sdk_version: 3
+          github: javascriptv3/example_code/s3/scenarios/web/list-objects
+          sdkguide:
+          excerpts:
+            - description: The following code is the relevant React component that makes calls
+                           to the &AWS; SDK. A runnable version of the application containing
+                           this component can be found at the preceding GitHub link.
+              snippet_tags:
+                - javascript.v3.scenarios.web.ListObjects
+  services:
+    s3: {ListObjects}