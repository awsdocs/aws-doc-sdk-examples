# Copyright Amazon.com, Inc. or its affiliates. All Rights Reserved.
# SPDX-License-Identifier: Apache-2.0

import re
from dataclasses import dataclass
from typing import Optional, Iterable, TypeVar, Self


@dataclass
class MetadataError:
    file: Optional[str] = None

    def prefix(self):
        prefix = f"In {self.file}, "
        return prefix

    def message(self):
        pass

    def __str__(self):
        return f"{self.prefix()} {self.message()}"


@dataclass
class MetadataParseError(MetadataError):
    id: Optional[str] = None
    language: Optional[str] = None
    sdk_version: Optional[int] = None

    def prefix(self):
        prefix = super().prefix() + f"example {self.id}"
        if self.language:
            prefix += f": {self.language}"
        if self.sdk_version:
            prefix += f": {self.sdk_version}"
        return prefix

    def message(self):
        pass

    def __str__(self):
        return f"{self.prefix()} {self.message()}"


@dataclass
class LanguageError(MetadataParseError):
    language: str = ""

    def prefix(self):
        return super().prefix() + f": {self.language}"


K = TypeVar("K")


class InvalidItemException(Exception):
    def __init__(self, item: MetadataParseError):
        super().__init__(self, f"Cannot append {item!r} to ExampleErrors")


class DuplicateItemException(Exception):
    def __init__(self, item: MetadataParseError):
        super().__init__(self, f"Already have item {item!r} in ExampleErrors")


class MetadataErrors:
    """MyPy isn't catching list[Foo].append(list[Foo])"""

    def __init__(self):
        self._errors: list[MetadataError] = []

    def append(self, item: MetadataError):
        if not isinstance(item, MetadataError):
            raise InvalidItemException(item)
<<<<<<< HEAD
=======
        """
        It is dangerous to go alone: 🗡️
        If you're seeing duplicated Errors, and aren't sure why, uncommenting these lines may help you debug it.
        """
>>>>>>> e6bb7238
        # if item in self._errors:
        #     raise DuplicateItemException(item)
        self._errors.append(item)

    def extend(self, errors: Iterable[MetadataError]):
        self._errors.extend(errors)

    def maybe_extend(self, maybe_errors: K | Self) -> K | None:
        if isinstance(maybe_errors, MetadataErrors):
            self.extend(maybe_errors)
            return None
        return maybe_errors

    def __getitem__(self, key: int) -> MetadataError:
        return self._errors[key]

    def __setitem__(self, key: int, value: MetadataError):
        self._errors[key] = value

    def __len__(self) -> int:
        return len(self._errors)

    def __repr__(self) -> str:
        return repr(self._errors)

    def __str__(self) -> str:
        errs = "\n".join([f"\t{err!r}" for err in self])
        return f"ExampleErrors with {len(self)} errors:\n{errs}"


@dataclass
class MissingServiceBody(MetadataParseError):
    def message(self):
        return "service definition missing body"


@dataclass
class NamePrefixMismatch(MetadataParseError):
    def message(self):
        return "name prefix does not match any known service."


@dataclass
class NameFormat(MetadataParseError):
    def message(self):
        return "name does not match the required format of 'svc_Operation', 'svc_Operation_Specialization', or 'cross_Title'"


@dataclass
class FieldError(MetadataParseError):
    field: str = ""
    value: str = ""


@dataclass
class MissingField(FieldError):
    def message(self):
        return f"missing field {self.field}"


@dataclass
class AwsNotEntity(FieldError):
    check_err: str = ""

    def message(self):
        return f"field {self.field} is '{self.value}', which has a validation issue: {self.check_err}."


@dataclass
class MappingMustBeEntity(FieldError):
    def message(self):
        return f"Mapping field {self.field} with value {self.value} must be an entity."


@dataclass
class LanguagesEmptyError(MetadataParseError):
    def message(self):
        return "does not contain any languages."


@dataclass
class UnknownLanguage(LanguageError):
    def message(self):
        return f"contains {self.language} as a language, which is not valid."


@dataclass
class MissingBlockContent(LanguageError):
    block_content: str = ""

    def message(self):
        return f"block_content {self.block_content} was not found in the cross-contents folder."


@dataclass
class BlockContentAndExcerptConflict(LanguageError):
    def message(self):
        return "contains both block_content and excerpt data. You cannot use both."


@dataclass
class MissingBlockContentAndExcerpt(LanguageError):
    def message(self):
        return "must contain either block_content or excerpt data."


@dataclass
class SdkVersionError(LanguageError):
    sdk_version: str = ""

    def prefix(self):
        return super().prefix() + f": {self.sdk_version}"


@dataclass
class InvalidSdkVersion(SdkVersionError):
    def message(self):
        return "lists version {self.sdk_version} which is not listed in sdks.yaml."


@dataclass
class InvalidGithubLink(SdkVersionError):
    link: str = ""

    def message(self):
        return f"has link {self.link}, which looks like a file. Links to Github should be to the folder that contains the README that describes the example."


@dataclass
class InvalidSdkGuideStart(SdkVersionError):
    guide: str = ""

    def message(self):
        return (
            f"contains an sdkguide link of '{self.guide}'. Use a relative link instead and let the tool insert a 'type=documentation' attribute in the link on your behalf.",
        )


@dataclass
class APIExampleCannotAddService(SdkVersionError):
    def message(self):
        return (
            "is an API example but lists additional services in the add_service field."
        )


@dataclass
class MissingSnippetTag(SdkVersionError):
    tag: str = ""

    def message(self):
        return f" excerpt {self.tag} not found in the snippets folder."


@dataclass
class UnknownService(MetadataParseError):
    service: str = ""

    def message(self):
        return f"has unknown service {self.service}"


@dataclass
class DuplicateService(MetadataParseError):
    services: str = ""

    def message(self):
        return f"service {self.services} listed more than once"


@dataclass
class DuplicateExample(MetadataParseError):
    other_file: str = ""

    def message(self):
        return f"also found in {self.other_file}"


@dataclass
class URLMissingTitle(SdkVersionError):
    url: str = str

    def message(self):
        return f"URL {self.url} is missing a title"


def check_mapping(mapping: str | None, field: str) -> str | MetadataParseError:
    if not mapping:
        return MissingField(field=field)
    if not re.match("&[-_a-zA-Z0-9]+;", mapping):
        return MappingMustBeEntity(field=field, value=mapping)

    return mapping<|MERGE_RESOLUTION|>--- conflicted
+++ resolved
@@ -72,13 +72,10 @@
     def append(self, item: MetadataError):
         if not isinstance(item, MetadataError):
             raise InvalidItemException(item)
-<<<<<<< HEAD
-=======
         """
         It is dangerous to go alone: 🗡️
         If you're seeing duplicated Errors, and aren't sure why, uncommenting these lines may help you debug it.
         """
->>>>>>> e6bb7238
         # if item in self._errors:
         #     raise DuplicateItemException(item)
         self._errors.append(item)
