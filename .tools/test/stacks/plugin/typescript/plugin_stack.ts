// Copyright Amazon.com, Inc. or its affiliates. All Rights Reserved.
// SPDX-License-Identifier: Apache-2.0
import * as cdk from "aws-cdk-lib";
import * as ec2 from "aws-cdk-lib/aws-ec2";
import * as events from "aws-cdk-lib/aws-events";
import * as targets from "aws-cdk-lib/aws-events-targets";
import * as iam from "aws-cdk-lib/aws-iam";
import * as lambda from "aws-cdk-lib/aws-lambda";
import { SqsEventSource } from "aws-cdk-lib/aws-lambda-event-sources";
import * as s3 from "aws-cdk-lib/aws-s3";
import * as sns from "aws-cdk-lib/aws-sns";
import * as sqs from "aws-cdk-lib/aws-sqs";
import * as batch from "aws-cdk-lib/aws-batch";
import * as subs from "aws-cdk-lib/aws-sns-subscriptions";
import { Construct } from "constructs";
import { readAccountConfig } from "../../config/targets";
import { readResourceConfig } from "../../config/resources";
import variableConfigJson from "../../config/variables.json";

const toolName = process.env.TOOL_NAME ?? "defaultToolName";

class PluginStack extends cdk.Stack {
  private awsRegion: string;
  private adminAccountId: string;
  private batchMemory: string;
  private batchVcpus: string;
  private batchStorage: number;

  constructor(scope: Construct, id: string, props?: cdk.StackProps) {
    super(scope, id, props);

    const acctConfig = readAccountConfig("../../config/targets.yaml");
    const resourceConfig = readResourceConfig("../../config/resources.yaml");

    this.awsRegion = resourceConfig["aws_region"];
    this.adminAccountId = resourceConfig["admin_acct"];
    const adminTopicName = resourceConfig["topic_name"];
    const adminBucketName = resourceConfig["bucket_name"];

    const snsTopic = this.initGetTopic(adminTopicName);
    const sqsQueue = new sqs.Queue(this, `BatchJobQueue-${toolName}`);
    if (acctConfig[`${toolName}`].status === "enabled") {
      this.initSubscribeSns(sqsQueue, snsTopic);
      // https://docs.aws.amazon.com/batch/latest/APIReference/API_ResourceRequirement.html
      this.batchMemory = acctConfig[`${toolName}`]?.memory ?? "16384"; // MiB
      this.batchVcpus = acctConfig[`${toolName}`]?.vcpus ?? "4"; // CPUs
<<<<<<< HEAD
      this.batchStorage = acctConfig[`${toolName}`]?.storage ?? "30"; // GiB
=======
      this.batchStorage = acctConfig[`${toolName}`]?.storage ?? 20; // GiB
>>>>>>> 9a019a70
    }

    const [jobDefinition, jobQueue] = this.initBatchFargate();
    const batchFunction = this.initBatchLambda(jobQueue, jobDefinition);
    this.initSqsLambdaIntegration(batchFunction, sqsQueue);

    if (acctConfig[`${toolName}`].status === "enabled") {
      this.initLogFunction(adminBucketName);
    }
  }

  private initGetTopic(topicName: string): sns.ITopic {
    const externalSnsTopicArn = `arn:aws:sns:${this.awsRegion}:${this.adminAccountId}:${topicName}`;
    return sns.Topic.fromTopicArn(
      this,
      "ExternalSNSTopic",
      externalSnsTopicArn,
    );
  }

  private initBatchFargate(): [batch.CfnJobDefinition, batch.CfnJobQueue] {
    const batchExecutionRole = new iam.Role(
      this,
      `BatchExecutionRole-${toolName}`,
      {
        assumedBy: new iam.ServicePrincipal("ecs-tasks.amazonaws.com"),
        roleName: `BatchExecutionRole-${toolName}`,
        inlinePolicies: {
          BatchLoggingPolicy: new iam.PolicyDocument({
            statements: [
              new iam.PolicyStatement({
                effect: iam.Effect.ALLOW,
                actions: [
                  "logs:CreateLogGroup",
                  "logs:CreateLogStream",
                  "logs:PutLogEvents",
                  "logs:DescribeLogStreams",
                ],
                resources: ["arn:aws:logs:*:*:*"],
              }),
            ],
          }),
        },
        managedPolicies: [
          iam.ManagedPolicy.fromAwsManagedPolicyName("AdministratorAccess"),
          iam.ManagedPolicy.fromAwsManagedPolicyName(
            "AmazonEC2ContainerRegistryReadOnly",
          ),
          iam.ManagedPolicy.fromAwsManagedPolicyName(
            "service-role/AmazonECSTaskExecutionRolePolicy",
          ),
        ],
      },
    );

    const vpc = ec2.Vpc.fromLookup(this, "Vpc", { isDefault: true });
    const sg = new ec2.SecurityGroup(this, "sg", {
      securityGroupName: "batch-sg",
      vpc,
    });
    const fargateEnvironment = new batch.CfnComputeEnvironment(
      this,
      `FargateEnv-${toolName}`,
      {
        type: "MANAGED",
        computeResources: {
          type: "FARGATE",
          subnets: vpc.selectSubnets().subnetIds,
          securityGroupIds: [sg.securityGroupId],
          maxvCpus: 1,
        },
      }
    );

    const containerImageUri = `${this.adminAccountId}.dkr.ecr.us-east-1.amazonaws.com/${toolName}:latest`;

    const jobDefinition = new batch.CfnJobDefinition(this, "JobDefn", {
      type: "container",
      containerProperties: {
        image: containerImageUri,
        jobRoleArn: batchExecutionRole.roleArn,
        executionRoleArn: batchExecutionRole.roleArn,
        networkConfiguration: {
          assignPublicIp: "ENABLED",
        },
        resourceRequirements: [
          {
            type: "VCPU",
            value: this.batchVcpus,
          },
          {
            type: "MEMORY",
            value: this.batchMemory,
          },
        ],
        ephemeralStorage: {
          sizeInGiB: +this.batchStorage,
        },
        environment: variableConfigJson,
      },
      platformCapabilities: ["FARGATE"],
    });

    const jobQueue = new batch.CfnJobQueue(this, `JobQueue-${toolName}`, {
      priority: 0,
      computeEnvironmentOrder: [
        {
          computeEnvironment: fargateEnvironment.ref,
          order: 0,
        },
      ],
    });

    return [jobDefinition, jobQueue];
  }

  private initSubscribeSns(sqsQueue: sqs.Queue, snsTopic: sns.ITopic): void {
    snsTopic.addSubscription(
      new subs.SqsSubscription(sqsQueue, { rawMessageDelivery: true }),
    );
  }

  private initBatchLambda(
    jobQueue: batch.CfnJobQueue,
    jobDefinition: batch.CfnJobDefinition,
  ): lambda.Function {
    const executionRole = new iam.Role(
      this,
      `BatchLambdaExecutionRole-${toolName}`,
      {
        assumedBy: new iam.ServicePrincipal("lambda.amazonaws.com"),
        managedPolicies: [
          iam.ManagedPolicy.fromAwsManagedPolicyName(
            "service-role/AWSLambdaBasicExecutionRole",
          ),
        ],
      },
    );

    executionRole.addToPolicy(
      new iam.PolicyStatement({
        actions: ["batch:SubmitJob", "batch:DescribeJobs"],
        resources: ["*"],
      }),
    );

    return new lambda.Function(this, `SubmitBatchJob-${toolName}`, {
      runtime: lambda.Runtime.PYTHON_3_9,
      handler: "submit_job.handler",
      code: lambda.Code.fromAsset("lambda"),
      environment: {
        JOB_QUEUE: jobQueue.ref,
        JOB_DEFINITION: jobDefinition.ref,
        JOB_NAME: `job-${toolName}`,
      },
      role: executionRole,
    });
  }

  private initSqsLambdaIntegration(
    lambdaFunction: lambda.Function,
    sqsQueue: sqs.Queue,
  ): void {
    // Add the SQS queue as an event source for the Lambda function.
    lambdaFunction.addEventSource(new SqsEventSource(sqsQueue));

    // Grant permissions to allow the function to receive messages from the queue.
    sqsQueue.grantConsumeMessages(lambdaFunction);

    // Add IAM policy to the Lambda function's execution role to allow it to receive messages from the SQS queue.
    lambdaFunction.addToRolePolicy(
      new iam.PolicyStatement({
        actions: ["sqs:ReceiveMessage"],
        resources: [sqsQueue.queueArn],
      }),
    );
    // Additionally, ensure the Lambda function can create and write to CloudWatch Logs.
    lambdaFunction.addToRolePolicy(
      new iam.PolicyStatement({
        actions: [
          "logs:CreateLogGroup",
          "logs:CreateLogStream",
          "logs:PutLogEvents",
        ],
        resources: ["*"], // You might want to restrict this to specific log groups.
      }),
    );
  }

  private initLogFunction(adminBucketName: string): void {
    // S3 Bucket to store logs within this account.
    const bucket = new s3.Bucket(this, "LogBucket", {
      versioned: false,
      blockPublicAccess: s3.BlockPublicAccess.BLOCK_ALL,
    });

    // Execution role for AWS Lambda function to use
    // To get logs and ship them to the Admin account.
    // This role is referenced in the Admin stack configuration.
    // Modifying it will sever cross-account connection.
    const executionRole = new iam.Role(this, "CloudWatchExecutionRole", {
      assumedBy: new iam.ServicePrincipal("lambda.amazonaws.com"),
      description: "Allows Lambda function to get logs from CloudWatch",
      roleName: "CloudWatchExecutionRole",
      managedPolicies: [
        iam.ManagedPolicy.fromAwsManagedPolicyName(
          "service-role/AWSLambdaBasicExecutionRole",
        ),
      ],
    });

    // Update bucket permissions to allow Lambda
    const statement = new iam.PolicyStatement({
      actions: [
        "s3:PutObject",
        "s3:PutObjectAcl",
        "s3:DeleteObject",
        "s3:ListBucket",
        "s3:GetObject",
      ],
      resources: [`${bucket.bucketArn}/*`, bucket.bucketArn],
    });
    statement.addArnPrincipal(
      `arn:aws:iam::${cdk.Aws.ACCOUNT_ID}:role/CloudWatchExecutionRole`,
    );
    statement.addArnPrincipal(`arn:aws:iam::${cdk.Aws.ACCOUNT_ID}:root`);
    bucket.addToResourcePolicy(statement);

    // Attach custom policy to allow Lambda to get logs from CloudWatch.
    executionRole.addToPolicy(
      new iam.PolicyStatement({
        actions: ["logs:GetLogEvents", "logs:DescribeLogStreams"],
        resources: [`arn:aws:logs:${this.awsRegion}:${cdk.Aws.ACCOUNT_ID}:*`],
      }),
    );

    // Attach custom policy to allow Lambda to get and put to local logs bucket.
    executionRole.addToPolicy(
      new iam.PolicyStatement({
        actions: [
          "s3:PutObject",
          "s3:PutObjectAcl",
          "s3:GetObject",
          "s3:ListBucket",
          "s3:DeleteObject",
        ],
        resources: [`${bucket.bucketArn}/*`, bucket.bucketArn],
      }),
    );

    // Attach custom policy to allow Lambda to get and put to admin logs bucket.
    executionRole.addToPolicy(
      new iam.PolicyStatement({
        actions: [
          "s3:PutObject",
          "s3:PutObjectAcl",
          "s3:GetObject",
          "s3:ListBucket",
          "s3:DeleteObject",
        ],
        resources: [
          `arn:aws:s3:::${adminBucketName}/*`,
          `arn:aws:s3:::${adminBucketName}`,
        ],
      }),
    );

    // Define the Lambda function.
    const lambdaFunction = new lambda.Function(this, "BatchJobCompleteLambda", {
      runtime: lambda.Runtime.PYTHON_3_9,
      handler: "export_logs.handler",
      role: executionRole,
      code: lambda.Code.fromAsset("lambda"),
      timeout: cdk.Duration.seconds(60),
      environment: {
        TOOL_NAME: toolName,
        LOCAL_BUCKET_NAME: bucket.bucketName,
        ADMIN_BUCKET_NAME: adminBucketName,
      },
    });

    // CloudWatch Event Rule to trigger the Lambda function.
    const batchRule = new events.Rule(this, "BatchAllEventsRule", {
      eventPattern: {
        source: ["aws.batch"],
      },
    });

    // Add the Lambda function as a target for the CloudWatch Event Rule.
    batchRule.addTarget(new targets.LambdaFunction(lambdaFunction));
  }
}

const app = new cdk.App();

new PluginStack(
  app,
  `PluginStack-${process.env.TOOL_NAME?.replace("_", "-")}`,
  {
    env: {
      account: process.env.CDK_DEFAULT_ACCOUNT,
      region: process.env.CDK_DEFAULT_REGION,
    },
    terminationProtection: true
  },
);

app.synth();<|MERGE_RESOLUTION|>--- conflicted
+++ resolved
@@ -44,11 +44,7 @@
       // https://docs.aws.amazon.com/batch/latest/APIReference/API_ResourceRequirement.html
       this.batchMemory = acctConfig[`${toolName}`]?.memory ?? "16384"; // MiB
       this.batchVcpus = acctConfig[`${toolName}`]?.vcpus ?? "4"; // CPUs
-<<<<<<< HEAD
-      this.batchStorage = acctConfig[`${toolName}`]?.storage ?? "30"; // GiB
-=======
-      this.batchStorage = acctConfig[`${toolName}`]?.storage ?? 20; // GiB
->>>>>>> 9a019a70
+      this.batchStorage = acctConfig[`${toolName}`]?.storage ?? 30; // GiB
     }
 
     const [jobDefinition, jobQueue] = this.initBatchFargate();
@@ -318,7 +314,7 @@
 
     // Define the Lambda function.
     const lambdaFunction = new lambda.Function(this, "BatchJobCompleteLambda", {
-      runtime: lambda.Runtime.PYTHON_3_9,
+      runtime: lambda.Runtime.PYTHON_3_8,
       handler: "export_logs.handler",
       role: executionRole,
       code: lambda.Code.fromAsset("lambda"),
