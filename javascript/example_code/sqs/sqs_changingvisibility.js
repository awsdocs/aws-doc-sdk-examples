--- conflicted
+++ resolved
@@ -1,62 +1,55 @@
- 
-//snippet-sourcedescription:[<<FILENAME>> demonstrates how to ...]
-//snippet-keyword:[JavaScript]
-//snippet-keyword:[Code Sample]
-<<<<<<< HEAD
-//snippet-service:[<<ADD SERVICE>>]
-//snippet-sourcetype:[<<snippet or full-example>>]
-//snippet-sourcedate:[]
-//snippet-sourceauthor:[AWS]
-=======
-//snippet-keyword:[Amazon Simple Queue Service]
-//snippet-service:[sqs]
-//snippet-sourcetype:[full-example]
-//snippet-sourcedate:[2018-06-02]
-//snippet-sourceauthor:[daviddeyo]
->>>>>>> 7c6537b5
-
-
-// Copyright 2010-2018 Amazon.com, Inc. or its affiliates. All Rights Reserved.
-// Licensed under the Apache-2.0 License on an "AS IS" BASIS, WITHOUT WARRANTIES OF ANY KIND.   
-
-// ABOUT THIS NODE.JS SAMPLE: This sample is part of the SDK for JavaScript Developer Guide topic at
-// https://docs.aws.amazon.com/sdk-for-javascript/v2/developer-guide/sqs-examples-managing-visibility-timeout.html
-// Load the AWS SDK for Node.js
-var AWS = require('aws-sdk');
-// Set the region 
-AWS.config.update({region: 'REGION'});
-
-// Create SQS service object
-var sqs = new AWS.SQS({apiVersion: '2012-11-05'});
-
-var queueURL = "QUEUE_URL";
-
-var params = {
-  AttributeNames: [
-    "SentTimestamp"
-  ],
-  MaxNumberOfMessages: 1,
-  MessageAttributeNames: [
-    "All"
-  ],
-  QueueUrl: queueURL
-};
-
-sqs.receiveMessage(params, function(err, data) {
-  if (err) {
-    console.log("Receive Error", err);
-  } else {
-    var visibilityParams = {
-      QueueUrl: queueURL,
-      ReceiptHandle: data.Messages[0].ReceiptHandle,
-      VisibilityTimeout: 20 // 20 second timeout
-    };
-    sqs.changeMessageVisibility(visibilityParams, function(err, data) {
-      if (err) {
-        console.log("Delete Error", err);
-      } else {
-        console.log("Timeout Changed", data);
-      }
-    });
-  }
-});
+ 
+//snippet-sourcedescription:[<<FILENAME>> demonstrates how to ...]
+//snippet-keyword:[JavaScript]
+//snippet-keyword:[Code Sample]
+//snippet-keyword:[Amazon Simple Queue Service]
+//snippet-service:[sqs]
+//snippet-sourcetype:[full-example]
+//snippet-sourcedate:[2018-06-02]
+//snippet-sourceauthor:[daviddeyo]
+
+
+// Copyright 2010-2018 Amazon.com, Inc. or its affiliates. All Rights Reserved.
+// Licensed under the Apache-2.0 License on an "AS IS" BASIS, WITHOUT WARRANTIES OF ANY KIND.   
+
+// ABOUT THIS NODE.JS SAMPLE: This sample is part of the SDK for JavaScript Developer Guide topic at
+// https://docs.aws.amazon.com/sdk-for-javascript/v2/developer-guide/sqs-examples-managing-visibility-timeout.html
+// Load the AWS SDK for Node.js
+var AWS = require('aws-sdk');
+// Set the region 
+AWS.config.update({region: 'REGION'});
+
+// Create SQS service object
+var sqs = new AWS.SQS({apiVersion: '2012-11-05'});
+
+var queueURL = "QUEUE_URL";
+
+var params = {
+  AttributeNames: [
+    "SentTimestamp"
+  ],
+  MaxNumberOfMessages: 1,
+  MessageAttributeNames: [
+    "All"
+  ],
+  QueueUrl: queueURL
+};
+
+sqs.receiveMessage(params, function(err, data) {
+  if (err) {
+    console.log("Receive Error", err);
+  } else {
+    var visibilityParams = {
+      QueueUrl: queueURL,
+      ReceiptHandle: data.Messages[0].ReceiptHandle,
+      VisibilityTimeout: 20 // 20 second timeout
+    };
+    sqs.changeMessageVisibility(visibilityParams, function(err, data) {
+      if (err) {
+        console.log("Delete Error", err);
+      } else {
+        console.log("Timeout Changed", data);
+      }
+    });
+  }
+});