--- conflicted
+++ resolved
@@ -1,172 +1,165 @@
- 
-//snippet-sourcedescription:[<<FILENAME>> demonstrates how to ...]
-//snippet-keyword:[JavaScript]
-//snippet-keyword:[Code Sample]
-<<<<<<< HEAD
-//snippet-service:[<<ADD SERVICE>>]
-//snippet-sourcetype:[<<snippet or full-example>>]
-//snippet-sourcedate:[]
-//snippet-sourceauthor:[AWS]
-=======
-//snippet-keyword:[AWS Elemental MediaConvert]
-//snippet-service:[mediaconvert]
-//snippet-sourcetype:[full-example]
-//snippet-sourcedate:[2018-06-02]
-//snippet-sourceauthor:[daviddeyo]
->>>>>>> 7c6537b5
-
-
-// Copyright 2010-2018 Amazon.com, Inc. or its affiliates. All Rights Reserved.
-// Licensed under the Apache-2.0 License on an "AS IS" BASIS, WITHOUT WARRANTIES OF ANY KIND.   
-
-// ABOUT THIS NODE.JS SAMPLE: This sample is part of the SDK for JavaScript Developer Guide topic at
-// https://docs.aws.amazon.com/sdk-for-javascript/v2/developer-guide/emc-examples-templates.html
-// Load the AWS SDK for Node.js
-var AWS = require('aws-sdk');
-// Set the region 
-AWS.config.update({region: 'us-west-2'});
-// Set the custom endpoint for your acccount
-AWS.config.mediaconvert({endpoint: 'ACCOUNT_ENDPOINT'});
-
-var params = {
-  Category: 'YouTube Jobs',
-  Description: 'Final production transcode',
-  Name: 'DemoTemplate',
-  Queue: 'JOB_QUEUE_ARN',
-  "Settings": {
-    "OutputGroups": [
-      {
-        "Name": "File Group",
-        "OutputGroupSettings": {
-          "Type": "FILE_GROUP_SETTINGS",
-          "FileGroupSettings": {
-            "Destination": "s3://BUCKET_NAME/"
-          }
-        },
-        "Outputs": [
-          {
-            "VideoDescription": {
-              "ScalingBehavior": "DEFAULT",
-              "TimecodeInsertion": "DISABLED",
-              "AntiAlias": "ENABLED",
-              "Sharpness": 50,
-              "CodecSettings": {
-                "Codec": "H_264",
-                "H264Settings": {
-                  "InterlaceMode": "PROGRESSIVE",
-                  "NumberReferenceFrames": 3,
-                  "Syntax": "DEFAULT",
-                  "Softness": 0,
-                  "GopClosedCadence": 1,
-                  "GopSize": 90,
-                  "Slices": 1,
-                  "GopBReference": "DISABLED",
-                  "SlowPal": "DISABLED",
-                  "SpatialAdaptiveQuantization": "ENABLED",
-                  "TemporalAdaptiveQuantization": "ENABLED",
-                  "FlickerAdaptiveQuantization": "DISABLED",
-                  "EntropyEncoding": "CABAC",
-                  "Bitrate": 5000000,
-                  "FramerateControl": "SPECIFIED",
-                  "RateControlMode": "CBR",
-                  "CodecProfile": "MAIN",
-                  "Telecine": "NONE",
-                  "MinIInterval": 0,
-                  "AdaptiveQuantization": "HIGH",
-                  "CodecLevel": "AUTO",
-                  "FieldEncoding": "PAFF",
-                  "SceneChangeDetect": "ENABLED",
-                  "QualityTuningLevel": "SINGLE_PASS",
-                  "FramerateConversionAlgorithm": "DUPLICATE_DROP",
-                  "UnregisteredSeiTimecode": "DISABLED",
-                  "GopSizeUnits": "FRAMES",
-                  "ParControl": "SPECIFIED",
-                  "NumberBFramesBetweenReferenceFrames": 2,
-                  "RepeatPps": "DISABLED",
-                  "FramerateNumerator": 30,
-                  "FramerateDenominator": 1,
-                  "ParNumerator": 1,
-                  "ParDenominator": 1
-                }
-              },
-              "AfdSignaling": "NONE",
-              "DropFrameTimecode": "ENABLED",
-              "RespondToAfd": "NONE",
-              "ColorMetadata": "INSERT"
-            },
-            "AudioDescriptions": [
-              {
-                "AudioTypeControl": "FOLLOW_INPUT",
-                "CodecSettings": {
-                  "Codec": "AAC",
-                  "AacSettings": {
-                    "AudioDescriptionBroadcasterMix": "NORMAL",
-                    "RateControlMode": "CBR",
-                    "CodecProfile": "LC",
-                    "CodingMode": "CODING_MODE_2_0",
-                    "RawFormat": "NONE",
-                    "SampleRate": 48000,
-                    "Specification": "MPEG4",
-                    "Bitrate": 64000
-                  }
-                },
-                "LanguageCodeControl": "FOLLOW_INPUT",
-                "AudioSourceName": "Audio Selector 1"
-              }
-            ],
-            "ContainerSettings": {
-              "Container": "MP4",
-              "Mp4Settings": {
-                "CslgAtom": "INCLUDE",
-                "FreeSpaceBox": "EXCLUDE",
-                "MoovPlacement": "PROGRESSIVE_DOWNLOAD"
-              }
-            },
-            "NameModifier": "_1"
-          }
-        ]
-      }
-    ],
-    "AdAvailOffset": 0,
-    "Inputs": [
-      {
-        "AudioSelectors": {
-          "Audio Selector 1": {
-            "Offset": 0,
-            "DefaultSelection": "NOT_DEFAULT",
-            "ProgramSelection": 1,
-            "SelectorType": "TRACK",
-            "Tracks": [
-              1
-            ]
-          }
-        },
-        "VideoSelector": {
-          "ColorSpace": "FOLLOW"
-        },
-        "FilterEnable": "AUTO",
-        "PsiControl": "USE_PSI",
-        "FilterStrength": 0,
-        "DeblockFilter": "DISABLED",
-        "DenoiseFilter": "DISABLED",
-        "TimecodeSource": "EMBEDDED",
-      }
-    ],
-    "TimecodeConfig": {
-      "Source": "EMBEDDED"
-    }
-  }
-};
-
-// Create a promise on a MediaConvert object
-var templatePromise = new AWS.MediaConvert({apiVersion: '2017-08-29'}).createJobTemplate(params).promise();
-
-// Handle promise's fulfilled/rejected status
-templatePromise.then(
-  function(data) {
-    console.log("Success!", data);
-  },
-  function(err) {
-    console.log("Error", err);
-  }
+ 
+//snippet-sourcedescription:[<<FILENAME>> demonstrates how to ...]
+//snippet-keyword:[JavaScript]
+//snippet-keyword:[Code Sample]
+//snippet-keyword:[AWS Elemental MediaConvert]
+//snippet-service:[mediaconvert]
+//snippet-sourcetype:[full-example]
+//snippet-sourcedate:[2018-06-02]
+//snippet-sourceauthor:[daviddeyo]
+
+
+// Copyright 2010-2018 Amazon.com, Inc. or its affiliates. All Rights Reserved.
+// Licensed under the Apache-2.0 License on an "AS IS" BASIS, WITHOUT WARRANTIES OF ANY KIND.   
+
+// ABOUT THIS NODE.JS SAMPLE: This sample is part of the SDK for JavaScript Developer Guide topic at
+// https://docs.aws.amazon.com/sdk-for-javascript/v2/developer-guide/emc-examples-templates.html
+// Load the AWS SDK for Node.js
+var AWS = require('aws-sdk');
+// Set the region 
+AWS.config.update({region: 'us-west-2'});
+// Set the custom endpoint for your acccount
+AWS.config.mediaconvert({endpoint: 'ACCOUNT_ENDPOINT'});
+
+var params = {
+  Category: 'YouTube Jobs',
+  Description: 'Final production transcode',
+  Name: 'DemoTemplate',
+  Queue: 'JOB_QUEUE_ARN',
+  "Settings": {
+    "OutputGroups": [
+      {
+        "Name": "File Group",
+        "OutputGroupSettings": {
+          "Type": "FILE_GROUP_SETTINGS",
+          "FileGroupSettings": {
+            "Destination": "s3://BUCKET_NAME/"
+          }
+        },
+        "Outputs": [
+          {
+            "VideoDescription": {
+              "ScalingBehavior": "DEFAULT",
+              "TimecodeInsertion": "DISABLED",
+              "AntiAlias": "ENABLED",
+              "Sharpness": 50,
+              "CodecSettings": {
+                "Codec": "H_264",
+                "H264Settings": {
+                  "InterlaceMode": "PROGRESSIVE",
+                  "NumberReferenceFrames": 3,
+                  "Syntax": "DEFAULT",
+                  "Softness": 0,
+                  "GopClosedCadence": 1,
+                  "GopSize": 90,
+                  "Slices": 1,
+                  "GopBReference": "DISABLED",
+                  "SlowPal": "DISABLED",
+                  "SpatialAdaptiveQuantization": "ENABLED",
+                  "TemporalAdaptiveQuantization": "ENABLED",
+                  "FlickerAdaptiveQuantization": "DISABLED",
+                  "EntropyEncoding": "CABAC",
+                  "Bitrate": 5000000,
+                  "FramerateControl": "SPECIFIED",
+                  "RateControlMode": "CBR",
+                  "CodecProfile": "MAIN",
+                  "Telecine": "NONE",
+                  "MinIInterval": 0,
+                  "AdaptiveQuantization": "HIGH",
+                  "CodecLevel": "AUTO",
+                  "FieldEncoding": "PAFF",
+                  "SceneChangeDetect": "ENABLED",
+                  "QualityTuningLevel": "SINGLE_PASS",
+                  "FramerateConversionAlgorithm": "DUPLICATE_DROP",
+                  "UnregisteredSeiTimecode": "DISABLED",
+                  "GopSizeUnits": "FRAMES",
+                  "ParControl": "SPECIFIED",
+                  "NumberBFramesBetweenReferenceFrames": 2,
+                  "RepeatPps": "DISABLED",
+                  "FramerateNumerator": 30,
+                  "FramerateDenominator": 1,
+                  "ParNumerator": 1,
+                  "ParDenominator": 1
+                }
+              },
+              "AfdSignaling": "NONE",
+              "DropFrameTimecode": "ENABLED",
+              "RespondToAfd": "NONE",
+              "ColorMetadata": "INSERT"
+            },
+            "AudioDescriptions": [
+              {
+                "AudioTypeControl": "FOLLOW_INPUT",
+                "CodecSettings": {
+                  "Codec": "AAC",
+                  "AacSettings": {
+                    "AudioDescriptionBroadcasterMix": "NORMAL",
+                    "RateControlMode": "CBR",
+                    "CodecProfile": "LC",
+                    "CodingMode": "CODING_MODE_2_0",
+                    "RawFormat": "NONE",
+                    "SampleRate": 48000,
+                    "Specification": "MPEG4",
+                    "Bitrate": 64000
+                  }
+                },
+                "LanguageCodeControl": "FOLLOW_INPUT",
+                "AudioSourceName": "Audio Selector 1"
+              }
+            ],
+            "ContainerSettings": {
+              "Container": "MP4",
+              "Mp4Settings": {
+                "CslgAtom": "INCLUDE",
+                "FreeSpaceBox": "EXCLUDE",
+                "MoovPlacement": "PROGRESSIVE_DOWNLOAD"
+              }
+            },
+            "NameModifier": "_1"
+          }
+        ]
+      }
+    ],
+    "AdAvailOffset": 0,
+    "Inputs": [
+      {
+        "AudioSelectors": {
+          "Audio Selector 1": {
+            "Offset": 0,
+            "DefaultSelection": "NOT_DEFAULT",
+            "ProgramSelection": 1,
+            "SelectorType": "TRACK",
+            "Tracks": [
+              1
+            ]
+          }
+        },
+        "VideoSelector": {
+          "ColorSpace": "FOLLOW"
+        },
+        "FilterEnable": "AUTO",
+        "PsiControl": "USE_PSI",
+        "FilterStrength": 0,
+        "DeblockFilter": "DISABLED",
+        "DenoiseFilter": "DISABLED",
+        "TimecodeSource": "EMBEDDED",
+      }
+    ],
+    "TimecodeConfig": {
+      "Source": "EMBEDDED"
+    }
+  }
+};
+
+// Create a promise on a MediaConvert object
+var templatePromise = new AWS.MediaConvert({apiVersion: '2017-08-29'}).createJobTemplate(params).promise();
+
+// Handle promise's fulfilled/rejected status
+templatePromise.then(
+  function(data) {
+    console.log("Success!", data);
+  },
+  function(err) {
+    console.log("Error", err);
+  }
 );