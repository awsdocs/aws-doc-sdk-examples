 
//snippet-sourcedescription:[<<FILENAME>> demonstrates how to ...]
//snippet-keyword:[JavaScript]
//snippet-keyword:[Code Sample]
<<<<<<< HEAD
//snippet-service:[Amazon Cloudwatch]
//snippet-sourcetype:[<<snippet or full-example>>]
//snippet-sourcedate:[]
//snippet-sourceauthor:[AWS]
=======
//snippet-keyword:[Amazon Cloudwatch]
//snippet-service:[cloudwatch]
//snippet-sourcetype:[full-example]
//snippet-sourcedate:[2018-06-02]
//snippet-sourceauthor:[daviddeyo]
>>>>>>> 7c6537b5


// Copyright 2010-2018 Amazon.com, Inc. or its affiliates. All Rights Reserved.
// Licensed under the Apache-2.0 License on an "AS IS" BASIS, WITHOUT WARRANTIES OF ANY KIND.   

// ABOUT THIS NODE.JS SAMPLE: This sample is part of the SDK for JavaScript Developer Guide topic at
// https://docs.aws.amazon.com/sdk-for-javascript/v2/developer-guide/cloudwatch-examples-subscriptions.html 
// Load the AWS SDK for Node.js
var AWS = require('aws-sdk');
// Set the region 
AWS.config.update({region: 'REGION'});

// Create CloudWatch service object
var cwl = new AWS.CloudWatchLogs({apiVersion: '2014-03-28'});

var params = {
  logGroupName: 'GROUP_NAME',
  limit: 5
};

cwl.describeSubscriptionFilters(params, function(err, data) {
  if (err) {
    console.log("Error", err);
  } else {
    console.log("Success", data.subscriptionFilters);
  }
});
<|MERGE_RESOLUTION|>--- conflicted
+++ resolved
@@ -1,43 +1,36 @@
- 
-//snippet-sourcedescription:[<<FILENAME>> demonstrates how to ...]
-//snippet-keyword:[JavaScript]
-//snippet-keyword:[Code Sample]
-<<<<<<< HEAD
-//snippet-service:[Amazon Cloudwatch]
-//snippet-sourcetype:[<<snippet or full-example>>]
-//snippet-sourcedate:[]
-//snippet-sourceauthor:[AWS]
-=======
-//snippet-keyword:[Amazon Cloudwatch]
-//snippet-service:[cloudwatch]
-//snippet-sourcetype:[full-example]
-//snippet-sourcedate:[2018-06-02]
-//snippet-sourceauthor:[daviddeyo]
->>>>>>> 7c6537b5
-
-
-// Copyright 2010-2018 Amazon.com, Inc. or its affiliates. All Rights Reserved.
-// Licensed under the Apache-2.0 License on an "AS IS" BASIS, WITHOUT WARRANTIES OF ANY KIND.   
-
-// ABOUT THIS NODE.JS SAMPLE: This sample is part of the SDK for JavaScript Developer Guide topic at
-// https://docs.aws.amazon.com/sdk-for-javascript/v2/developer-guide/cloudwatch-examples-subscriptions.html 
-// Load the AWS SDK for Node.js
-var AWS = require('aws-sdk');
-// Set the region 
-AWS.config.update({region: 'REGION'});
-
-// Create CloudWatch service object
-var cwl = new AWS.CloudWatchLogs({apiVersion: '2014-03-28'});
-
-var params = {
-  logGroupName: 'GROUP_NAME',
-  limit: 5
-};
-
-cwl.describeSubscriptionFilters(params, function(err, data) {
-  if (err) {
-    console.log("Error", err);
-  } else {
-    console.log("Success", data.subscriptionFilters);
-  }
-});
+ 
+//snippet-sourcedescription:[<<FILENAME>> demonstrates how to ...]
+//snippet-keyword:[JavaScript]
+//snippet-keyword:[Code Sample]
+//snippet-keyword:[Amazon Cloudwatch]
+//snippet-service:[cloudwatch]
+//snippet-sourcetype:[full-example]
+//snippet-sourcedate:[2018-06-02]
+//snippet-sourceauthor:[daviddeyo]
+
+
+// Copyright 2010-2018 Amazon.com, Inc. or its affiliates. All Rights Reserved.
+// Licensed under the Apache-2.0 License on an "AS IS" BASIS, WITHOUT WARRANTIES OF ANY KIND.   
+
+// ABOUT THIS NODE.JS SAMPLE: This sample is part of the SDK for JavaScript Developer Guide topic at
+// https://docs.aws.amazon.com/sdk-for-javascript/v2/developer-guide/cloudwatch-examples-subscriptions.html 
+// Load the AWS SDK for Node.js
+var AWS = require('aws-sdk');
+// Set the region 
+AWS.config.update({region: 'REGION'});
+
+// Create CloudWatch service object
+var cwl = new AWS.CloudWatchLogs({apiVersion: '2014-03-28'});
+
+var params = {
+  logGroupName: 'GROUP_NAME',
+  limit: 5
+};
+
+cwl.describeSubscriptionFilters(params, function(err, data) {
+  if (err) {
+    console.log("Error", err);
+  } else {
+    console.log("Success", data.subscriptionFilters);
+  }
+});