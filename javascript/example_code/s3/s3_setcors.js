--- conflicted
+++ resolved
@@ -1,68 +1,61 @@
- 
-//snippet-sourcedescription:[<<FILENAME>> demonstrates how to ...]
-//snippet-keyword:[JavaScript]
-//snippet-keyword:[Code Sample]
-<<<<<<< HEAD
-//snippet-service:[<<ADD SERVICE>>]
-//snippet-sourcetype:[<<snippet or full-example>>]
-//snippet-sourcedate:[]
-//snippet-sourceauthor:[AWS]
-=======
-//snippet-keyword:[Amazon S3]
-//snippet-service:[s3]
-//snippet-sourcetype:[full-example]
-//snippet-sourcedate:[2018-06-02]
-//snippet-sourceauthor:[daviddeyo]
->>>>>>> 7c6537b5
-
-
-// Copyright 2010-2018 Amazon.com, Inc. or its affiliates. All Rights Reserved.
-// Licensed under the Apache-2.0 License on an "AS IS" BASIS, WITHOUT WARRANTIES OF ANY KIND.   
-
-// ABOUT THIS NODE.JS SAMPLE: This sample is part of the SDK for JavaScript Developer Guide topic at
-// https://docs.aws.amazon.com/sdk-for-javascript/v2/developer-guide/s3-example-configuring-buckets.html
-// Load the AWS SDK for Node.js
-var AWS = require('aws-sdk');
-// Set the region 
-AWS.config.update({region: 'REGION'});
-
-// Create S3 service object
-s3 = new AWS.S3({apiVersion: '2006-03-01'});
-
-var thisConfig = {
-  AllowedHeaders:["Authorization"],
-  AllowedMethods:[],
-  AllowedOrigins:["*"],
-  ExposeHeaders:[],
-  MaxAgeSeconds:3000
-};
-
-// assemble allowed methods parameter based on command line parameters
-var allowedMethods = [];
-process.argv.forEach(function (val, index, array) {
-  if (val.toUpperCase() === "POST") {allowedMethods.push("POST")};
-  if (val.toUpperCase() === "GET") {allowedMethods.push("GET")};
-  if (val.toUpperCase() === "PUT") {allowedMethods.push("PUT")};
-  if (val.toUpperCase() === "PATCH") {allowedMethods.push("PATCH")};
-  if (val.toUpperCase() === "DELETE") {allowedMethods.push("DELETE")};
-  if (val.toUpperCase() === "POST") {allowedMethods.push("POST")};
-});
-
-// copy the array of allowed methods into the config object
-thisConfig.AllowedMethods = allowedMethods;
-// create array of configs then add the config object to it
-var corsRules = new Array(thisConfig);
-
-// create CORS params
-var corsParams = {Bucket: process.argv[2], CORSConfiguration: {CORSRules: corsRules}};
-
-// set the new CORS configuration on the selected bucket
-s3.putBucketCors(corsParams, function(err, data) {
-  if (err) {
-    // display error message
-    console.log("Error", err);
-  } else {
-    // update the displayed CORS config for the selected bucket
-    console.log("Success", data);
-  }
-});
+ 
+//snippet-sourcedescription:[<<FILENAME>> demonstrates how to ...]
+//snippet-keyword:[JavaScript]
+//snippet-keyword:[Code Sample]
+//snippet-keyword:[Amazon S3]
+//snippet-service:[s3]
+//snippet-sourcetype:[full-example]
+//snippet-sourcedate:[2018-06-02]
+//snippet-sourceauthor:[daviddeyo]
+
+
+// Copyright 2010-2018 Amazon.com, Inc. or its affiliates. All Rights Reserved.
+// Licensed under the Apache-2.0 License on an "AS IS" BASIS, WITHOUT WARRANTIES OF ANY KIND.   
+
+// ABOUT THIS NODE.JS SAMPLE: This sample is part of the SDK for JavaScript Developer Guide topic at
+// https://docs.aws.amazon.com/sdk-for-javascript/v2/developer-guide/s3-example-configuring-buckets.html
+// Load the AWS SDK for Node.js
+var AWS = require('aws-sdk');
+// Set the region 
+AWS.config.update({region: 'REGION'});
+
+// Create S3 service object
+s3 = new AWS.S3({apiVersion: '2006-03-01'});
+
+var thisConfig = {
+  AllowedHeaders:["Authorization"],
+  AllowedMethods:[],
+  AllowedOrigins:["*"],
+  ExposeHeaders:[],
+  MaxAgeSeconds:3000
+};
+
+// assemble allowed methods parameter based on command line parameters
+var allowedMethods = [];
+process.argv.forEach(function (val, index, array) {
+  if (val.toUpperCase() === "POST") {allowedMethods.push("POST")};
+  if (val.toUpperCase() === "GET") {allowedMethods.push("GET")};
+  if (val.toUpperCase() === "PUT") {allowedMethods.push("PUT")};
+  if (val.toUpperCase() === "PATCH") {allowedMethods.push("PATCH")};
+  if (val.toUpperCase() === "DELETE") {allowedMethods.push("DELETE")};
+  if (val.toUpperCase() === "POST") {allowedMethods.push("POST")};
+});
+
+// copy the array of allowed methods into the config object
+thisConfig.AllowedMethods = allowedMethods;
+// create array of configs then add the config object to it
+var corsRules = new Array(thisConfig);
+
+// create CORS params
+var corsParams = {Bucket: process.argv[2], CORSConfiguration: {CORSRules: corsRules}};
+
+// set the new CORS configuration on the selected bucket
+s3.putBucketCors(corsParams, function(err, data) {
+  if (err) {
+    // display error message
+    console.log("Error", err);
+  } else {
+    // update the displayed CORS config for the selected bucket
+    console.log("Success", data);
+  }
+});