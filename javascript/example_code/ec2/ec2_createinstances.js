 
//snippet-sourcedescription:[<<FILENAME>> demonstrates how to ...]
//snippet-keyword:[JavaScript]
//snippet-keyword:[Code Sample]
<<<<<<< HEAD
//snippet-service:[<<ADD SERVICE>>]
//snippet-sourcetype:[<<snippet or full-example>>]
//snippet-sourcedate:[]
//snippet-sourceauthor:[AWS]
=======
//snippet-keyword:[Amazon EC2]
//snippet-service:[ec2]
//snippet-sourcetype:[full-example]
//snippet-sourcedate:[2018-06-02]
//snippet-sourceauthor:[daviddeyo]
>>>>>>> 7c6537b5


// Copyright 2010-2018 Amazon.com, Inc. or its affiliates. All Rights Reserved.
// Licensed under the Apache-2.0 License on an "AS IS" BASIS, WITHOUT WARRANTIES OF ANY KIND.   

// ABOUT THIS NODE.JS SAMPLE: This sample is part of the SDK for JavaScript Developer Guide topic at
// https://docs.aws.amazon.com/sdk-for-javascript/v2/developer-guide//ec2-example-creating-an-instance.html
// Load the AWS SDK for Node.js
var AWS = require('aws-sdk');
// Load credentials and set region from JSON file
AWS.config.loadFromPath('./config.json');

// Create EC2 service object
var ec2 = new AWS.EC2({apiVersion: '2016-11-15'});

// AMI is amzn-ami-2011.09.1.x86_64-ebs
var instanceParams = {
   ImageId: 'AMI_ID', 
   InstanceType: 't1.micro',
   KeyName: 'KEY_PAIR_NAME',
   MinCount: 1,
   MaxCount: 1
};

// Create a promise on an EC2 service object
var instancePromise = new AWS.EC2({apiVersion: '2016-11-15'}).runInstances(instanceParams).promise();

// Handle promise's fulfilled/rejected states
instancePromise.then(
  function(data) {
    console.log(data);
    var instanceId = data.Instances[0].InstanceId;
    console.log("Created instance", instanceId);
    // Add tags to the instance
    tagParams = {Resources: [instanceId], Tags: [
       {
          Key: 'Name',
          Value: 'SDK Sample'
       }
    ]};
    // Create a promise on an EC2 service object
    var tagPromise = new AWS.EC2({apiVersion: '2016-11-15'}).createTags(tagParams).promise();
    // Handle promise's fulfilled/rejected states
    tagPromise.then(
      function(data) {
        console.log("Instance tagged");
      }).catch(
        function(err) {
        console.error(err, err.stack);
      });
  }).catch(
    function(err) {
    console.error(err, err.stack);
  });
<|MERGE_RESOLUTION|>--- conflicted
+++ resolved
@@ -1,70 +1,63 @@
- 
-//snippet-sourcedescription:[<<FILENAME>> demonstrates how to ...]
-//snippet-keyword:[JavaScript]
-//snippet-keyword:[Code Sample]
-<<<<<<< HEAD
-//snippet-service:[<<ADD SERVICE>>]
-//snippet-sourcetype:[<<snippet or full-example>>]
-//snippet-sourcedate:[]
-//snippet-sourceauthor:[AWS]
-=======
-//snippet-keyword:[Amazon EC2]
-//snippet-service:[ec2]
-//snippet-sourcetype:[full-example]
-//snippet-sourcedate:[2018-06-02]
-//snippet-sourceauthor:[daviddeyo]
->>>>>>> 7c6537b5
-
-
-// Copyright 2010-2018 Amazon.com, Inc. or its affiliates. All Rights Reserved.
-// Licensed under the Apache-2.0 License on an "AS IS" BASIS, WITHOUT WARRANTIES OF ANY KIND.   
-
-// ABOUT THIS NODE.JS SAMPLE: This sample is part of the SDK for JavaScript Developer Guide topic at
-// https://docs.aws.amazon.com/sdk-for-javascript/v2/developer-guide//ec2-example-creating-an-instance.html
-// Load the AWS SDK for Node.js
-var AWS = require('aws-sdk');
-// Load credentials and set region from JSON file
-AWS.config.loadFromPath('./config.json');
-
-// Create EC2 service object
-var ec2 = new AWS.EC2({apiVersion: '2016-11-15'});
-
-// AMI is amzn-ami-2011.09.1.x86_64-ebs
-var instanceParams = {
-   ImageId: 'AMI_ID', 
-   InstanceType: 't1.micro',
-   KeyName: 'KEY_PAIR_NAME',
-   MinCount: 1,
-   MaxCount: 1
-};
-
-// Create a promise on an EC2 service object
-var instancePromise = new AWS.EC2({apiVersion: '2016-11-15'}).runInstances(instanceParams).promise();
-
-// Handle promise's fulfilled/rejected states
-instancePromise.then(
-  function(data) {
-    console.log(data);
-    var instanceId = data.Instances[0].InstanceId;
-    console.log("Created instance", instanceId);
-    // Add tags to the instance
-    tagParams = {Resources: [instanceId], Tags: [
-       {
-          Key: 'Name',
-          Value: 'SDK Sample'
-       }
-    ]};
-    // Create a promise on an EC2 service object
-    var tagPromise = new AWS.EC2({apiVersion: '2016-11-15'}).createTags(tagParams).promise();
-    // Handle promise's fulfilled/rejected states
-    tagPromise.then(
-      function(data) {
-        console.log("Instance tagged");
-      }).catch(
-        function(err) {
-        console.error(err, err.stack);
-      });
-  }).catch(
-    function(err) {
-    console.error(err, err.stack);
-  });
+ 
+//snippet-sourcedescription:[<<FILENAME>> demonstrates how to ...]
+//snippet-keyword:[JavaScript]
+//snippet-keyword:[Code Sample]
+//snippet-keyword:[Amazon EC2]
+//snippet-service:[ec2]
+//snippet-sourcetype:[full-example]
+//snippet-sourcedate:[2018-06-02]
+//snippet-sourceauthor:[daviddeyo]
+
+
+// Copyright 2010-2018 Amazon.com, Inc. or its affiliates. All Rights Reserved.
+// Licensed under the Apache-2.0 License on an "AS IS" BASIS, WITHOUT WARRANTIES OF ANY KIND.   
+
+// ABOUT THIS NODE.JS SAMPLE: This sample is part of the SDK for JavaScript Developer Guide topic at
+// https://docs.aws.amazon.com/sdk-for-javascript/v2/developer-guide//ec2-example-creating-an-instance.html
+// Load the AWS SDK for Node.js
+var AWS = require('aws-sdk');
+// Load credentials and set region from JSON file
+AWS.config.loadFromPath('./config.json');
+
+// Create EC2 service object
+var ec2 = new AWS.EC2({apiVersion: '2016-11-15'});
+
+// AMI is amzn-ami-2011.09.1.x86_64-ebs
+var instanceParams = {
+   ImageId: 'AMI_ID', 
+   InstanceType: 't1.micro',
+   KeyName: 'KEY_PAIR_NAME',
+   MinCount: 1,
+   MaxCount: 1
+};
+
+// Create a promise on an EC2 service object
+var instancePromise = new AWS.EC2({apiVersion: '2016-11-15'}).runInstances(instanceParams).promise();
+
+// Handle promise's fulfilled/rejected states
+instancePromise.then(
+  function(data) {
+    console.log(data);
+    var instanceId = data.Instances[0].InstanceId;
+    console.log("Created instance", instanceId);
+    // Add tags to the instance
+    tagParams = {Resources: [instanceId], Tags: [
+       {
+          Key: 'Name',
+          Value: 'SDK Sample'
+       }
+    ]};
+    // Create a promise on an EC2 service object
+    var tagPromise = new AWS.EC2({apiVersion: '2016-11-15'}).createTags(tagParams).promise();
+    // Handle promise's fulfilled/rejected states
+    tagPromise.then(
+      function(data) {
+        console.log("Instance tagged");
+      }).catch(
+        function(err) {
+        console.error(err, err.stack);
+      });
+  }).catch(
+    function(err) {
+    console.error(err, err.stack);
+  });