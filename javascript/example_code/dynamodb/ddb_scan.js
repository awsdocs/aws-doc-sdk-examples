 
//snippet-sourcedescription:[<<FILENAME>> demonstrates how to ...]
//snippet-keyword:[JavaScript]
//snippet-keyword:[Code Sample]
//snippet-service:[<<ADD SERVICE>>]
<<<<<<< HEAD
//snippet-sourcetype:[<<snippet or full-example>>]
//snippet-sourcedate:[]
//snippet-sourceauthor:[AWS]
=======
//snippet-sourcetype:[full-example]
//snippet-sourcedate:[2018-06-02]
//snippet-sourceauthor:[daviddeyo]
>>>>>>> 7c6537b5


// Copyright 2010-2018 Amazon.com, Inc. or its affiliates. All Rights Reserved.
// Licensed under the Apache-2.0 License on an "AS IS" BASIS, WITHOUT WARRANTIES OF ANY KIND.   

// ABOUT THIS NODE.JS SAMPLE: This sample is part of the SDK for JavaScript Developer Guide topic at
// https://docs.aws.amazon.com/sdk-for-javascript/v2/developer-guide/dynamodb-example-query-scan.html
// Load the AWS SDK for Node.js
var AWS = require('aws-sdk');
// Set the region
AWS.config.update({region: 'REGION'});

// Create DynamoDB service object
var ddb = new AWS.DynamoDB({apiVersion: '2012-08-10'});

var params = {
  ExpressionAttributeValues: {
    ':s': {N: '2'},
    ':e' : {N: '09'},
    ':topic' : {S: 'PHRASE'}
   },
 ProjectionExpression: 'Episode, Title, Subtitle',
 FilterExpression: 'contains (Subtitle, :topic)',
 TableName: 'EPISODES_TABLE'
};

ddb.scan(params, function(err, data) {
  if (err) {
    console.log("Error", err);
  } else {
    //console.log("Success", data.Items);
    data.Items.forEach(function(element, index, array) {
      console.log(element.Title.S + " (" + element.Subtitle.S + ")");
    });
  }
});
<|MERGE_RESOLUTION|>--- conflicted
+++ resolved
@@ -1,50 +1,44 @@
- 
-//snippet-sourcedescription:[<<FILENAME>> demonstrates how to ...]
-//snippet-keyword:[JavaScript]
-//snippet-keyword:[Code Sample]
-//snippet-service:[<<ADD SERVICE>>]
-<<<<<<< HEAD
-//snippet-sourcetype:[<<snippet or full-example>>]
-//snippet-sourcedate:[]
-//snippet-sourceauthor:[AWS]
-=======
-//snippet-sourcetype:[full-example]
-//snippet-sourcedate:[2018-06-02]
-//snippet-sourceauthor:[daviddeyo]
->>>>>>> 7c6537b5
-
-
-// Copyright 2010-2018 Amazon.com, Inc. or its affiliates. All Rights Reserved.
-// Licensed under the Apache-2.0 License on an "AS IS" BASIS, WITHOUT WARRANTIES OF ANY KIND.   
-
-// ABOUT THIS NODE.JS SAMPLE: This sample is part of the SDK for JavaScript Developer Guide topic at
-// https://docs.aws.amazon.com/sdk-for-javascript/v2/developer-guide/dynamodb-example-query-scan.html
-// Load the AWS SDK for Node.js
-var AWS = require('aws-sdk');
-// Set the region
-AWS.config.update({region: 'REGION'});
-
-// Create DynamoDB service object
-var ddb = new AWS.DynamoDB({apiVersion: '2012-08-10'});
-
-var params = {
-  ExpressionAttributeValues: {
-    ':s': {N: '2'},
-    ':e' : {N: '09'},
-    ':topic' : {S: 'PHRASE'}
-   },
- ProjectionExpression: 'Episode, Title, Subtitle',
- FilterExpression: 'contains (Subtitle, :topic)',
- TableName: 'EPISODES_TABLE'
-};
-
-ddb.scan(params, function(err, data) {
-  if (err) {
-    console.log("Error", err);
-  } else {
-    //console.log("Success", data.Items);
-    data.Items.forEach(function(element, index, array) {
-      console.log(element.Title.S + " (" + element.Subtitle.S + ")");
-    });
-  }
-});
+ 
+//snippet-sourcedescription:[<<FILENAME>> demonstrates how to ...]
+//snippet-keyword:[JavaScript]
+//snippet-keyword:[Code Sample]
+//snippet-service:[<<ADD SERVICE>>]
+//snippet-sourcetype:[full-example]
+//snippet-sourcedate:[2018-06-02]
+//snippet-sourceauthor:[daviddeyo]
+
+
+// Copyright 2010-2018 Amazon.com, Inc. or its affiliates. All Rights Reserved.
+// Licensed under the Apache-2.0 License on an "AS IS" BASIS, WITHOUT WARRANTIES OF ANY KIND.   
+
+// ABOUT THIS NODE.JS SAMPLE: This sample is part of the SDK for JavaScript Developer Guide topic at
+// https://docs.aws.amazon.com/sdk-for-javascript/v2/developer-guide/dynamodb-example-query-scan.html
+// Load the AWS SDK for Node.js
+var AWS = require('aws-sdk');
+// Set the region
+AWS.config.update({region: 'REGION'});
+
+// Create DynamoDB service object
+var ddb = new AWS.DynamoDB({apiVersion: '2012-08-10'});
+
+var params = {
+  ExpressionAttributeValues: {
+    ':s': {N: '2'},
+    ':e' : {N: '09'},
+    ':topic' : {S: 'PHRASE'}
+   },
+ ProjectionExpression: 'Episode, Title, Subtitle',
+ FilterExpression: 'contains (Subtitle, :topic)',
+ TableName: 'EPISODES_TABLE'
+};
+
+ddb.scan(params, function(err, data) {
+  if (err) {
+    console.log("Error", err);
+  } else {
+    //console.log("Success", data.Items);
+    data.Items.forEach(function(element, index, array) {
+      console.log(element.Title.S + " (" + element.Subtitle.S + ")");
+    });
+  }
+});