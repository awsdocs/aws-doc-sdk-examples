 
//snippet-sourcedescription:[<<FILENAME>> demonstrates how to ...]
//snippet-keyword:[JavaScript]
//snippet-keyword:[Code Sample]
//snippet-service:[<<ADD SERVICE>>]
<<<<<<< HEAD
//snippet-sourcetype:[<<snippet or full-example>>]
//snippet-sourcedate:[]
//snippet-sourceauthor:[AWS]
=======
//snippet-sourcetype:[full-example]
//snippet-sourcedate:[2018-06-02]
//snippet-sourceauthor:[daviddeyo]
>>>>>>> 7c6537b5


// Copyright 2010-2018 Amazon.com, Inc. or its affiliates. All Rights Reserved.
// Licensed under the Apache-2.0 License on an "AS IS" BASIS, WITHOUT WARRANTIES OF ANY KIND.   

// ABOUT THIS NODE.JS SAMPLE: This sample is part of the SDK for JavaScript Developer Guide topic at
// https://docs.aws.amazon.com/sdk-for-javascript/v2/developer-guide/dynamodb-example-table-read-write-batch.html
// Load the AWS SDK for Node.js
var AWS = require('aws-sdk');
// Set the region 
AWS.config.update({region: 'REGION'});

// Create DynamoDB service object
var ddb = new AWS.DynamoDB({apiVersion: '2012-08-10'});

var params = {
  RequestItems: {
    'TABLE_NAME': {
      Keys: [
        {'CardID': {N: '1'}},
        {'CardID': {N: '3'}},
        {'CardID': {N: '5'}}
      ],
      ProjectionExpression: 'CardID, CardName'
    }
  }
};

ddb.batchGetItem(params, function(err, data) {
  if (err) {
    console.log("Error", err);
  } else {
    data.Responses.TABLE_NAME.forEach(function(element, index, array) {
      console.log(element);
    });
  }
});
<|MERGE_RESOLUTION|>--- conflicted
+++ resolved
@@ -1,51 +1,45 @@
- 
-//snippet-sourcedescription:[<<FILENAME>> demonstrates how to ...]
-//snippet-keyword:[JavaScript]
-//snippet-keyword:[Code Sample]
-//snippet-service:[<<ADD SERVICE>>]
-<<<<<<< HEAD
-//snippet-sourcetype:[<<snippet or full-example>>]
-//snippet-sourcedate:[]
-//snippet-sourceauthor:[AWS]
-=======
-//snippet-sourcetype:[full-example]
-//snippet-sourcedate:[2018-06-02]
-//snippet-sourceauthor:[daviddeyo]
->>>>>>> 7c6537b5
-
-
-// Copyright 2010-2018 Amazon.com, Inc. or its affiliates. All Rights Reserved.
-// Licensed under the Apache-2.0 License on an "AS IS" BASIS, WITHOUT WARRANTIES OF ANY KIND.   
-
-// ABOUT THIS NODE.JS SAMPLE: This sample is part of the SDK for JavaScript Developer Guide topic at
-// https://docs.aws.amazon.com/sdk-for-javascript/v2/developer-guide/dynamodb-example-table-read-write-batch.html
-// Load the AWS SDK for Node.js
-var AWS = require('aws-sdk');
-// Set the region 
-AWS.config.update({region: 'REGION'});
-
-// Create DynamoDB service object
-var ddb = new AWS.DynamoDB({apiVersion: '2012-08-10'});
-
-var params = {
-  RequestItems: {
-    'TABLE_NAME': {
-      Keys: [
-        {'CardID': {N: '1'}},
-        {'CardID': {N: '3'}},
-        {'CardID': {N: '5'}}
-      ],
-      ProjectionExpression: 'CardID, CardName'
-    }
-  }
-};
-
-ddb.batchGetItem(params, function(err, data) {
-  if (err) {
-    console.log("Error", err);
-  } else {
-    data.Responses.TABLE_NAME.forEach(function(element, index, array) {
-      console.log(element);
-    });
-  }
-});
+ 
+//snippet-sourcedescription:[<<FILENAME>> demonstrates how to ...]
+//snippet-keyword:[JavaScript]
+//snippet-keyword:[Code Sample]
+//snippet-service:[<<ADD SERVICE>>]
+//snippet-sourcetype:[full-example]
+//snippet-sourcedate:[2018-06-02]
+//snippet-sourceauthor:[daviddeyo]
+
+
+// Copyright 2010-2018 Amazon.com, Inc. or its affiliates. All Rights Reserved.
+// Licensed under the Apache-2.0 License on an "AS IS" BASIS, WITHOUT WARRANTIES OF ANY KIND.   
+
+// ABOUT THIS NODE.JS SAMPLE: This sample is part of the SDK for JavaScript Developer Guide topic at
+// https://docs.aws.amazon.com/sdk-for-javascript/v2/developer-guide/dynamodb-example-table-read-write-batch.html
+// Load the AWS SDK for Node.js
+var AWS = require('aws-sdk');
+// Set the region 
+AWS.config.update({region: 'REGION'});
+
+// Create DynamoDB service object
+var ddb = new AWS.DynamoDB({apiVersion: '2012-08-10'});
+
+var params = {
+  RequestItems: {
+    'TABLE_NAME': {
+      Keys: [
+        {'CardID': {N: '1'}},
+        {'CardID': {N: '3'}},
+        {'CardID': {N: '5'}}
+      ],
+      ProjectionExpression: 'CardID, CardName'
+    }
+  }
+};
+
+ddb.batchGetItem(params, function(err, data) {
+  if (err) {
+    console.log("Error", err);
+  } else {
+    data.Responses.TABLE_NAME.forEach(function(element, index, array) {
+      console.log(element);
+    });
+  }
+});