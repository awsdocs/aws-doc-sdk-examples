--- conflicted
+++ resolved
@@ -1,49 +1,43 @@
- 
-//snippet-sourcedescription:[<<FILENAME>> demonstrates how to ...]
-//snippet-keyword:[JavaScript]
-//snippet-keyword:[Code Sample]
-//snippet-service:[<<ADD SERVICE>>]
-<<<<<<< HEAD
-//snippet-sourcetype:[<<snippet or full-example>>]
-//snippet-sourcedate:[]
-//snippet-sourceauthor:[AWS]
-=======
-//snippet-sourcetype:[full-example]
-//snippet-sourcedate:[2018-06-02]
-//snippet-sourceauthor:[daviddeyo]
->>>>>>> 7c6537b5
-
-
-// Copyright 2010-2018 Amazon.com, Inc. or its affiliates. All Rights Reserved.
-// Licensed under the Apache-2.0 License on an "AS IS" BASIS, WITHOUT WARRANTIES OF ANY KIND.   
-
-// ABOUT THIS NODE.JS SAMPLE: This sample is part of the SDK for JavaScript Developer Guide topic at
-// https://docs.aws.amazon.com/sdk-for-javascript/v2/developer-guide/getting-started-nodejs.html
-
-// Load the SDK and UUID
-var AWS = require('aws-sdk');
-var uuid = require('uuid');
-
-// Create unique bucket name
-var bucketName = 'node-sdk-sample-' + uuid.v4();
-// Create name for uploaded object key
-var keyName = 'hello_world.txt';
-
-// Create a promise on S3 service object
-var bucketPromise = new AWS.S3({apiVersion: '2006-03-01'}).createBucket({Bucket: bucketName}).promise();
-
-// Handle promise fulfilled/rejected states
-bucketPromise.then(
-  function(data) {
-    // Create params for putObject call
-    var objectParams = {Bucket: bucketName, Key: keyName, Body: 'Hello World!'};
-    // Create object upload promise
-    var uploadPromise = new AWS.S3({apiVersion: '2006-03-01'}).putObject(objectParams).promise();
-    uploadPromise.then(
-      function(data) {
-        console.log("Successfully uploaded data to " + bucketName + "/" + keyName);
-      });
-}).catch(
-  function(err) {
-    console.error(err, err.stack);
-});
+ 
+//snippet-sourcedescription:[<<FILENAME>> demonstrates how to ...]
+//snippet-keyword:[JavaScript]
+//snippet-keyword:[Code Sample]
+//snippet-service:[<<ADD SERVICE>>]
+//snippet-sourcetype:[full-example]
+//snippet-sourcedate:[2018-06-02]
+//snippet-sourceauthor:[daviddeyo]
+
+
+// Copyright 2010-2018 Amazon.com, Inc. or its affiliates. All Rights Reserved.
+// Licensed under the Apache-2.0 License on an "AS IS" BASIS, WITHOUT WARRANTIES OF ANY KIND.   
+
+// ABOUT THIS NODE.JS SAMPLE: This sample is part of the SDK for JavaScript Developer Guide topic at
+// https://docs.aws.amazon.com/sdk-for-javascript/v2/developer-guide/getting-started-nodejs.html
+
+// Load the SDK and UUID
+var AWS = require('aws-sdk');
+var uuid = require('uuid');
+
+// Create unique bucket name
+var bucketName = 'node-sdk-sample-' + uuid.v4();
+// Create name for uploaded object key
+var keyName = 'hello_world.txt';
+
+// Create a promise on S3 service object
+var bucketPromise = new AWS.S3({apiVersion: '2006-03-01'}).createBucket({Bucket: bucketName}).promise();
+
+// Handle promise fulfilled/rejected states
+bucketPromise.then(
+  function(data) {
+    // Create params for putObject call
+    var objectParams = {Bucket: bucketName, Key: keyName, Body: 'Hello World!'};
+    // Create object upload promise
+    var uploadPromise = new AWS.S3({apiVersion: '2006-03-01'}).putObject(objectParams).promise();
+    uploadPromise.then(
+      function(data) {
+        console.log("Successfully uploaded data to " + bucketName + "/" + keyName);
+      });
+}).catch(
+  function(err) {
+    console.error(err, err.stack);
+});