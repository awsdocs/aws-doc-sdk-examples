--- conflicted
+++ resolved
@@ -80,11 +80,7 @@
 with all .NET examples ready to build and run, so that you can explore
 these examples in an isolated environment.
 
-<<<<<<< HEAD
-⚠️ As of January 2023, the [SDK for .NET v3 image](https://gallery.ecr.aws/b4v4v1s0/dotnetv3) is available on ECR Public but is still
-=======
-⚠️ As of February 2023, the [SDK for .NET v3 image](https://gallery.ecr.aws/aws-docs-sdk-examples/dotnetv3) is available on ECR Public but is still
->>>>>>> 2b9218be
+⚠️ As of February 2023, the [SDK for .NET v3 image](https://gallery.ecr.aws/b4v4v1s0/dotnetv3) is available on ECR Public but is still
 undergoing active development. Refer to 
 [this GitHub issue](https://github.com/awsdocs/aws-doc-sdk-examples/issues/4126) 
 for more information. 
