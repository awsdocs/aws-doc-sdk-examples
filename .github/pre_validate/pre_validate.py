--- conflicted
+++ resolved
@@ -176,12 +176,10 @@
     'com/pinpoint/latest/apireference/welcome',
     'src/main/java/com/example/s3/S3BucketOps',
     'src/main/java/com/example/s3/ListObjects',
-<<<<<<< HEAD
     'amazondynamodb/latest/developerguide/DAX',
     'apigateway/latest/developerguide/welcome',
     'devicefarm/latest/developerguide/welcome',
     'AWSEC2/latest/APIReference/OperationList',
-=======
     'src/main/java/com/example/dynamodb/Query',
     'com/firehose/latest/APIReference/Welcome',
     'src/main/java/com/example/iam/CreateRole',
@@ -192,8 +190,7 @@
     'com/redshift/latest/APIReference/Welcome',
     'src/main/java/com/example/sns/ListOptOut',
     'src/main/java/com/example/sns/ListTopics',
-    'src/main/java/com/example/sqs/SQSExample',
->>>>>>> 3116fce5
+    'src/main/java/com/example/sqs/SQSExample'
 }
 
 def check_files(root, quiet):
