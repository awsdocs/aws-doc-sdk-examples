--- conflicted
+++ resolved
@@ -35,7 +35,4 @@
           VALIDATE_RUST_2021: true
           VALIDATE_RUBY: true
           VALIDATE_JAVASCRIPT_ES: true
-<<<<<<< HEAD
-=======
-          VALIDATE_CSHARP: true
->>>>>>> 813ee48c
+          VALIDATE_CSHARP: true