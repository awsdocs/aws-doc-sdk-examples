<<<<<<< HEAD
# Copyright 2010-2019 Amazon.com, Inc. or its affiliates. All Rights Reserved.
#
# Licensed under the Apache License, Version 2.0 (the "License"). You
# may not use this file except in compliance with the License. A copy of
# the License is located at
#
# http://aws.amazon.com/apache2.0/
#
# or in the "license" file accompanying this file. This file is
# distributed on an "AS IS" BASIS, WITHOUT WARRANTIES OR CONDITIONS OF
# ANY KIND, either express or implied. See the License for the specific
# language governing permissions and limitations under the License.
#
# This sample is used in the AWS IoT Greengrass Developer Guide: 
# https://docs.aws.amazon.com/greengrass/latest/developerguide/secrets-using.html
#
# snippet-start:[greengrass.python.secret-resource-access-staging-label.complete]
import greengrasssdk
 
# Creating a greengrass core sdk client
client = greengrasssdk.client('secretsmanager')
 
# This handler is called when the function is invoked
# It uses the secretsmanager client to get the value of a specific secret version
def function_handler(event, context):
    response = client.get_secret_value(SecretId='greengrass-MySecret-abc', VersionStage='MyTargetLabel')
    raw_secret = response.get('SecretString')
# snippet-end:[greengrass.python.secret-resource-access-staging-label.complete]
# snippet-comment:[These are tags for the AWS doc team's sample catalog. Do not remove.]
# snippet-sourcedescription:[Accesses a specific version of a secret on the core.]
# snippet-keyword:[Python]
# snippet-keyword:[Code Sample]
# snippet-keyword:[AWS IoT Greengrass]
# snippet-keyword:[AWS IoT Greengrass Core SDK]
# snippet-keyword:[secretsmanager client]
# snippet-keyword:[get_secret_value]
# snippet-keyword:[Secret resource]
# snippet-service:[greengrass]
# snippet-sourcetype:[snippet]
# snippet-sourcedate:[2019-01-03]
# snippet-sourceauthor:[AWS]
=======
# Copyright 2010-2019 Amazon.com, Inc. or its affiliates. All Rights Reserved.
#
# Licensed under the Apache License, Version 2.0 (the "License"). You
# may not use this file except in compliance with the License. A copy of
# the License is located at
#
# http://aws.amazon.com/apache2.0/
#
# or in the "license" file accompanying this file. This file is
# distributed on an "AS IS" BASIS, WITHOUT WARRANTIES OR CONDITIONS OF
# ANY KIND, either express or implied. See the License for the specific
# language governing permissions and limitations under the License.
#
# This sample is used in the AWS IoT Greengrass Developer Guide: 
# https://docs.aws.amazon.com/greengrass/latest/developerguide/secrets-using.html
#
#snippet-start:[greengrass.python.secret-resource-access-staging-label.complete]
import greengrasssdk
 
# Creating a greengrass core sdk client
client = greengrasssdk.client('secretsmanager')
 
# This handler is called when the function is invoked
# It uses the secretsmanager client to get the value of a specific secret version
def function_handler(event, context):
    response = client.get_secret_value(SecretId='greengrass-MySecret-abc', VersionStage='MyTargetLabel')
    raw_secret = response.get('SecretString')
#snippet-end:[greengrass.python.secret-resource-access-staging-label.complete]
#snippet-comment:[These are tags for the AWS doc team's sample catalog. Do not remove.]
#snippet-sourcedescription:[Accesses a specific version of a secret on the core.]
#snippet-keyword:[Python]
#snippet-keyword:[Code Sample]
#snippet-keyword:[AWS IoT Greengrass]
#snippet-keyword:[AWS IoT Greengrass Core SDK]
#snippet-keyword:[secretsmanager client]
#snippet-keyword:[get_secret_value]
#snippet-keyword:[Secret resource]
#snippet-service:[greengrass]
#snippet-sourcetype:[snippet]
#snippet-sourcedate:[2019-01-03]
#snippet-sourceauthor:[AWS]
>>>>>>> 1ca6ddcf
<|MERGE_RESOLUTION|>--- conflicted
+++ resolved
@@ -1,46 +1,3 @@
-<<<<<<< HEAD
-# Copyright 2010-2019 Amazon.com, Inc. or its affiliates. All Rights Reserved.
-#
-# Licensed under the Apache License, Version 2.0 (the "License"). You
-# may not use this file except in compliance with the License. A copy of
-# the License is located at
-#
-# http://aws.amazon.com/apache2.0/
-#
-# or in the "license" file accompanying this file. This file is
-# distributed on an "AS IS" BASIS, WITHOUT WARRANTIES OR CONDITIONS OF
-# ANY KIND, either express or implied. See the License for the specific
-# language governing permissions and limitations under the License.
-#
-# This sample is used in the AWS IoT Greengrass Developer Guide: 
-# https://docs.aws.amazon.com/greengrass/latest/developerguide/secrets-using.html
-#
-# snippet-start:[greengrass.python.secret-resource-access-staging-label.complete]
-import greengrasssdk
- 
-# Creating a greengrass core sdk client
-client = greengrasssdk.client('secretsmanager')
- 
-# This handler is called when the function is invoked
-# It uses the secretsmanager client to get the value of a specific secret version
-def function_handler(event, context):
-    response = client.get_secret_value(SecretId='greengrass-MySecret-abc', VersionStage='MyTargetLabel')
-    raw_secret = response.get('SecretString')
-# snippet-end:[greengrass.python.secret-resource-access-staging-label.complete]
-# snippet-comment:[These are tags for the AWS doc team's sample catalog. Do not remove.]
-# snippet-sourcedescription:[Accesses a specific version of a secret on the core.]
-# snippet-keyword:[Python]
-# snippet-keyword:[Code Sample]
-# snippet-keyword:[AWS IoT Greengrass]
-# snippet-keyword:[AWS IoT Greengrass Core SDK]
-# snippet-keyword:[secretsmanager client]
-# snippet-keyword:[get_secret_value]
-# snippet-keyword:[Secret resource]
-# snippet-service:[greengrass]
-# snippet-sourcetype:[snippet]
-# snippet-sourcedate:[2019-01-03]
-# snippet-sourceauthor:[AWS]
-=======
 # Copyright 2010-2019 Amazon.com, Inc. or its affiliates. All Rights Reserved.
 #
 # Licensed under the Apache License, Version 2.0 (the "License"). You
@@ -68,18 +25,17 @@
 def function_handler(event, context):
     response = client.get_secret_value(SecretId='greengrass-MySecret-abc', VersionStage='MyTargetLabel')
     raw_secret = response.get('SecretString')
-#snippet-end:[greengrass.python.secret-resource-access-staging-label.complete]
-#snippet-comment:[These are tags for the AWS doc team's sample catalog. Do not remove.]
-#snippet-sourcedescription:[Accesses a specific version of a secret on the core.]
-#snippet-keyword:[Python]
-#snippet-keyword:[Code Sample]
-#snippet-keyword:[AWS IoT Greengrass]
-#snippet-keyword:[AWS IoT Greengrass Core SDK]
-#snippet-keyword:[secretsmanager client]
-#snippet-keyword:[get_secret_value]
-#snippet-keyword:[Secret resource]
-#snippet-service:[greengrass]
-#snippet-sourcetype:[snippet]
-#snippet-sourcedate:[2019-01-03]
-#snippet-sourceauthor:[AWS]
->>>>>>> 1ca6ddcf
+# snippet-end:[greengrass.python.secret-resource-access-staging-label.complete]
+# snippet-comment:[These are tags for the AWS doc team's sample catalog. Do not remove.]
+# snippet-sourcedescription:[Accesses a specific version of a secret on the core.]
+# snippet-keyword:[Python]
+# snippet-keyword:[Code Sample]
+# snippet-keyword:[AWS IoT Greengrass]
+# snippet-keyword:[AWS IoT Greengrass Core SDK]
+# snippet-keyword:[secretsmanager client]
+# snippet-keyword:[get_secret_value]
+# snippet-keyword:[Secret resource]
+# snippet-service:[greengrass]
+# snippet-sourcetype:[snippet]
+# snippet-sourcedate:[2019-01-03]
+# snippet-sourceauthor:[AWS]