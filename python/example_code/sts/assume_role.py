--- conflicted
+++ resolved
@@ -1,99 +1,50 @@
-<<<<<<< HEAD
-# Copyright 2010-2018 Amazon.com, Inc. or its affiliates. All Rights Reserved.
-#
-# Licensed under the Apache License, Version 2.0 (the "License"). You
-# may not use this file except in compliance with the License. A copy of
-# the License is located at
-#
-# http://aws.amazon.com/apache2.0/
-#
-# or in the "license" file accompanying this file. This file is
-# distributed on an "AS IS" BASIS, WITHOUT WARRANTIES OR CONDITIONS OF
-# ANY KIND, either express or implied. See the License for the specific
-# language governing permissions and limitations under the License.
-
-import boto3
-
-# Create IAM client
-sts_default_provider_chain = boto3.client('sts')
-
-print('Default Provider Identity: : ' + sts_default_provider_chain.get_caller_identity()['Arn'])
-
-role_to_assume_arn='arn:aws:iam::123456789012:role/roleName'
-role_session_name='test_session'
-
-response=sts_default_provider_chain.assume_role(
-    RoleArn=role_to_assume_arn,
-    RoleSessionName=role_session_name
-)
-
-creds=response['Credentials']
-
-sts_assumed_role = boto3.client('sts',
-    aws_access_key_id=creds['AccessKeyId'],
-    aws_secret_access_key=creds['SecretAccessKey'],
-    aws_session_token=creds['SessionToken'],
-)
-
-print('AssumedRole Identity: ' + sts_assumed_role.get_caller_identity()['Arn'])
-
-=======
-# Copyright 2010-2018 Amazon.com, Inc. or its affiliates. All Rights Reserved.
-#
-# Licensed under the Apache License, Version 2.0 (the "License"). You
-# may not use this file except in compliance with the License. A copy of
-# the License is located at
-#
-# http://aws.amazon.com/apache2.0/
-#
-# or in the "license" file accompanying this file. This file is
-# distributed on an "AS IS" BASIS, WITHOUT WARRANTIES OR CONDITIONS OF
-# ANY KIND, either express or implied. See the License for the specific
-# language governing permissions and limitations under the License.
-
-import boto3
-
-# Create IAM client
-sts_default_provider_chain = boto3.client('sts')
-
-print('Default Provider Identity: : ' + sts_default_provider_chain.get_caller_identity()['Arn'])
-
-role_to_assume_arn='arn:aws:iam::123456789012:role/roleName'
-role_session_name='test_session'
-
-response=sts_default_provider_chain.assume_role(
-    RoleArn=role_to_assume_arn,
-    RoleSessionName=role_session_name
-)
-
-creds=response['Credentials']
-
-sts_assumed_role = boto3.client('sts',
-    aws_access_key_id=creds['AccessKeyId'],
-    aws_secret_access_key=creds['SecretAccessKey'],
-    aws_session_token=creds['SessionToken'],
-)
-
-print('AssumedRole Identity: ' + sts_assumed_role.get_caller_identity()['Arn'])
-
->>>>>>> 7c6537b5
- 
-
-#snippet-sourcedescription:[assumerole demonstrates how to retrieve an assumed role that you can use for cross-account or federation access to an AWS resource.]
-#snippet-keyword:[Python]
-<<<<<<< HEAD
-#snippet-keyword:[Code Sample]
-#snippet-service:[<<ADD SERVICE>>]
-#snippet-sourcetype:[full-example]
-#snippet-sourcedate:[]
-#snippet-sourceauthor:[AWS]
-=======
-#snippet-keyword:[AWS SDK for Python (Boto3)]
-#snippet-keyword:[Code Sample]
-#snippet-keyword:[AWS Security Token Service (STS)]
-#snippet-service:[sts]
-#snippet-sourcetype:[full-example]
-#snippet-sourcedate:[2018-09-17]
-#snippet-sourceauthor:[walkerk1980]
->>>>>>> 7c6537b5
-
+# Copyright 2010-2018 Amazon.com, Inc. or its affiliates. All Rights Reserved.
+#
+# Licensed under the Apache License, Version 2.0 (the "License"). You
+# may not use this file except in compliance with the License. A copy of
+# the License is located at
+#
+# http://aws.amazon.com/apache2.0/
+#
+# or in the "license" file accompanying this file. This file is
+# distributed on an "AS IS" BASIS, WITHOUT WARRANTIES OR CONDITIONS OF
+# ANY KIND, either express or implied. See the License for the specific
+# language governing permissions and limitations under the License.
+
+import boto3
+
+# Create IAM client
+sts_default_provider_chain = boto3.client('sts')
+
+print('Default Provider Identity: : ' + sts_default_provider_chain.get_caller_identity()['Arn'])
+
+role_to_assume_arn='arn:aws:iam::123456789012:role/roleName'
+role_session_name='test_session'
+
+response=sts_default_provider_chain.assume_role(
+    RoleArn=role_to_assume_arn,
+    RoleSessionName=role_session_name
+)
+
+creds=response['Credentials']
+
+sts_assumed_role = boto3.client('sts',
+    aws_access_key_id=creds['AccessKeyId'],
+    aws_secret_access_key=creds['SecretAccessKey'],
+    aws_session_token=creds['SessionToken'],
+)
+
+print('AssumedRole Identity: ' + sts_assumed_role.get_caller_identity()['Arn'])
+
+ 
+
+#snippet-sourcedescription:[assumerole demonstrates how to retrieve an assumed role that you can use for cross-account or federation access to an AWS resource.]
+#snippet-keyword:[Python]
+#snippet-keyword:[AWS SDK for Python (Boto3)]
+#snippet-keyword:[Code Sample]
+#snippet-keyword:[AWS Security Token Service (STS)]
+#snippet-service:[sts]
+#snippet-sourcetype:[full-example]
+#snippet-sourcedate:[2018-09-17]
+#snippet-sourceauthor:[walkerk1980]
+