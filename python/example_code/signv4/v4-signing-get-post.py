# Copyright 2010-2018 Amazon.com, Inc. or its affiliates. All Rights Reserved.
#
# This file is licensed under the Apache License, Version 2.0 (the "License").
# You may not use this file except in compliance with the License. A copy of the
# License is located at
#
# http://aws.amazon.com/apache2.0/
#
# This file is distributed on an "AS IS" BASIS, WITHOUT WARRANTIES OR CONDITIONS
# OF ANY KIND, either express or implied. See the License for the specific
# language governing permissions and limitations under the License.

# AWS Version 4 signing example

# DynamoDB API (CreateTable)

# See: http://docs.aws.amazon.com/general/latest/gr/sigv4_signing.html
# This version makes a POST request and passes request parameters
# in the body (payload) of the request. Auth information is passed in
# an Authorization header.
import sys, os, base64, datetime, hashlib, hmac 
import requests # pip install requests

# ************* REQUEST VALUES *************
method = 'POST'
service = 'dynamodb'
host = 'dynamodb.us-west-2.amazonaws.com'
region = 'us-west-2'
endpoint = 'https://dynamodb.us-west-2.amazonaws.com/'
# POST requests use a content type header. For DynamoDB,
# the content is JSON.
content_type = 'application/x-amz-json-1.0'
# DynamoDB requires an x-amz-target header that has this format:
#     DynamoDB_<API version>.<operationName>
amz_target = 'DynamoDB_20120810.CreateTable'

# Request parameters for CreateTable--passed in a JSON block.
request_parameters =  '{'
request_parameters +=  '"KeySchema": [{"KeyType": "HASH","AttributeName": "Id"}],'
request_parameters +=  '"TableName": "TestTable","AttributeDefinitions": [{"AttributeName": "Id","AttributeType": "S"}],'
request_parameters +=  '"ProvisionedThroughput": {"WriteCapacityUnits": 5,"ReadCapacityUnits": 5}'
request_parameters +=  '}'

# Key derivation functions. See:
# http://docs.aws.amazon.com/general/latest/gr/signature-v4-examples.html#signature-v4-examples-python
def sign(key, msg):
    return hmac.new(key, msg.encode("utf-8"), hashlib.sha256).digest()

def getSignatureKey(key, date_stamp, regionName, serviceName):
    kDate = sign(('AWS4' + key).encode('utf-8'), date_stamp)
    kRegion = sign(kDate, regionName)
    kService = sign(kRegion, serviceName)
    kSigning = sign(kService, 'aws4_request')
    return kSigning

# Read AWS access key from env. variables or configuration file. Best practice is NOT
# to embed credentials in code.
access_key = os.environ.get('AWS_ACCESS_KEY_ID')
secret_key = os.environ.get('AWS_SECRET_ACCESS_KEY')
if access_key is None or secret_key is None:
    print('No access key is available.')
    sys.exit()

# Create a date for headers and the credential string
t = datetime.datetime.utcnow()
amz_date = t.strftime('%Y%m%dT%H%M%SZ')
date_stamp = t.strftime('%Y%m%d') # Date w/o time, used in credential scope


# ************* TASK 1: CREATE A CANONICAL REQUEST *************
# http://docs.aws.amazon.com/general/latest/gr/sigv4-create-canonical-request.html

# Step 1 is to define the verb (GET, POST, etc.)--already done.

# Step 2: Create canonical URI--the part of the URI from domain to query 
# string (use '/' if no path)
canonical_uri = '/'

## Step 3: Create the canonical query string. In this example, request
# parameters are passed in the body of the request and the query string
# is blank.
canonical_querystring = ''

# Step 4: Create the canonical headers. Header names must be trimmed
# and lowercase, and sorted in code point order from low to high.
# Note that there is a trailing \n.
canonical_headers = 'content-type:' + content_type + '\n' + 'host:' + host + '\n' + 'x-amz-date:' + amz_date + '\n' + 'x-amz-target:' + amz_target + '\n'

# Step 5: Create the list of signed headers. This lists the headers
# in the canonical_headers list, delimited with ";" and in alpha order.
# Note: The request can include any headers; canonical_headers and
# signed_headers include those that you want to be included in the
# hash of the request. "Host" and "x-amz-date" are always required.
# For DynamoDB, content-type and x-amz-target are also required.
signed_headers = 'content-type;host;x-amz-date;x-amz-target'

# Step 6: Create payload hash. In this example, the payload (body of
# the request) contains the request parameters.
payload_hash = hashlib.sha256(request_parameters.encode('utf-8')).hexdigest()

# Step 7: Combine elements to create canonical request
canonical_request = method + '\n' + canonical_uri + '\n' + canonical_querystring + '\n' + canonical_headers + '\n' + signed_headers + '\n' + payload_hash


# ************* TASK 2: CREATE THE STRING TO SIGN*************
# Match the algorithm to the hashing algorithm you use, either SHA-1 or
# SHA-256 (recommended)
algorithm = 'AWS4-HMAC-SHA256'
credential_scope = date_stamp + '/' + region + '/' + service + '/' + 'aws4_request'
string_to_sign = algorithm + '\n' +  amz_date + '\n' +  credential_scope + '\n' +  hashlib.sha256(canonical_request.encode('utf-8')).hexdigest()

# ************* TASK 3: CALCULATE THE SIGNATURE *************
# Create the signing key using the function defined above.
signing_key = getSignatureKey(secret_key, date_stamp, region, service)

# Sign the string_to_sign using the signing_key
signature = hmac.new(signing_key, (string_to_sign).encode('utf-8'), hashlib.sha256).hexdigest()


# ************* TASK 4: ADD SIGNING INFORMATION TO THE REQUEST *************
# Put the signature information in a header named Authorization.
authorization_header = algorithm + ' ' + 'Credential=' + access_key + '/' + credential_scope + ', ' +  'SignedHeaders=' + signed_headers + ', ' + 'Signature=' + signature

# For DynamoDB, the request can include any headers, but MUST include "host", "x-amz-date",
# "x-amz-target", "content-type", and "Authorization". Except for the authorization
# header, the headers must be included in the canonical_headers and signed_headers values, as
# noted earlier. Order here is not significant.
# # Python note: The 'host' header is added automatically by the Python 'requests' library.
headers = {'Content-Type':content_type,
           'X-Amz-Date':amz_date,
           'X-Amz-Target':amz_target,
           'Authorization':authorization_header}


# ************* SEND THE REQUEST *************
print('\nBEGIN REQUEST++++++++++++++++++++++++++++++++++++')
print('Request URL = ' + endpoint)

r = requests.post(endpoint, data=request_parameters, headers=headers)

print('\nRESPONSE++++++++++++++++++++++++++++++++++++')
print('Response code: %d\n' % r.status_code)
print(r.text)
 

#snippet-sourcedescription:[v4-signing-get-post  shows how to make a request using the Amazon EC2 query API. The request makes a GET request and passes authentication information to AWS using the Authorization header.]
#snippet-keyword:[Python]
#snippet-keyword:[Code Sample]
#snippet-service:[AWS Signature Version 4 Signing Process]
#snippet-sourcetype:[full-example]
<<<<<<< HEAD
#snippet-sourcedate:[9/20/2018]
=======
#snippet-sourcedate:[2018-09-20]
>>>>>>> 7c6537b5
#snippet-sourceauthor:[AWS]

<|MERGE_RESOLUTION|>--- conflicted
+++ resolved
@@ -1,157 +1,153 @@
-# Copyright 2010-2018 Amazon.com, Inc. or its affiliates. All Rights Reserved.
-#
-# This file is licensed under the Apache License, Version 2.0 (the "License").
-# You may not use this file except in compliance with the License. A copy of the
-# License is located at
-#
-# http://aws.amazon.com/apache2.0/
-#
-# This file is distributed on an "AS IS" BASIS, WITHOUT WARRANTIES OR CONDITIONS
-# OF ANY KIND, either express or implied. See the License for the specific
-# language governing permissions and limitations under the License.
-
-# AWS Version 4 signing example
-
-# DynamoDB API (CreateTable)
-
-# See: http://docs.aws.amazon.com/general/latest/gr/sigv4_signing.html
-# This version makes a POST request and passes request parameters
-# in the body (payload) of the request. Auth information is passed in
-# an Authorization header.
-import sys, os, base64, datetime, hashlib, hmac 
-import requests # pip install requests
-
-# ************* REQUEST VALUES *************
-method = 'POST'
-service = 'dynamodb'
-host = 'dynamodb.us-west-2.amazonaws.com'
-region = 'us-west-2'
-endpoint = 'https://dynamodb.us-west-2.amazonaws.com/'
-# POST requests use a content type header. For DynamoDB,
-# the content is JSON.
-content_type = 'application/x-amz-json-1.0'
-# DynamoDB requires an x-amz-target header that has this format:
-#     DynamoDB_<API version>.<operationName>
-amz_target = 'DynamoDB_20120810.CreateTable'
-
-# Request parameters for CreateTable--passed in a JSON block.
-request_parameters =  '{'
-request_parameters +=  '"KeySchema": [{"KeyType": "HASH","AttributeName": "Id"}],'
-request_parameters +=  '"TableName": "TestTable","AttributeDefinitions": [{"AttributeName": "Id","AttributeType": "S"}],'
-request_parameters +=  '"ProvisionedThroughput": {"WriteCapacityUnits": 5,"ReadCapacityUnits": 5}'
-request_parameters +=  '}'
-
-# Key derivation functions. See:
-# http://docs.aws.amazon.com/general/latest/gr/signature-v4-examples.html#signature-v4-examples-python
-def sign(key, msg):
-    return hmac.new(key, msg.encode("utf-8"), hashlib.sha256).digest()
-
-def getSignatureKey(key, date_stamp, regionName, serviceName):
-    kDate = sign(('AWS4' + key).encode('utf-8'), date_stamp)
-    kRegion = sign(kDate, regionName)
-    kService = sign(kRegion, serviceName)
-    kSigning = sign(kService, 'aws4_request')
-    return kSigning
-
-# Read AWS access key from env. variables or configuration file. Best practice is NOT
-# to embed credentials in code.
-access_key = os.environ.get('AWS_ACCESS_KEY_ID')
-secret_key = os.environ.get('AWS_SECRET_ACCESS_KEY')
-if access_key is None or secret_key is None:
-    print('No access key is available.')
-    sys.exit()
-
-# Create a date for headers and the credential string
-t = datetime.datetime.utcnow()
-amz_date = t.strftime('%Y%m%dT%H%M%SZ')
-date_stamp = t.strftime('%Y%m%d') # Date w/o time, used in credential scope
-
-
-# ************* TASK 1: CREATE A CANONICAL REQUEST *************
-# http://docs.aws.amazon.com/general/latest/gr/sigv4-create-canonical-request.html
-
-# Step 1 is to define the verb (GET, POST, etc.)--already done.
-
-# Step 2: Create canonical URI--the part of the URI from domain to query 
-# string (use '/' if no path)
-canonical_uri = '/'
-
-## Step 3: Create the canonical query string. In this example, request
-# parameters are passed in the body of the request and the query string
-# is blank.
-canonical_querystring = ''
-
-# Step 4: Create the canonical headers. Header names must be trimmed
-# and lowercase, and sorted in code point order from low to high.
-# Note that there is a trailing \n.
-canonical_headers = 'content-type:' + content_type + '\n' + 'host:' + host + '\n' + 'x-amz-date:' + amz_date + '\n' + 'x-amz-target:' + amz_target + '\n'
-
-# Step 5: Create the list of signed headers. This lists the headers
-# in the canonical_headers list, delimited with ";" and in alpha order.
-# Note: The request can include any headers; canonical_headers and
-# signed_headers include those that you want to be included in the
-# hash of the request. "Host" and "x-amz-date" are always required.
-# For DynamoDB, content-type and x-amz-target are also required.
-signed_headers = 'content-type;host;x-amz-date;x-amz-target'
-
-# Step 6: Create payload hash. In this example, the payload (body of
-# the request) contains the request parameters.
-payload_hash = hashlib.sha256(request_parameters.encode('utf-8')).hexdigest()
-
-# Step 7: Combine elements to create canonical request
-canonical_request = method + '\n' + canonical_uri + '\n' + canonical_querystring + '\n' + canonical_headers + '\n' + signed_headers + '\n' + payload_hash
-
-
-# ************* TASK 2: CREATE THE STRING TO SIGN*************
-# Match the algorithm to the hashing algorithm you use, either SHA-1 or
-# SHA-256 (recommended)
-algorithm = 'AWS4-HMAC-SHA256'
-credential_scope = date_stamp + '/' + region + '/' + service + '/' + 'aws4_request'
-string_to_sign = algorithm + '\n' +  amz_date + '\n' +  credential_scope + '\n' +  hashlib.sha256(canonical_request.encode('utf-8')).hexdigest()
-
-# ************* TASK 3: CALCULATE THE SIGNATURE *************
-# Create the signing key using the function defined above.
-signing_key = getSignatureKey(secret_key, date_stamp, region, service)
-
-# Sign the string_to_sign using the signing_key
-signature = hmac.new(signing_key, (string_to_sign).encode('utf-8'), hashlib.sha256).hexdigest()
-
-
-# ************* TASK 4: ADD SIGNING INFORMATION TO THE REQUEST *************
-# Put the signature information in a header named Authorization.
-authorization_header = algorithm + ' ' + 'Credential=' + access_key + '/' + credential_scope + ', ' +  'SignedHeaders=' + signed_headers + ', ' + 'Signature=' + signature
-
-# For DynamoDB, the request can include any headers, but MUST include "host", "x-amz-date",
-# "x-amz-target", "content-type", and "Authorization". Except for the authorization
-# header, the headers must be included in the canonical_headers and signed_headers values, as
-# noted earlier. Order here is not significant.
-# # Python note: The 'host' header is added automatically by the Python 'requests' library.
-headers = {'Content-Type':content_type,
-           'X-Amz-Date':amz_date,
-           'X-Amz-Target':amz_target,
-           'Authorization':authorization_header}
-
-
-# ************* SEND THE REQUEST *************
-print('\nBEGIN REQUEST++++++++++++++++++++++++++++++++++++')
-print('Request URL = ' + endpoint)
-
-r = requests.post(endpoint, data=request_parameters, headers=headers)
-
-print('\nRESPONSE++++++++++++++++++++++++++++++++++++')
-print('Response code: %d\n' % r.status_code)
-print(r.text)
- 
-
-#snippet-sourcedescription:[v4-signing-get-post  shows how to make a request using the Amazon EC2 query API. The request makes a GET request and passes authentication information to AWS using the Authorization header.]
-#snippet-keyword:[Python]
-#snippet-keyword:[Code Sample]
-#snippet-service:[AWS Signature Version 4 Signing Process]
-#snippet-sourcetype:[full-example]
-<<<<<<< HEAD
-#snippet-sourcedate:[9/20/2018]
-=======
-#snippet-sourcedate:[2018-09-20]
->>>>>>> 7c6537b5
-#snippet-sourceauthor:[AWS]
-
+# Copyright 2010-2018 Amazon.com, Inc. or its affiliates. All Rights Reserved.
+#
+# This file is licensed under the Apache License, Version 2.0 (the "License").
+# You may not use this file except in compliance with the License. A copy of the
+# License is located at
+#
+# http://aws.amazon.com/apache2.0/
+#
+# This file is distributed on an "AS IS" BASIS, WITHOUT WARRANTIES OR CONDITIONS
+# OF ANY KIND, either express or implied. See the License for the specific
+# language governing permissions and limitations under the License.
+
+# AWS Version 4 signing example
+
+# DynamoDB API (CreateTable)
+
+# See: http://docs.aws.amazon.com/general/latest/gr/sigv4_signing.html
+# This version makes a POST request and passes request parameters
+# in the body (payload) of the request. Auth information is passed in
+# an Authorization header.
+import sys, os, base64, datetime, hashlib, hmac 
+import requests # pip install requests
+
+# ************* REQUEST VALUES *************
+method = 'POST'
+service = 'dynamodb'
+host = 'dynamodb.us-west-2.amazonaws.com'
+region = 'us-west-2'
+endpoint = 'https://dynamodb.us-west-2.amazonaws.com/'
+# POST requests use a content type header. For DynamoDB,
+# the content is JSON.
+content_type = 'application/x-amz-json-1.0'
+# DynamoDB requires an x-amz-target header that has this format:
+#     DynamoDB_<API version>.<operationName>
+amz_target = 'DynamoDB_20120810.CreateTable'
+
+# Request parameters for CreateTable--passed in a JSON block.
+request_parameters =  '{'
+request_parameters +=  '"KeySchema": [{"KeyType": "HASH","AttributeName": "Id"}],'
+request_parameters +=  '"TableName": "TestTable","AttributeDefinitions": [{"AttributeName": "Id","AttributeType": "S"}],'
+request_parameters +=  '"ProvisionedThroughput": {"WriteCapacityUnits": 5,"ReadCapacityUnits": 5}'
+request_parameters +=  '}'
+
+# Key derivation functions. See:
+# http://docs.aws.amazon.com/general/latest/gr/signature-v4-examples.html#signature-v4-examples-python
+def sign(key, msg):
+    return hmac.new(key, msg.encode("utf-8"), hashlib.sha256).digest()
+
+def getSignatureKey(key, date_stamp, regionName, serviceName):
+    kDate = sign(('AWS4' + key).encode('utf-8'), date_stamp)
+    kRegion = sign(kDate, regionName)
+    kService = sign(kRegion, serviceName)
+    kSigning = sign(kService, 'aws4_request')
+    return kSigning
+
+# Read AWS access key from env. variables or configuration file. Best practice is NOT
+# to embed credentials in code.
+access_key = os.environ.get('AWS_ACCESS_KEY_ID')
+secret_key = os.environ.get('AWS_SECRET_ACCESS_KEY')
+if access_key is None or secret_key is None:
+    print('No access key is available.')
+    sys.exit()
+
+# Create a date for headers and the credential string
+t = datetime.datetime.utcnow()
+amz_date = t.strftime('%Y%m%dT%H%M%SZ')
+date_stamp = t.strftime('%Y%m%d') # Date w/o time, used in credential scope
+
+
+# ************* TASK 1: CREATE A CANONICAL REQUEST *************
+# http://docs.aws.amazon.com/general/latest/gr/sigv4-create-canonical-request.html
+
+# Step 1 is to define the verb (GET, POST, etc.)--already done.
+
+# Step 2: Create canonical URI--the part of the URI from domain to query 
+# string (use '/' if no path)
+canonical_uri = '/'
+
+## Step 3: Create the canonical query string. In this example, request
+# parameters are passed in the body of the request and the query string
+# is blank.
+canonical_querystring = ''
+
+# Step 4: Create the canonical headers. Header names must be trimmed
+# and lowercase, and sorted in code point order from low to high.
+# Note that there is a trailing \n.
+canonical_headers = 'content-type:' + content_type + '\n' + 'host:' + host + '\n' + 'x-amz-date:' + amz_date + '\n' + 'x-amz-target:' + amz_target + '\n'
+
+# Step 5: Create the list of signed headers. This lists the headers
+# in the canonical_headers list, delimited with ";" and in alpha order.
+# Note: The request can include any headers; canonical_headers and
+# signed_headers include those that you want to be included in the
+# hash of the request. "Host" and "x-amz-date" are always required.
+# For DynamoDB, content-type and x-amz-target are also required.
+signed_headers = 'content-type;host;x-amz-date;x-amz-target'
+
+# Step 6: Create payload hash. In this example, the payload (body of
+# the request) contains the request parameters.
+payload_hash = hashlib.sha256(request_parameters.encode('utf-8')).hexdigest()
+
+# Step 7: Combine elements to create canonical request
+canonical_request = method + '\n' + canonical_uri + '\n' + canonical_querystring + '\n' + canonical_headers + '\n' + signed_headers + '\n' + payload_hash
+
+
+# ************* TASK 2: CREATE THE STRING TO SIGN*************
+# Match the algorithm to the hashing algorithm you use, either SHA-1 or
+# SHA-256 (recommended)
+algorithm = 'AWS4-HMAC-SHA256'
+credential_scope = date_stamp + '/' + region + '/' + service + '/' + 'aws4_request'
+string_to_sign = algorithm + '\n' +  amz_date + '\n' +  credential_scope + '\n' +  hashlib.sha256(canonical_request.encode('utf-8')).hexdigest()
+
+# ************* TASK 3: CALCULATE THE SIGNATURE *************
+# Create the signing key using the function defined above.
+signing_key = getSignatureKey(secret_key, date_stamp, region, service)
+
+# Sign the string_to_sign using the signing_key
+signature = hmac.new(signing_key, (string_to_sign).encode('utf-8'), hashlib.sha256).hexdigest()
+
+
+# ************* TASK 4: ADD SIGNING INFORMATION TO THE REQUEST *************
+# Put the signature information in a header named Authorization.
+authorization_header = algorithm + ' ' + 'Credential=' + access_key + '/' + credential_scope + ', ' +  'SignedHeaders=' + signed_headers + ', ' + 'Signature=' + signature
+
+# For DynamoDB, the request can include any headers, but MUST include "host", "x-amz-date",
+# "x-amz-target", "content-type", and "Authorization". Except for the authorization
+# header, the headers must be included in the canonical_headers and signed_headers values, as
+# noted earlier. Order here is not significant.
+# # Python note: The 'host' header is added automatically by the Python 'requests' library.
+headers = {'Content-Type':content_type,
+           'X-Amz-Date':amz_date,
+           'X-Amz-Target':amz_target,
+           'Authorization':authorization_header}
+
+
+# ************* SEND THE REQUEST *************
+print('\nBEGIN REQUEST++++++++++++++++++++++++++++++++++++')
+print('Request URL = ' + endpoint)
+
+r = requests.post(endpoint, data=request_parameters, headers=headers)
+
+print('\nRESPONSE++++++++++++++++++++++++++++++++++++')
+print('Response code: %d\n' % r.status_code)
+print(r.text)
+ 
+
+#snippet-sourcedescription:[v4-signing-get-post  shows how to make a request using the Amazon EC2 query API. The request makes a GET request and passes authentication information to AWS using the Authorization header.]
+#snippet-keyword:[Python]
+#snippet-keyword:[Code Sample]
+#snippet-service:[AWS Signature Version 4 Signing Process]
+#snippet-sourcetype:[full-example]
+#snippet-sourcedate:[2018-09-20]
+#snippet-sourceauthor:[AWS]
+