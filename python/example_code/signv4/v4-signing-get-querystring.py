# Copyright 2010-2018 Amazon.com, Inc. or its affiliates. All Rights Reserved.
#
# This file is licensed under the Apache License, Version 2.0 (the "License").
# You may not use this file except in compliance with the License. A copy of the
# License is located at
#
# http://aws.amazon.com/apache2.0/
#
# This file is distributed on an "AS IS" BASIS, WITHOUT WARRANTIES OR CONDITIONS
# OF ANY KIND, either express or implied. See the License for the specific
# language governing permissions and limitations under the License.
#
# ABOUT THIS PYTHON SAMPLE: This sample is part of the AWS General Reference 
# Signing AWS API Requests top available at
# https://docs.aws.amazon.com/general/latest/gr/sigv4-signed-request-examples.html
#

# AWS Version 4 signing example

# IAM API (CreateUser)

# See: http://docs.aws.amazon.com/general/latest/gr/sigv4_signing.html
# This version makes a GET request and passes request parameters
# and authorization information in the query string
import sys, os, base64, datetime, hashlib, hmac, urllib
import requests # pip install requests

# ************* REQUEST VALUES *************
method = 'GET'
service = 'iam'
host = 'iam.amazonaws.com'
region = 'us-east-1'
endpoint = 'https://iam.amazonaws.com'

# Key derivation functions. See:
# http://docs.aws.amazon.com/general/latest/gr/signature-v4-examples.html#signature-v4-examples-python
def sign(key, msg):
    return hmac.new(key, msg.encode('utf-8'), hashlib.sha256).digest()

def getSignatureKey(key, dateStamp, regionName, serviceName):
    kDate = sign(('AWS4' + key).encode('utf-8'), dateStamp)
    kRegion = sign(kDate, regionName)
    kService = sign(kRegion, serviceName)
    kSigning = sign(kService, 'aws4_request')
    return kSigning

# Read AWS access key from env. variables or configuration file. Best practice is NOT
# to embed credentials in code.
access_key = os.environ.get('AWS_ACCESS_KEY_ID')
secret_key = os.environ.get('AWS_SECRET_ACCESS_KEY')
if access_key is None or secret_key is None:
    print('No access key is available.')
    sys.exit()

# Create a date for headers and the credential string
t = datetime.datetime.utcnow()
amz_date = t.strftime('%Y%m%dT%H%M%SZ') # Format date as YYYYMMDD'T'HHMMSS'Z'
datestamp = t.strftime('%Y%m%d') # Date w/o time, used in credential scope


# ************* TASK 1: CREATE A CANONICAL REQUEST *************
# http://docs.aws.amazon.com/general/latest/gr/sigv4-create-canonical-request.html

# Because almost all information is being passed in the query string,
# the order of these steps is slightly different than examples that
# use an authorization header.

# Step 1: Define the verb (GET, POST, etc.)--already done.

# Step 2: Create canonical URI--the part of the URI from domain to query 
# string (use '/' if no path)
canonical_uri = '/' 

# Step 3: Create the canonical headers and signed headers. Header names
# must be trimmed and lowercase, and sorted in code point order from
# low to high. Note trailing \n in canonical_headers.
# signed_headers is the list of headers that are being included
# as part of the signing process. For requests that use query strings,
# only "host" is included in the signed headers.
canonical_headers = 'host:' + host + '\n'
signed_headers = 'host'

# Match the algorithm to the hashing algorithm you use, either SHA-1 or
# SHA-256 (recommended)
algorithm = 'AWS4-HMAC-SHA256'
credential_scope = datestamp + '/' + region + '/' + service + '/' + 'aws4_request'

# Step 4: Create the canonical query string. In this example, request
# parameters are in the query string. Query string values must
# be URL-encoded (space=%20). The parameters must be sorted by name.
# use urllib.parse.quote_plus() if using Python 3
canonical_querystring = 'Action=CreateUser&UserName=NewUser&Version=2010-05-08'
canonical_querystring += '&X-Amz-Algorithm=AWS4-HMAC-SHA256'
canonical_querystring += '&X-Amz-Credential=' + urllib.quote_plus(access_key + '/' + credential_scope)
canonical_querystring += '&X-Amz-Date=' + amz_date
canonical_querystring += '&X-Amz-Expires=30'
canonical_querystring += '&X-Amz-SignedHeaders=' + signed_headers

# Step 5: Create payload hash. For GET requests, the payload is an
# empty string ("").
payload_hash = hashlib.sha256(('').encode('utf-8')).hexdigest()

# Step 6: Combine elements to create canonical request
canonical_request = method + '\n' + canonical_uri + '\n' + canonical_querystring + '\n' + canonical_headers + '\n' + signed_headers + '\n' + payload_hash


# ************* TASK 2: CREATE THE STRING TO SIGN*************
string_to_sign = algorithm + '\n' +  amz_date + '\n' +  credential_scope + '\n' +  hashlib.sha256(canonical_request.encode('utf-8')).hexdigest()

# ************* TASK 3: CALCULATE THE SIGNATURE *************
# Create the signing key
signing_key = getSignatureKey(secret_key, datestamp, region, service)

# Sign the string_to_sign using the signing_key
signature = hmac.new(signing_key, (string_to_sign).encode("utf-8"), hashlib.sha256).hexdigest()


# ************* TASK 4: ADD SIGNING INFORMATION TO THE REQUEST *************
# The auth information can be either in a query string
# value or in a header named Authorization. This code shows how to put
# everything into a query string.
canonical_querystring += '&X-Amz-Signature=' + signature


# ************* SEND THE REQUEST *************
# The 'host' header is added automatically by the Python 'request' lib. But it
# must exist as a header in the request.
request_url = endpoint + "?" + canonical_querystring

print('\nBEGIN REQUEST++++++++++++++++++++++++++++++++++++')
print('Request URL = ' + request_url)
r = requests.get(request_url)

print('\nRESPONSE++++++++++++++++++++++++++++++++++++')
print('Response code: %d\n' % r.status_code)
print(r.text)
 

#snippet-sourcedescription:[v4-signing-get-querystring shows how to make a request using the IAM query API. The request makes a GET request and passes parameters and signing information using the query string.]
#snippet-keyword:[Python]
#snippet-keyword:[Code Sample]
#snippet-service:[AWS Signature Version 4 Signing Process]
#snippet-sourcetype:[full-example]
<<<<<<< HEAD
#snippet-sourcedate:[9/20/2018]
=======
#snippet-sourcedate:[2018-09-20]
>>>>>>> 7c6537b5
#snippet-sourceauthor:[AWS]

<|MERGE_RESOLUTION|>--- conflicted
+++ resolved
@@ -1,150 +1,146 @@
-# Copyright 2010-2018 Amazon.com, Inc. or its affiliates. All Rights Reserved.
-#
-# This file is licensed under the Apache License, Version 2.0 (the "License").
-# You may not use this file except in compliance with the License. A copy of the
-# License is located at
-#
-# http://aws.amazon.com/apache2.0/
-#
-# This file is distributed on an "AS IS" BASIS, WITHOUT WARRANTIES OR CONDITIONS
-# OF ANY KIND, either express or implied. See the License for the specific
-# language governing permissions and limitations under the License.
-#
-# ABOUT THIS PYTHON SAMPLE: This sample is part of the AWS General Reference 
-# Signing AWS API Requests top available at
-# https://docs.aws.amazon.com/general/latest/gr/sigv4-signed-request-examples.html
-#
-
-# AWS Version 4 signing example
-
-# IAM API (CreateUser)
-
-# See: http://docs.aws.amazon.com/general/latest/gr/sigv4_signing.html
-# This version makes a GET request and passes request parameters
-# and authorization information in the query string
-import sys, os, base64, datetime, hashlib, hmac, urllib
-import requests # pip install requests
-
-# ************* REQUEST VALUES *************
-method = 'GET'
-service = 'iam'
-host = 'iam.amazonaws.com'
-region = 'us-east-1'
-endpoint = 'https://iam.amazonaws.com'
-
-# Key derivation functions. See:
-# http://docs.aws.amazon.com/general/latest/gr/signature-v4-examples.html#signature-v4-examples-python
-def sign(key, msg):
-    return hmac.new(key, msg.encode('utf-8'), hashlib.sha256).digest()
-
-def getSignatureKey(key, dateStamp, regionName, serviceName):
-    kDate = sign(('AWS4' + key).encode('utf-8'), dateStamp)
-    kRegion = sign(kDate, regionName)
-    kService = sign(kRegion, serviceName)
-    kSigning = sign(kService, 'aws4_request')
-    return kSigning
-
-# Read AWS access key from env. variables or configuration file. Best practice is NOT
-# to embed credentials in code.
-access_key = os.environ.get('AWS_ACCESS_KEY_ID')
-secret_key = os.environ.get('AWS_SECRET_ACCESS_KEY')
-if access_key is None or secret_key is None:
-    print('No access key is available.')
-    sys.exit()
-
-# Create a date for headers and the credential string
-t = datetime.datetime.utcnow()
-amz_date = t.strftime('%Y%m%dT%H%M%SZ') # Format date as YYYYMMDD'T'HHMMSS'Z'
-datestamp = t.strftime('%Y%m%d') # Date w/o time, used in credential scope
-
-
-# ************* TASK 1: CREATE A CANONICAL REQUEST *************
-# http://docs.aws.amazon.com/general/latest/gr/sigv4-create-canonical-request.html
-
-# Because almost all information is being passed in the query string,
-# the order of these steps is slightly different than examples that
-# use an authorization header.
-
-# Step 1: Define the verb (GET, POST, etc.)--already done.
-
-# Step 2: Create canonical URI--the part of the URI from domain to query 
-# string (use '/' if no path)
-canonical_uri = '/' 
-
-# Step 3: Create the canonical headers and signed headers. Header names
-# must be trimmed and lowercase, and sorted in code point order from
-# low to high. Note trailing \n in canonical_headers.
-# signed_headers is the list of headers that are being included
-# as part of the signing process. For requests that use query strings,
-# only "host" is included in the signed headers.
-canonical_headers = 'host:' + host + '\n'
-signed_headers = 'host'
-
-# Match the algorithm to the hashing algorithm you use, either SHA-1 or
-# SHA-256 (recommended)
-algorithm = 'AWS4-HMAC-SHA256'
-credential_scope = datestamp + '/' + region + '/' + service + '/' + 'aws4_request'
-
-# Step 4: Create the canonical query string. In this example, request
-# parameters are in the query string. Query string values must
-# be URL-encoded (space=%20). The parameters must be sorted by name.
-# use urllib.parse.quote_plus() if using Python 3
-canonical_querystring = 'Action=CreateUser&UserName=NewUser&Version=2010-05-08'
-canonical_querystring += '&X-Amz-Algorithm=AWS4-HMAC-SHA256'
-canonical_querystring += '&X-Amz-Credential=' + urllib.quote_plus(access_key + '/' + credential_scope)
-canonical_querystring += '&X-Amz-Date=' + amz_date
-canonical_querystring += '&X-Amz-Expires=30'
-canonical_querystring += '&X-Amz-SignedHeaders=' + signed_headers
-
-# Step 5: Create payload hash. For GET requests, the payload is an
-# empty string ("").
-payload_hash = hashlib.sha256(('').encode('utf-8')).hexdigest()
-
-# Step 6: Combine elements to create canonical request
-canonical_request = method + '\n' + canonical_uri + '\n' + canonical_querystring + '\n' + canonical_headers + '\n' + signed_headers + '\n' + payload_hash
-
-
-# ************* TASK 2: CREATE THE STRING TO SIGN*************
-string_to_sign = algorithm + '\n' +  amz_date + '\n' +  credential_scope + '\n' +  hashlib.sha256(canonical_request.encode('utf-8')).hexdigest()
-
-# ************* TASK 3: CALCULATE THE SIGNATURE *************
-# Create the signing key
-signing_key = getSignatureKey(secret_key, datestamp, region, service)
-
-# Sign the string_to_sign using the signing_key
-signature = hmac.new(signing_key, (string_to_sign).encode("utf-8"), hashlib.sha256).hexdigest()
-
-
-# ************* TASK 4: ADD SIGNING INFORMATION TO THE REQUEST *************
-# The auth information can be either in a query string
-# value or in a header named Authorization. This code shows how to put
-# everything into a query string.
-canonical_querystring += '&X-Amz-Signature=' + signature
-
-
-# ************* SEND THE REQUEST *************
-# The 'host' header is added automatically by the Python 'request' lib. But it
-# must exist as a header in the request.
-request_url = endpoint + "?" + canonical_querystring
-
-print('\nBEGIN REQUEST++++++++++++++++++++++++++++++++++++')
-print('Request URL = ' + request_url)
-r = requests.get(request_url)
-
-print('\nRESPONSE++++++++++++++++++++++++++++++++++++')
-print('Response code: %d\n' % r.status_code)
-print(r.text)
- 
-
-#snippet-sourcedescription:[v4-signing-get-querystring shows how to make a request using the IAM query API. The request makes a GET request and passes parameters and signing information using the query string.]
-#snippet-keyword:[Python]
-#snippet-keyword:[Code Sample]
-#snippet-service:[AWS Signature Version 4 Signing Process]
-#snippet-sourcetype:[full-example]
-<<<<<<< HEAD
-#snippet-sourcedate:[9/20/2018]
-=======
-#snippet-sourcedate:[2018-09-20]
->>>>>>> 7c6537b5
-#snippet-sourceauthor:[AWS]
-
+# Copyright 2010-2018 Amazon.com, Inc. or its affiliates. All Rights Reserved.
+#
+# This file is licensed under the Apache License, Version 2.0 (the "License").
+# You may not use this file except in compliance with the License. A copy of the
+# License is located at
+#
+# http://aws.amazon.com/apache2.0/
+#
+# This file is distributed on an "AS IS" BASIS, WITHOUT WARRANTIES OR CONDITIONS
+# OF ANY KIND, either express or implied. See the License for the specific
+# language governing permissions and limitations under the License.
+#
+# ABOUT THIS PYTHON SAMPLE: This sample is part of the AWS General Reference 
+# Signing AWS API Requests top available at
+# https://docs.aws.amazon.com/general/latest/gr/sigv4-signed-request-examples.html
+#
+
+# AWS Version 4 signing example
+
+# IAM API (CreateUser)
+
+# See: http://docs.aws.amazon.com/general/latest/gr/sigv4_signing.html
+# This version makes a GET request and passes request parameters
+# and authorization information in the query string
+import sys, os, base64, datetime, hashlib, hmac, urllib
+import requests # pip install requests
+
+# ************* REQUEST VALUES *************
+method = 'GET'
+service = 'iam'
+host = 'iam.amazonaws.com'
+region = 'us-east-1'
+endpoint = 'https://iam.amazonaws.com'
+
+# Key derivation functions. See:
+# http://docs.aws.amazon.com/general/latest/gr/signature-v4-examples.html#signature-v4-examples-python
+def sign(key, msg):
+    return hmac.new(key, msg.encode('utf-8'), hashlib.sha256).digest()
+
+def getSignatureKey(key, dateStamp, regionName, serviceName):
+    kDate = sign(('AWS4' + key).encode('utf-8'), dateStamp)
+    kRegion = sign(kDate, regionName)
+    kService = sign(kRegion, serviceName)
+    kSigning = sign(kService, 'aws4_request')
+    return kSigning
+
+# Read AWS access key from env. variables or configuration file. Best practice is NOT
+# to embed credentials in code.
+access_key = os.environ.get('AWS_ACCESS_KEY_ID')
+secret_key = os.environ.get('AWS_SECRET_ACCESS_KEY')
+if access_key is None or secret_key is None:
+    print('No access key is available.')
+    sys.exit()
+
+# Create a date for headers and the credential string
+t = datetime.datetime.utcnow()
+amz_date = t.strftime('%Y%m%dT%H%M%SZ') # Format date as YYYYMMDD'T'HHMMSS'Z'
+datestamp = t.strftime('%Y%m%d') # Date w/o time, used in credential scope
+
+
+# ************* TASK 1: CREATE A CANONICAL REQUEST *************
+# http://docs.aws.amazon.com/general/latest/gr/sigv4-create-canonical-request.html
+
+# Because almost all information is being passed in the query string,
+# the order of these steps is slightly different than examples that
+# use an authorization header.
+
+# Step 1: Define the verb (GET, POST, etc.)--already done.
+
+# Step 2: Create canonical URI--the part of the URI from domain to query 
+# string (use '/' if no path)
+canonical_uri = '/' 
+
+# Step 3: Create the canonical headers and signed headers. Header names
+# must be trimmed and lowercase, and sorted in code point order from
+# low to high. Note trailing \n in canonical_headers.
+# signed_headers is the list of headers that are being included
+# as part of the signing process. For requests that use query strings,
+# only "host" is included in the signed headers.
+canonical_headers = 'host:' + host + '\n'
+signed_headers = 'host'
+
+# Match the algorithm to the hashing algorithm you use, either SHA-1 or
+# SHA-256 (recommended)
+algorithm = 'AWS4-HMAC-SHA256'
+credential_scope = datestamp + '/' + region + '/' + service + '/' + 'aws4_request'
+
+# Step 4: Create the canonical query string. In this example, request
+# parameters are in the query string. Query string values must
+# be URL-encoded (space=%20). The parameters must be sorted by name.
+# use urllib.parse.quote_plus() if using Python 3
+canonical_querystring = 'Action=CreateUser&UserName=NewUser&Version=2010-05-08'
+canonical_querystring += '&X-Amz-Algorithm=AWS4-HMAC-SHA256'
+canonical_querystring += '&X-Amz-Credential=' + urllib.quote_plus(access_key + '/' + credential_scope)
+canonical_querystring += '&X-Amz-Date=' + amz_date
+canonical_querystring += '&X-Amz-Expires=30'
+canonical_querystring += '&X-Amz-SignedHeaders=' + signed_headers
+
+# Step 5: Create payload hash. For GET requests, the payload is an
+# empty string ("").
+payload_hash = hashlib.sha256(('').encode('utf-8')).hexdigest()
+
+# Step 6: Combine elements to create canonical request
+canonical_request = method + '\n' + canonical_uri + '\n' + canonical_querystring + '\n' + canonical_headers + '\n' + signed_headers + '\n' + payload_hash
+
+
+# ************* TASK 2: CREATE THE STRING TO SIGN*************
+string_to_sign = algorithm + '\n' +  amz_date + '\n' +  credential_scope + '\n' +  hashlib.sha256(canonical_request.encode('utf-8')).hexdigest()
+
+# ************* TASK 3: CALCULATE THE SIGNATURE *************
+# Create the signing key
+signing_key = getSignatureKey(secret_key, datestamp, region, service)
+
+# Sign the string_to_sign using the signing_key
+signature = hmac.new(signing_key, (string_to_sign).encode("utf-8"), hashlib.sha256).hexdigest()
+
+
+# ************* TASK 4: ADD SIGNING INFORMATION TO THE REQUEST *************
+# The auth information can be either in a query string
+# value or in a header named Authorization. This code shows how to put
+# everything into a query string.
+canonical_querystring += '&X-Amz-Signature=' + signature
+
+
+# ************* SEND THE REQUEST *************
+# The 'host' header is added automatically by the Python 'request' lib. But it
+# must exist as a header in the request.
+request_url = endpoint + "?" + canonical_querystring
+
+print('\nBEGIN REQUEST++++++++++++++++++++++++++++++++++++')
+print('Request URL = ' + request_url)
+r = requests.get(request_url)
+
+print('\nRESPONSE++++++++++++++++++++++++++++++++++++')
+print('Response code: %d\n' % r.status_code)
+print(r.text)
+ 
+
+#snippet-sourcedescription:[v4-signing-get-querystring shows how to make a request using the IAM query API. The request makes a GET request and passes parameters and signing information using the query string.]
+#snippet-keyword:[Python]
+#snippet-keyword:[Code Sample]
+#snippet-service:[AWS Signature Version 4 Signing Process]
+#snippet-sourcetype:[full-example]
+#snippet-sourcedate:[2018-09-20]
+#snippet-sourceauthor:[AWS]
+