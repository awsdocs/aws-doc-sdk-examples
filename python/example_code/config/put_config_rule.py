# Copyright 2010-2018 Amazon.com, Inc. or its affiliates. All Rights Reserved.
#
# This file is licensed under the Apache License, Version 2.0 (the 'License').
# You may not use this file except in compliance with the License. A copy of the
# License is located at
#
# http://aws.amazon.com/apache2.0/
#
# This file is distributed on an 'AS IS' BASIS, WITHOUT WARRANTIES OR CONDITIONS
# OF ANY KIND, either express or implied. See the License for the specific
# language governing permissions and limitations under the License.


import boto3
from botocore.exceptions import ClientError

config = boto3.client('config')

try:
    response = config.put_config_rule(
        ConfigRule={
            'ConfigRuleName': 'S3BucketRule',
            'Description': 'S3 Public Read Prohibited Bucket Rule',
            'Scope': {
                'ComplianceResourceTypes': [
                    'AWS::S3::Bucket',
                ],
            },
            'Source': {
                'Owner': 'AWS',
                'SourceIdentifier': 'S3_BUCKET_PUBLIC_READ_PROHIBITED',
            },
            'InputParameters': '{}',
            'ConfigRuleState': 'ACTIVE'
        }
    )
    print('\n\rResponse: ' + str(response) + '\n\r')
except ClientError as e:
    print(e)

 

<<<<<<< HEAD
#snippet-sourcedescription:[<<FILENAME>> demonstrates how to ...]
#snippet-keyword:[Python]
#snippet-keyword:[Code Sample]
#snippet-service:[AWS Config]
#snippet-sourcetype:[full-example]
#snippet-sourcedate:[]
#snippet-sourceauthor:[AWS]
=======
#snippet-sourcedescription:[put_config_rule.py demonstrates how to add a config rule.]
#snippet-keyword:[Python]
#snippet-keyword:[AWS SDK for Python (Boto3)]
#snippet-keyword:[Code Sample]
#snippet-keyword:[AWS Config]
#snippet-service:[config]
#snippet-sourcetype:[full-example]
#snippet-sourcedate:[2018-06-08]
#snippet-sourceauthor:[walkerk1980]
>>>>>>> 7c6537b5

<|MERGE_RESOLUTION|>--- conflicted
+++ resolved
@@ -1,62 +1,52 @@
-# Copyright 2010-2018 Amazon.com, Inc. or its affiliates. All Rights Reserved.
-#
-# This file is licensed under the Apache License, Version 2.0 (the 'License').
-# You may not use this file except in compliance with the License. A copy of the
-# License is located at
-#
-# http://aws.amazon.com/apache2.0/
-#
-# This file is distributed on an 'AS IS' BASIS, WITHOUT WARRANTIES OR CONDITIONS
-# OF ANY KIND, either express or implied. See the License for the specific
-# language governing permissions and limitations under the License.
-
-
-import boto3
-from botocore.exceptions import ClientError
-
-config = boto3.client('config')
-
-try:
-    response = config.put_config_rule(
-        ConfigRule={
-            'ConfigRuleName': 'S3BucketRule',
-            'Description': 'S3 Public Read Prohibited Bucket Rule',
-            'Scope': {
-                'ComplianceResourceTypes': [
-                    'AWS::S3::Bucket',
-                ],
-            },
-            'Source': {
-                'Owner': 'AWS',
-                'SourceIdentifier': 'S3_BUCKET_PUBLIC_READ_PROHIBITED',
-            },
-            'InputParameters': '{}',
-            'ConfigRuleState': 'ACTIVE'
-        }
-    )
-    print('\n\rResponse: ' + str(response) + '\n\r')
-except ClientError as e:
-    print(e)
-
- 
-
-<<<<<<< HEAD
-#snippet-sourcedescription:[<<FILENAME>> demonstrates how to ...]
-#snippet-keyword:[Python]
-#snippet-keyword:[Code Sample]
-#snippet-service:[AWS Config]
-#snippet-sourcetype:[full-example]
-#snippet-sourcedate:[]
-#snippet-sourceauthor:[AWS]
-=======
-#snippet-sourcedescription:[put_config_rule.py demonstrates how to add a config rule.]
-#snippet-keyword:[Python]
-#snippet-keyword:[AWS SDK for Python (Boto3)]
-#snippet-keyword:[Code Sample]
-#snippet-keyword:[AWS Config]
-#snippet-service:[config]
-#snippet-sourcetype:[full-example]
-#snippet-sourcedate:[2018-06-08]
-#snippet-sourceauthor:[walkerk1980]
->>>>>>> 7c6537b5
-
+# Copyright 2010-2018 Amazon.com, Inc. or its affiliates. All Rights Reserved.
+#
+# This file is licensed under the Apache License, Version 2.0 (the 'License').
+# You may not use this file except in compliance with the License. A copy of the
+# License is located at
+#
+# http://aws.amazon.com/apache2.0/
+#
+# This file is distributed on an 'AS IS' BASIS, WITHOUT WARRANTIES OR CONDITIONS
+# OF ANY KIND, either express or implied. See the License for the specific
+# language governing permissions and limitations under the License.
+
+
+import boto3
+from botocore.exceptions import ClientError
+
+config = boto3.client('config')
+
+try:
+    response = config.put_config_rule(
+        ConfigRule={
+            'ConfigRuleName': 'S3BucketRule',
+            'Description': 'S3 Public Read Prohibited Bucket Rule',
+            'Scope': {
+                'ComplianceResourceTypes': [
+                    'AWS::S3::Bucket',
+                ],
+            },
+            'Source': {
+                'Owner': 'AWS',
+                'SourceIdentifier': 'S3_BUCKET_PUBLIC_READ_PROHIBITED',
+            },
+            'InputParameters': '{}',
+            'ConfigRuleState': 'ACTIVE'
+        }
+    )
+    print('\n\rResponse: ' + str(response) + '\n\r')
+except ClientError as e:
+    print(e)
+
+ 
+
+#snippet-sourcedescription:[put_config_rule.py demonstrates how to add a config rule.]
+#snippet-keyword:[Python]
+#snippet-keyword:[AWS SDK for Python (Boto3)]
+#snippet-keyword:[Code Sample]
+#snippet-keyword:[AWS Config]
+#snippet-service:[config]
+#snippet-sourcetype:[full-example]
+#snippet-sourcedate:[2018-06-08]
+#snippet-sourceauthor:[walkerk1980]
+