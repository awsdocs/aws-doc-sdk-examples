<<<<<<< HEAD
# Copyright 2010-2018 Amazon.com, Inc. or its affiliates. All Rights Reserved.
#
# This file is licensed under the Apache License, Version 2.0 (the "License").
# You may not use this file except in compliance with the License. A copy of the
# License is located at
#
# http://aws.amazon.com/apache2.0/
#
# This file is distributed on an "AS IS" BASIS, WITHOUT WARRANTIES OR CONDITIONS
# OF ANY KIND, either express or implied. See the License for the specific
# language governing permissions and limitations under the License.

import boto3

import sys

def get_console_output(instance_id):
    """
    Using EC2 GetConsoleOutput API according
        https://docs.aws.amazon.com/AWSEC2/latest/APIReference/API_GetConsoleOutput.html
    """
    ec2 = boto3.resource('ec2')
    ec2_instance = ec2.Instance(instance_id)
    json_output = ec2_instance.console_output()

    return json_output.get('Output', '')

def main():
    if len(sys.argv) == 1:
        print("Usage: {0} <instance-id>".format(sys.argv[0]))
        sys.exit(1)

    instance_id = sys.argv[1]
    output = get_console_output(instance_id)
    print(output)

    return 0

if __name__ == '__main__':
    sys.exit(main())
=======
# Copyright 2010-2018 Amazon.com, Inc. or its affiliates. All Rights Reserved.
#
# This file is licensed under the Apache License, Version 2.0 (the "License").
# You may not use this file except in compliance with the License. A copy of the
# License is located at
#
# http://aws.amazon.com/apache2.0/
#
# This file is distributed on an "AS IS" BASIS, WITHOUT WARRANTIES OR CONDITIONS
# OF ANY KIND, either express or implied. See the License for the specific
# language governing permissions and limitations under the License.

import boto3

import sys

def get_console_output(instance_id):
    """
    Using EC2 GetConsoleOutput API according
        https://docs.aws.amazon.com/AWSEC2/latest/APIReference/API_GetConsoleOutput.html
    """
    ec2 = boto3.resource('ec2')
    ec2_instance = ec2.Instance(instance_id)
    json_output = ec2_instance.console_output()

    return json_output.get('Output', '')

def main():
    if len(sys.argv) == 1:
        print("Usage: {0} <instance-id>".format(sys.argv[0]))
        sys.exit(1)

    instance_id = sys.argv[1]
    output = get_console_output(instance_id)
    print(output)

    return 0

if __name__ == '__main__':
    sys.exit(main())
>>>>>>> 7c6537b5
 

#snippet-sourcedescription:[get_console_output.py demonstrates how to get the console output for the specified instance. For Linux instances, the instance console output displays the exact console output that would normally be displayed on a physical monitor attached to a computer. For Windows instances, the instance console output includes the last three system event log errors.]
#snippet-keyword:[Python]
<<<<<<< HEAD
#snippet-keyword:[Code Sample]
#snippet-service:[<<ADD SERVICE>>]
#snippet-sourcetype:[full-example]
#snippet-sourcedate:[]
#snippet-sourceauthor:[AWS]
=======
#snippet-keyword:[AWS SDK for Python (Boto3)]
#snippet-keyword:[Code Sample]
#snippet-keyword:[Amazon EC2]
#snippet-service:[ec2]
#snippet-sourcetype:[full-example]
#snippet-sourcedate:[2018-06-25]
#snippet-sourceauthor:[jschwarzwalder]
>>>>>>> 7c6537b5

<|MERGE_RESOLUTION|>--- conflicted
+++ resolved
@@ -1,103 +1,52 @@
-<<<<<<< HEAD
-# Copyright 2010-2018 Amazon.com, Inc. or its affiliates. All Rights Reserved.
-#
-# This file is licensed under the Apache License, Version 2.0 (the "License").
-# You may not use this file except in compliance with the License. A copy of the
-# License is located at
-#
-# http://aws.amazon.com/apache2.0/
-#
-# This file is distributed on an "AS IS" BASIS, WITHOUT WARRANTIES OR CONDITIONS
-# OF ANY KIND, either express or implied. See the License for the specific
-# language governing permissions and limitations under the License.
-
-import boto3
-
-import sys
-
-def get_console_output(instance_id):
-    """
-    Using EC2 GetConsoleOutput API according
-        https://docs.aws.amazon.com/AWSEC2/latest/APIReference/API_GetConsoleOutput.html
-    """
-    ec2 = boto3.resource('ec2')
-    ec2_instance = ec2.Instance(instance_id)
-    json_output = ec2_instance.console_output()
-
-    return json_output.get('Output', '')
-
-def main():
-    if len(sys.argv) == 1:
-        print("Usage: {0} <instance-id>".format(sys.argv[0]))
-        sys.exit(1)
-
-    instance_id = sys.argv[1]
-    output = get_console_output(instance_id)
-    print(output)
-
-    return 0
-
-if __name__ == '__main__':
-    sys.exit(main())
-=======
-# Copyright 2010-2018 Amazon.com, Inc. or its affiliates. All Rights Reserved.
-#
-# This file is licensed under the Apache License, Version 2.0 (the "License").
-# You may not use this file except in compliance with the License. A copy of the
-# License is located at
-#
-# http://aws.amazon.com/apache2.0/
-#
-# This file is distributed on an "AS IS" BASIS, WITHOUT WARRANTIES OR CONDITIONS
-# OF ANY KIND, either express or implied. See the License for the specific
-# language governing permissions and limitations under the License.
-
-import boto3
-
-import sys
-
-def get_console_output(instance_id):
-    """
-    Using EC2 GetConsoleOutput API according
-        https://docs.aws.amazon.com/AWSEC2/latest/APIReference/API_GetConsoleOutput.html
-    """
-    ec2 = boto3.resource('ec2')
-    ec2_instance = ec2.Instance(instance_id)
-    json_output = ec2_instance.console_output()
-
-    return json_output.get('Output', '')
-
-def main():
-    if len(sys.argv) == 1:
-        print("Usage: {0} <instance-id>".format(sys.argv[0]))
-        sys.exit(1)
-
-    instance_id = sys.argv[1]
-    output = get_console_output(instance_id)
-    print(output)
-
-    return 0
-
-if __name__ == '__main__':
-    sys.exit(main())
->>>>>>> 7c6537b5
- 
-
-#snippet-sourcedescription:[get_console_output.py demonstrates how to get the console output for the specified instance. For Linux instances, the instance console output displays the exact console output that would normally be displayed on a physical monitor attached to a computer. For Windows instances, the instance console output includes the last three system event log errors.]
-#snippet-keyword:[Python]
-<<<<<<< HEAD
-#snippet-keyword:[Code Sample]
-#snippet-service:[<<ADD SERVICE>>]
-#snippet-sourcetype:[full-example]
-#snippet-sourcedate:[]
-#snippet-sourceauthor:[AWS]
-=======
-#snippet-keyword:[AWS SDK for Python (Boto3)]
-#snippet-keyword:[Code Sample]
-#snippet-keyword:[Amazon EC2]
-#snippet-service:[ec2]
-#snippet-sourcetype:[full-example]
-#snippet-sourcedate:[2018-06-25]
-#snippet-sourceauthor:[jschwarzwalder]
->>>>>>> 7c6537b5
-
+# Copyright 2010-2018 Amazon.com, Inc. or its affiliates. All Rights Reserved.
+#
+# This file is licensed under the Apache License, Version 2.0 (the "License").
+# You may not use this file except in compliance with the License. A copy of the
+# License is located at
+#
+# http://aws.amazon.com/apache2.0/
+#
+# This file is distributed on an "AS IS" BASIS, WITHOUT WARRANTIES OR CONDITIONS
+# OF ANY KIND, either express or implied. See the License for the specific
+# language governing permissions and limitations under the License.
+
+import boto3
+
+import sys
+
+def get_console_output(instance_id):
+    """
+    Using EC2 GetConsoleOutput API according
+        https://docs.aws.amazon.com/AWSEC2/latest/APIReference/API_GetConsoleOutput.html
+    """
+    ec2 = boto3.resource('ec2')
+    ec2_instance = ec2.Instance(instance_id)
+    json_output = ec2_instance.console_output()
+
+    return json_output.get('Output', '')
+
+def main():
+    if len(sys.argv) == 1:
+        print("Usage: {0} <instance-id>".format(sys.argv[0]))
+        sys.exit(1)
+
+    instance_id = sys.argv[1]
+    output = get_console_output(instance_id)
+    print(output)
+
+    return 0
+
+if __name__ == '__main__':
+    sys.exit(main())
+ 
+
+#snippet-sourcedescription:[get_console_output.py demonstrates how to get the console output for the specified instance. For Linux instances, the instance console output displays the exact console output that would normally be displayed on a physical monitor attached to a computer. For Windows instances, the instance console output includes the last three system event log errors.]
+#snippet-keyword:[Python]
+#snippet-keyword:[AWS SDK for Python (Boto3)]
+#snippet-keyword:[Code Sample]
+#snippet-keyword:[Amazon EC2]
+#snippet-service:[ec2]
+#snippet-sourcetype:[full-example]
+#snippet-sourcedate:[2018-06-25]
+#snippet-sourceauthor:[jschwarzwalder]
+