--- conflicted
+++ resolved
@@ -1,59 +1,30 @@
-<<<<<<< HEAD
-# Copyright 2010-2018 Amazon.com, Inc. or its affiliates. All Rights Reserved.
-#
-# This file is licensed under the Apache License, Version 2.0 (the "License").
-# You may not use this file except in compliance with the License. A copy of the
-# License is located at
-#
-# http://aws.amazon.com/apache2.0/
-#
-# This file is distributed on an "AS IS" BASIS, WITHOUT WARRANTIES OR CONDITIONS
-# OF ANY KIND, either express or implied. See the License for the specific
-# language governing permissions and limitations under the License.
-
-
-import boto3
-
-ec2 = boto3.client('ec2')
-response = ec2.describe_key_pairs()
-print(response)
-=======
-# Copyright 2010-2018 Amazon.com, Inc. or its affiliates. All Rights Reserved.
-#
-# This file is licensed under the Apache License, Version 2.0 (the "License").
-# You may not use this file except in compliance with the License. A copy of the
-# License is located at
-#
-# http://aws.amazon.com/apache2.0/
-#
-# This file is distributed on an "AS IS" BASIS, WITHOUT WARRANTIES OR CONDITIONS
-# OF ANY KIND, either express or implied. See the License for the specific
-# language governing permissions and limitations under the License.
-
-
-import boto3
-
-ec2 = boto3.client('ec2')
-response = ec2.describe_key_pairs()
-print(response)
->>>>>>> 7c6537b5
- 
-
-#snippet-sourcedescription:[describe_keypair.py demonstrates how to describe one or more of your Amazon EC2 key pairs.]
-#snippet-keyword:[Python]
-<<<<<<< HEAD
-#snippet-keyword:[Code Sample]
-#snippet-service:[<<ADD SERVICE>>]
-#snippet-sourcetype:[full-example]
-#snippet-sourcedate:[]
-#snippet-sourceauthor:[AWS]
-=======
-#snippet-keyword:[AWS SDK for Python (Boto3)]
-#snippet-keyword:[Code Sample]
-#snippet-keyword:[Amazon EC2]
-#snippet-service:[ec2]
-#snippet-sourcetype:[full-example]
-#snippet-sourcedate:[2018-06-25]
-#snippet-sourceauthor:[jschwarzwalder]
->>>>>>> 7c6537b5
-
+# Copyright 2010-2018 Amazon.com, Inc. or its affiliates. All Rights Reserved.
+#
+# This file is licensed under the Apache License, Version 2.0 (the "License").
+# You may not use this file except in compliance with the License. A copy of the
+# License is located at
+#
+# http://aws.amazon.com/apache2.0/
+#
+# This file is distributed on an "AS IS" BASIS, WITHOUT WARRANTIES OR CONDITIONS
+# OF ANY KIND, either express or implied. See the License for the specific
+# language governing permissions and limitations under the License.
+
+
+import boto3
+
+ec2 = boto3.client('ec2')
+response = ec2.describe_key_pairs()
+print(response)
+ 
+
+#snippet-sourcedescription:[describe_keypair.py demonstrates how to describe one or more of your Amazon EC2 key pairs.]
+#snippet-keyword:[Python]
+#snippet-keyword:[AWS SDK for Python (Boto3)]
+#snippet-keyword:[Code Sample]
+#snippet-keyword:[Amazon EC2]
+#snippet-service:[ec2]
+#snippet-sourcetype:[full-example]
+#snippet-sourcedate:[2018-06-25]
+#snippet-sourceauthor:[jschwarzwalder]
+