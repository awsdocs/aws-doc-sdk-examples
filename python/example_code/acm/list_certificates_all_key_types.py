# Copyright 2010-2018 Amazon.com, Inc. or its affiliates. All Rights Reserved.
#
# Licensed under the Apache License, Version 2.0 (the "License"). You
# may not use this file except in compliance with the License. A copy of
# the License is located at
#
# http://aws.amazon.com/apache2.0/
#
# or in the "license" file accompanying this file. This file is
# distributed on an "AS IS" BASIS, WITHOUT WARRANTIES OR CONDITIONS OF
# ANY KIND, either express or implied. See the License for the specific
# language governing permissions and limitations under the License.

import boto3


# Create ACM client
acm = boto3.client('acm')

# List certificates with the pagination interface
paginator = acm.get_paginator('list_certificates')
for response in paginator.paginate(
Includes={
        'extendedKeyUsage': [
            'TLS_WEB_SERVER_AUTHENTICATION','TLS_WEB_CLIENT_AUTHENTICATION','CODE_SIGNING','EMAIL_PROTECTION','TIME_STAMPING','OCSP_SIGNING','IPSEC_END_SYSTEM','IPSEC_TUNNEL','IPSEC_USER','ANY','NONE'
        ],
        'keyUsage': [
            'DIGITAL_SIGNATURE','NON_REPUDIATION','KEY_ENCIPHERMENT','DATA_ENCIPHERMENT','KEY_AGREEMENT','CERTIFICATE_SIGNING','CRL_SIGNING','ENCIPHER_ONLY','DECIPHER_ONLY','ANY','CUSTOM',
        ],
        'keyTypes': [
            'RSA_2048','RSA_1024','RSA_4096','EC_prime256v1','EC_secp384r1','EC_secp521r1'
        ]
    }
):
    for certificate in response['CertificateSummaryList']:
        print(certificate)
 

#snippet-sourcedescription:[list_certificates_all_key_types.py demonstrates how to create a paginator for a specific operation. Here we show how to get a list of certificate ARNs and domain names with list_certificates. ]
#snippet-keyword:[Python]
<<<<<<< HEAD
#snippet-keyword:[Code Sample]
#snippet-service:[AWS Certificate Manager]
#snippet-sourcetype:[full-example]
#snippet-sourcedate:[]
#snippet-sourceauthor:[AWS]
=======
#snippet-keyword:[AWS SDK for Python (Boto3)]
#snippet-keyword:[Code Sample]
#snippet-keyword:[AWS Certificate Manager]
#snippet-service:[acm]
#snippet-sourcetype:[full-example]
#snippet-sourcedate:[2018-09-05]
#snippet-sourceauthor:[walkerk1980]
>>>>>>> 7c6537b5

<|MERGE_RESOLUTION|>--- conflicted
+++ resolved
@@ -1,56 +1,48 @@
-# Copyright 2010-2018 Amazon.com, Inc. or its affiliates. All Rights Reserved.
-#
-# Licensed under the Apache License, Version 2.0 (the "License"). You
-# may not use this file except in compliance with the License. A copy of
-# the License is located at
-#
-# http://aws.amazon.com/apache2.0/
-#
-# or in the "license" file accompanying this file. This file is
-# distributed on an "AS IS" BASIS, WITHOUT WARRANTIES OR CONDITIONS OF
-# ANY KIND, either express or implied. See the License for the specific
-# language governing permissions and limitations under the License.
-
-import boto3
-
-
-# Create ACM client
-acm = boto3.client('acm')
-
-# List certificates with the pagination interface
-paginator = acm.get_paginator('list_certificates')
-for response in paginator.paginate(
-Includes={
-        'extendedKeyUsage': [
-            'TLS_WEB_SERVER_AUTHENTICATION','TLS_WEB_CLIENT_AUTHENTICATION','CODE_SIGNING','EMAIL_PROTECTION','TIME_STAMPING','OCSP_SIGNING','IPSEC_END_SYSTEM','IPSEC_TUNNEL','IPSEC_USER','ANY','NONE'
-        ],
-        'keyUsage': [
-            'DIGITAL_SIGNATURE','NON_REPUDIATION','KEY_ENCIPHERMENT','DATA_ENCIPHERMENT','KEY_AGREEMENT','CERTIFICATE_SIGNING','CRL_SIGNING','ENCIPHER_ONLY','DECIPHER_ONLY','ANY','CUSTOM',
-        ],
-        'keyTypes': [
-            'RSA_2048','RSA_1024','RSA_4096','EC_prime256v1','EC_secp384r1','EC_secp521r1'
-        ]
-    }
-):
-    for certificate in response['CertificateSummaryList']:
-        print(certificate)
- 
-
-#snippet-sourcedescription:[list_certificates_all_key_types.py demonstrates how to create a paginator for a specific operation. Here we show how to get a list of certificate ARNs and domain names with list_certificates. ]
-#snippet-keyword:[Python]
-<<<<<<< HEAD
-#snippet-keyword:[Code Sample]
-#snippet-service:[AWS Certificate Manager]
-#snippet-sourcetype:[full-example]
-#snippet-sourcedate:[]
-#snippet-sourceauthor:[AWS]
-=======
-#snippet-keyword:[AWS SDK for Python (Boto3)]
-#snippet-keyword:[Code Sample]
-#snippet-keyword:[AWS Certificate Manager]
-#snippet-service:[acm]
-#snippet-sourcetype:[full-example]
-#snippet-sourcedate:[2018-09-05]
-#snippet-sourceauthor:[walkerk1980]
->>>>>>> 7c6537b5
-
+# Copyright 2010-2018 Amazon.com, Inc. or its affiliates. All Rights Reserved.
+#
+# Licensed under the Apache License, Version 2.0 (the "License"). You
+# may not use this file except in compliance with the License. A copy of
+# the License is located at
+#
+# http://aws.amazon.com/apache2.0/
+#
+# or in the "license" file accompanying this file. This file is
+# distributed on an "AS IS" BASIS, WITHOUT WARRANTIES OR CONDITIONS OF
+# ANY KIND, either express or implied. See the License for the specific
+# language governing permissions and limitations under the License.
+
+import boto3
+
+
+# Create ACM client
+acm = boto3.client('acm')
+
+# List certificates with the pagination interface
+paginator = acm.get_paginator('list_certificates')
+for response in paginator.paginate(
+Includes={
+        'extendedKeyUsage': [
+            'TLS_WEB_SERVER_AUTHENTICATION','TLS_WEB_CLIENT_AUTHENTICATION','CODE_SIGNING','EMAIL_PROTECTION','TIME_STAMPING','OCSP_SIGNING','IPSEC_END_SYSTEM','IPSEC_TUNNEL','IPSEC_USER','ANY','NONE'
+        ],
+        'keyUsage': [
+            'DIGITAL_SIGNATURE','NON_REPUDIATION','KEY_ENCIPHERMENT','DATA_ENCIPHERMENT','KEY_AGREEMENT','CERTIFICATE_SIGNING','CRL_SIGNING','ENCIPHER_ONLY','DECIPHER_ONLY','ANY','CUSTOM',
+        ],
+        'keyTypes': [
+            'RSA_2048','RSA_1024','RSA_4096','EC_prime256v1','EC_secp384r1','EC_secp521r1'
+        ]
+    }
+):
+    for certificate in response['CertificateSummaryList']:
+        print(certificate)
+ 
+
+#snippet-sourcedescription:[list_certificates_all_key_types.py demonstrates how to create a paginator for a specific operation. Here we show how to get a list of certificate ARNs and domain names with list_certificates. ]
+#snippet-keyword:[Python]
+#snippet-keyword:[AWS SDK for Python (Boto3)]
+#snippet-keyword:[Code Sample]
+#snippet-keyword:[AWS Certificate Manager]
+#snippet-service:[acm]
+#snippet-sourcetype:[full-example]
+#snippet-sourcedate:[2018-09-05]
+#snippet-sourceauthor:[walkerk1980]
+