<<<<<<< HEAD
# Copyright 2010-2018 Amazon.com, Inc. or its affiliates. All Rights Reserved.
#
# Licensed under the Apache License, Version 2.0 (the "License"). You
# may not use this file except in compliance with the License. A copy of
# the License is located at
#
# http://aws.amazon.com/apache2.0/
#
# or in the "license" file accompanying this file. This file is
# distributed on an "AS IS" BASIS, WITHOUT WARRANTIES OR CONDITIONS OF
# ANY KIND, either express or implied. See the License for the specific
# language governing permissions and limitations under the License.

import json

import boto3

# Create SQS client
sqs = boto3.client('sqs')

queue_url = 'SOURCE_QUEUE_URL'
dead_letter_queue_arn = 'DEAD_LETTER_QUEUE_ARN'

redrive_policy = {
    'deadLetterTargetArn': dead_letter_queue_arn,
    'maxReceiveCount': '10'
}


# Configure queue to send messages to dead letter queue
sqs.set_queue_attributes(
    QueueUrl=queue_url,
    Attributes={
        'RedrivePolicy': json.dumps(redrive_policy)
    }
)
=======
# Copyright 2010-2018 Amazon.com, Inc. or its affiliates. All Rights Reserved.
#
# Licensed under the Apache License, Version 2.0 (the "License"). You
# may not use this file except in compliance with the License. A copy of
# the License is located at
#
# http://aws.amazon.com/apache2.0/
#
# or in the "license" file accompanying this file. This file is
# distributed on an "AS IS" BASIS, WITHOUT WARRANTIES OR CONDITIONS OF
# ANY KIND, either express or implied. See the License for the specific
# language governing permissions and limitations under the License.

import json

import boto3

# Create SQS client
sqs = boto3.client('sqs')

queue_url = 'SOURCE_QUEUE_URL'
dead_letter_queue_arn = 'DEAD_LETTER_QUEUE_ARN'

redrive_policy = {
    'deadLetterTargetArn': dead_letter_queue_arn,
    'maxReceiveCount': '10'
}


# Configure queue to send messages to dead letter queue
sqs.set_queue_attributes(
    QueueUrl=queue_url,
    Attributes={
        'RedrivePolicy': json.dumps(redrive_policy)
    }
)
>>>>>>> 7c6537b5
 

#snippet-sourcedescription:[dead_letter_queue.py demonstrates how to send messages to a Dead Letter Queue for use when debugging.]
#snippet-keyword:[Python]
<<<<<<< HEAD
#snippet-keyword:[Code Sample]
#snippet-service:[<<ADD SERVICE>>]
#snippet-sourcetype:[full-example]
#snippet-sourcedate:[]
#snippet-sourceauthor:[AWS]
=======
#snippet-keyword:[AWS SDK for Python (Boto3)]
#snippet-keyword:[Code Sample]
#snippet-keyword:[Amazon Simple Queue Service]
#snippet-service:[sqs]
#snippet-sourcetype:[full-example]
#snippet-sourcedate:[2018-08-01]
#snippet-sourceauthor:[jschwarzwalder]
>>>>>>> 7c6537b5

<|MERGE_RESOLUTION|>--- conflicted
+++ resolved
@@ -1,95 +1,48 @@
-<<<<<<< HEAD
-# Copyright 2010-2018 Amazon.com, Inc. or its affiliates. All Rights Reserved.
-#
-# Licensed under the Apache License, Version 2.0 (the "License"). You
-# may not use this file except in compliance with the License. A copy of
-# the License is located at
-#
-# http://aws.amazon.com/apache2.0/
-#
-# or in the "license" file accompanying this file. This file is
-# distributed on an "AS IS" BASIS, WITHOUT WARRANTIES OR CONDITIONS OF
-# ANY KIND, either express or implied. See the License for the specific
-# language governing permissions and limitations under the License.
-
-import json
-
-import boto3
-
-# Create SQS client
-sqs = boto3.client('sqs')
-
-queue_url = 'SOURCE_QUEUE_URL'
-dead_letter_queue_arn = 'DEAD_LETTER_QUEUE_ARN'
-
-redrive_policy = {
-    'deadLetterTargetArn': dead_letter_queue_arn,
-    'maxReceiveCount': '10'
-}
-
-
-# Configure queue to send messages to dead letter queue
-sqs.set_queue_attributes(
-    QueueUrl=queue_url,
-    Attributes={
-        'RedrivePolicy': json.dumps(redrive_policy)
-    }
-)
-=======
-# Copyright 2010-2018 Amazon.com, Inc. or its affiliates. All Rights Reserved.
-#
-# Licensed under the Apache License, Version 2.0 (the "License"). You
-# may not use this file except in compliance with the License. A copy of
-# the License is located at
-#
-# http://aws.amazon.com/apache2.0/
-#
-# or in the "license" file accompanying this file. This file is
-# distributed on an "AS IS" BASIS, WITHOUT WARRANTIES OR CONDITIONS OF
-# ANY KIND, either express or implied. See the License for the specific
-# language governing permissions and limitations under the License.
-
-import json
-
-import boto3
-
-# Create SQS client
-sqs = boto3.client('sqs')
-
-queue_url = 'SOURCE_QUEUE_URL'
-dead_letter_queue_arn = 'DEAD_LETTER_QUEUE_ARN'
-
-redrive_policy = {
-    'deadLetterTargetArn': dead_letter_queue_arn,
-    'maxReceiveCount': '10'
-}
-
-
-# Configure queue to send messages to dead letter queue
-sqs.set_queue_attributes(
-    QueueUrl=queue_url,
-    Attributes={
-        'RedrivePolicy': json.dumps(redrive_policy)
-    }
-)
->>>>>>> 7c6537b5
- 
-
-#snippet-sourcedescription:[dead_letter_queue.py demonstrates how to send messages to a Dead Letter Queue for use when debugging.]
-#snippet-keyword:[Python]
-<<<<<<< HEAD
-#snippet-keyword:[Code Sample]
-#snippet-service:[<<ADD SERVICE>>]
-#snippet-sourcetype:[full-example]
-#snippet-sourcedate:[]
-#snippet-sourceauthor:[AWS]
-=======
-#snippet-keyword:[AWS SDK for Python (Boto3)]
-#snippet-keyword:[Code Sample]
-#snippet-keyword:[Amazon Simple Queue Service]
-#snippet-service:[sqs]
-#snippet-sourcetype:[full-example]
-#snippet-sourcedate:[2018-08-01]
-#snippet-sourceauthor:[jschwarzwalder]
->>>>>>> 7c6537b5
-
+# Copyright 2010-2018 Amazon.com, Inc. or its affiliates. All Rights Reserved.
+#
+# Licensed under the Apache License, Version 2.0 (the "License"). You
+# may not use this file except in compliance with the License. A copy of
+# the License is located at
+#
+# http://aws.amazon.com/apache2.0/
+#
+# or in the "license" file accompanying this file. This file is
+# distributed on an "AS IS" BASIS, WITHOUT WARRANTIES OR CONDITIONS OF
+# ANY KIND, either express or implied. See the License for the specific
+# language governing permissions and limitations under the License.
+
+import json
+
+import boto3
+
+# Create SQS client
+sqs = boto3.client('sqs')
+
+queue_url = 'SOURCE_QUEUE_URL'
+dead_letter_queue_arn = 'DEAD_LETTER_QUEUE_ARN'
+
+redrive_policy = {
+    'deadLetterTargetArn': dead_letter_queue_arn,
+    'maxReceiveCount': '10'
+}
+
+
+# Configure queue to send messages to dead letter queue
+sqs.set_queue_attributes(
+    QueueUrl=queue_url,
+    Attributes={
+        'RedrivePolicy': json.dumps(redrive_policy)
+    }
+)
+ 
+
+#snippet-sourcedescription:[dead_letter_queue.py demonstrates how to send messages to a Dead Letter Queue for use when debugging.]
+#snippet-keyword:[Python]
+#snippet-keyword:[AWS SDK for Python (Boto3)]
+#snippet-keyword:[Code Sample]
+#snippet-keyword:[Amazon Simple Queue Service]
+#snippet-service:[sqs]
+#snippet-sourcetype:[full-example]
+#snippet-sourcedate:[2018-08-01]
+#snippet-sourceauthor:[jschwarzwalder]
+