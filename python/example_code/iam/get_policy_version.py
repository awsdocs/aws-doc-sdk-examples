<<<<<<< HEAD
# Copyright 2010-2018 Amazon.com, Inc. or its affiliates. All Rights Reserved.
#
# Licensed under the Apache License, Version 2.0 (the "License"). You
# may not use this file except in compliance with the License. A copy of
# the License is located at
#
# http://aws.amazon.com/apache2.0/
#
# or in the "license" file accompanying this file. This file is
# distributed on an "AS IS" BASIS, WITHOUT WARRANTIES OR CONDITIONS OF
# ANY KIND, either express or implied. See the License for the specific
# language governing permissions and limitations under the License.

import boto3

# Create IAM client
iam = boto3.client('iam')

policy_arn='arn:aws:iam::aws:policy/AWSLambdaExecute'

# Get policy
get_policy_response = iam.get_policy(
    PolicyArn=policy_arn
)

version_id = get_policy_response['Policy']['DefaultVersionId']

# Get default version of policy
get_policy_version_response = iam.get_policy_version(
    PolicyArn=policy_arn,
    VersionId=version_id,
)

policy_document = get_policy_version_response['PolicyVersion']['Document']

print("IAM Policy Version: " + policy_document['Version'])
print("Statements: ")
for statement in policy_document['Statement']:
    print(statement)

print("\n\rUnformatted Policy Document: \n\r" + str(policy_document))
=======
# Copyright 2010-2018 Amazon.com, Inc. or its affiliates. All Rights Reserved.
#
# Licensed under the Apache License, Version 2.0 (the "License"). You
# may not use this file except in compliance with the License. A copy of
# the License is located at
#
# http://aws.amazon.com/apache2.0/
#
# or in the "license" file accompanying this file. This file is
# distributed on an "AS IS" BASIS, WITHOUT WARRANTIES OR CONDITIONS OF
# ANY KIND, either express or implied. See the License for the specific
# language governing permissions and limitations under the License.

import boto3

# Create IAM client
iam = boto3.client('iam')

policy_arn='arn:aws:iam::aws:policy/AWSLambdaExecute'

# Get policy
get_policy_response = iam.get_policy(
    PolicyArn=policy_arn
)

version_id = get_policy_response['Policy']['DefaultVersionId']

# Get default version of policy
get_policy_version_response = iam.get_policy_version(
    PolicyArn=policy_arn,
    VersionId=version_id,
)

policy_document = get_policy_version_response['PolicyVersion']['Document']

print("IAM Policy Version: " + policy_document['Version'])
print("Statements: ")
for statement in policy_document['Statement']:
    print(statement)

print("\n\rUnformatted Policy Document: \n\r" + str(policy_document))
>>>>>>> 7c6537b5
 

#snippet-sourcedescription:[get_policy_version.py demonstrates how to retrieve details about the current version of an IAM policy.]
#snippet-keyword:[Python]
<<<<<<< HEAD
#snippet-keyword:[Code Sample]
#snippet-service:[<<ADD SERVICE>>]
#snippet-sourcetype:[full-example]
#snippet-sourcedate:[]
#snippet-sourceauthor:[AWS]
=======
#snippet-keyword:[AWS SDK for Python (Boto3)]
#snippet-keyword:[Code Sample]
#snippet-keyword:[AWS Identity and Access Management (IAM)]
#snippet-service:[iam]
#snippet-sourcetype:[full-example]
#snippet-sourcedate:[]
#snippet-sourceauthor:[jschwarzwalder]
>>>>>>> 7c6537b5

<|MERGE_RESOLUTION|>--- conflicted
+++ resolved
@@ -1,105 +1,53 @@
-<<<<<<< HEAD
-# Copyright 2010-2018 Amazon.com, Inc. or its affiliates. All Rights Reserved.
-#
-# Licensed under the Apache License, Version 2.0 (the "License"). You
-# may not use this file except in compliance with the License. A copy of
-# the License is located at
-#
-# http://aws.amazon.com/apache2.0/
-#
-# or in the "license" file accompanying this file. This file is
-# distributed on an "AS IS" BASIS, WITHOUT WARRANTIES OR CONDITIONS OF
-# ANY KIND, either express or implied. See the License for the specific
-# language governing permissions and limitations under the License.
-
-import boto3
-
-# Create IAM client
-iam = boto3.client('iam')
-
-policy_arn='arn:aws:iam::aws:policy/AWSLambdaExecute'
-
-# Get policy
-get_policy_response = iam.get_policy(
-    PolicyArn=policy_arn
-)
-
-version_id = get_policy_response['Policy']['DefaultVersionId']
-
-# Get default version of policy
-get_policy_version_response = iam.get_policy_version(
-    PolicyArn=policy_arn,
-    VersionId=version_id,
-)
-
-policy_document = get_policy_version_response['PolicyVersion']['Document']
-
-print("IAM Policy Version: " + policy_document['Version'])
-print("Statements: ")
-for statement in policy_document['Statement']:
-    print(statement)
-
-print("\n\rUnformatted Policy Document: \n\r" + str(policy_document))
-=======
-# Copyright 2010-2018 Amazon.com, Inc. or its affiliates. All Rights Reserved.
-#
-# Licensed under the Apache License, Version 2.0 (the "License"). You
-# may not use this file except in compliance with the License. A copy of
-# the License is located at
-#
-# http://aws.amazon.com/apache2.0/
-#
-# or in the "license" file accompanying this file. This file is
-# distributed on an "AS IS" BASIS, WITHOUT WARRANTIES OR CONDITIONS OF
-# ANY KIND, either express or implied. See the License for the specific
-# language governing permissions and limitations under the License.
-
-import boto3
-
-# Create IAM client
-iam = boto3.client('iam')
-
-policy_arn='arn:aws:iam::aws:policy/AWSLambdaExecute'
-
-# Get policy
-get_policy_response = iam.get_policy(
-    PolicyArn=policy_arn
-)
-
-version_id = get_policy_response['Policy']['DefaultVersionId']
-
-# Get default version of policy
-get_policy_version_response = iam.get_policy_version(
-    PolicyArn=policy_arn,
-    VersionId=version_id,
-)
-
-policy_document = get_policy_version_response['PolicyVersion']['Document']
-
-print("IAM Policy Version: " + policy_document['Version'])
-print("Statements: ")
-for statement in policy_document['Statement']:
-    print(statement)
-
-print("\n\rUnformatted Policy Document: \n\r" + str(policy_document))
->>>>>>> 7c6537b5
- 
-
-#snippet-sourcedescription:[get_policy_version.py demonstrates how to retrieve details about the current version of an IAM policy.]
-#snippet-keyword:[Python]
-<<<<<<< HEAD
-#snippet-keyword:[Code Sample]
-#snippet-service:[<<ADD SERVICE>>]
-#snippet-sourcetype:[full-example]
-#snippet-sourcedate:[]
-#snippet-sourceauthor:[AWS]
-=======
-#snippet-keyword:[AWS SDK for Python (Boto3)]
-#snippet-keyword:[Code Sample]
-#snippet-keyword:[AWS Identity and Access Management (IAM)]
-#snippet-service:[iam]
-#snippet-sourcetype:[full-example]
-#snippet-sourcedate:[]
-#snippet-sourceauthor:[jschwarzwalder]
->>>>>>> 7c6537b5
-
+# Copyright 2010-2018 Amazon.com, Inc. or its affiliates. All Rights Reserved.
+#
+# Licensed under the Apache License, Version 2.0 (the "License"). You
+# may not use this file except in compliance with the License. A copy of
+# the License is located at
+#
+# http://aws.amazon.com/apache2.0/
+#
+# or in the "license" file accompanying this file. This file is
+# distributed on an "AS IS" BASIS, WITHOUT WARRANTIES OR CONDITIONS OF
+# ANY KIND, either express or implied. See the License for the specific
+# language governing permissions and limitations under the License.
+
+import boto3
+
+# Create IAM client
+iam = boto3.client('iam')
+
+policy_arn='arn:aws:iam::aws:policy/AWSLambdaExecute'
+
+# Get policy
+get_policy_response = iam.get_policy(
+    PolicyArn=policy_arn
+)
+
+version_id = get_policy_response['Policy']['DefaultVersionId']
+
+# Get default version of policy
+get_policy_version_response = iam.get_policy_version(
+    PolicyArn=policy_arn,
+    VersionId=version_id,
+)
+
+policy_document = get_policy_version_response['PolicyVersion']['Document']
+
+print("IAM Policy Version: " + policy_document['Version'])
+print("Statements: ")
+for statement in policy_document['Statement']:
+    print(statement)
+
+print("\n\rUnformatted Policy Document: \n\r" + str(policy_document))
+ 
+
+#snippet-sourcedescription:[get_policy_version.py demonstrates how to retrieve details about the current version of an IAM policy.]
+#snippet-keyword:[Python]
+#snippet-keyword:[AWS SDK for Python (Boto3)]
+#snippet-keyword:[Code Sample]
+#snippet-keyword:[AWS Identity and Access Management (IAM)]
+#snippet-service:[iam]
+#snippet-sourcetype:[full-example]
+#snippet-sourcedate:[]
+#snippet-sourceauthor:[jschwarzwalder]
+