--- conflicted
+++ resolved
@@ -1,343 +1,339 @@
- 
-//snippet-sourcedescription:[<<FILENAME>> demonstrates how to ...]
-//snippet-keyword:[dotnet]
-//snippet-keyword:[.NET]
-//snippet-keyword:[Code Sample]
-<<<<<<< HEAD
-//snippet-service:[Amazon Cloudwatch]
-=======
-//snippet-keyword:[Amazon Cloudwatch]
-//snippet-service:[cloudwatch]
->>>>>>> 7c6537b5
-//snippet-sourcetype:[<<snippet or full-example>>]
-//snippet-sourcedate:[]
-//snippet-sourceauthor:[AWS]
-
-
-﻿/*******************************************************************************
-* Copyright 2009-2017 Amazon.com, Inc. or its affiliates. All Rights Reserved.
-* 
-* Licensed under the Apache License, Version 2.0 (the "License"). You may
-* not use this file except in compliance with the License. A copy of the
-* License is located at
-* 
-* http://aws.amazon.com/apache2.0/
-* 
-* or in the "license" file accompanying this file. This file is
-* distributed on an "AS IS" BASIS, WITHOUT WARRANTIES OR CONDITIONS OF ANY
-* KIND, either express or implied. See the License for the specific
-* language governing permissions and limitations under the License.
-*******************************************************************************/
-
-using System;
-using System.Collections.Generic;
-using Amazon;
-using Amazon.CloudWatch;
-using Amazon.CloudWatch.Model;
-using Amazon.CloudWatchLogs;
-using Amazon.CloudWatchLogs.Model;
-using Amazon.CloudWatchEvents;
-using Amazon.CloudWatchEvents.Model;
-
-namespace AWSSDKDocSamples.CloudWatch
-{
-    class CloudWatchSamples
-    {
-        static void Main(string[] args)
-        {
-            // This project contains the following examples:
-            //PutRuleExample();
-            //PutTargetExample();
-            //PutEventExample();
-            //EnableAlarmAction("instanceId", "customerAccount");
-            //DisableAlarmActions();
-            //PutMetricAlarm();
-            //CloudWatchMetricsTest();
-            //DescribeAlarmForMetric();
-            //PutSubscriptionFilters();
-            //DescribeSubscriptionFilters();
-            //DescribeAlarms();
-            //DeleteAlarm(new List < string > { "alarmNames"});
-        }
-        public static void PutRuleExample()
-        {
-            AmazonCloudWatchEventsClient client = new AmazonCloudWatchEventsClient();
-
-            var putRuleRequest = new PutRuleRequest
-            {
-                Name = "DEMO_EVENT",
-                RoleArn = "IAM_ROLE_ARN",
-                ScheduleExpression = "rate(5 minutes)",
-                State = RuleState.ENABLED
-            };
-
-            var putRuleResponse = client.PutRule(putRuleRequest);
-            Console.WriteLine("Successfully set the rule {0}", putRuleResponse.RuleArn);
-        }
-        public static void PutTargetExample()
-        {
-            AmazonCloudWatchEventsClient client = new AmazonCloudWatchEventsClient();
-
-            var putTargetRequest = new PutTargetsRequest
-            {
-                Rule = "DEMO_EVENT",
-                Targets =
-                {
-                    new Target { Arn = "LAMBDA_FUNCTION_ARN", Id = "myCloudWatchEventsTarget"}
-                }
-            };
-
-            client.PutTargets(putTargetRequest);
-        }
-        public static void PutEventExample()
-        {
-            AmazonCloudWatchEventsClient client = new AmazonCloudWatchEventsClient();
-
-            var putEventsRequest = new PutEventsRequest
-            {
-                Entries = new List<PutEventsRequestEntry>
-                {
-                    new PutEventsRequestEntry
-                    {
-                        Detail = @"{ ""key1"" : ""value1"", ""key2"" : ""value2"" }",
-                        DetailType = "appRequestSubmitted",
-                        Resources =
-                        {
-                            "RESOURCE_ARN"
-                        },
-                        Source = "com.compnay.myapp"
-                    }
-                }
-            };
-
-            client.PutEvents(putEventsRequest);
-        }
-        public static void EnableAlarmAction(string instanceId, string customerAccount)
-        {
-            using (var client = new AmazonCloudWatchClient(Amazon.RegionEndpoint.USWest2))
-            {
-                client.PutMetricAlarm(new PutMetricAlarmRequest
-                {
-                    AlarmName = "Web_Server_CPU_Utilization",
-                    ComparisonOperator = ComparisonOperator.GreaterThanThreshold,
-                    EvaluationPeriods = 1,
-                    MetricName = "CPUUtilization",
-                    Namespace = "AWS/EC2",
-                    Period = 60,
-                    Statistic = Statistic.Average,
-                    Threshold = 70.0,
-                    ActionsEnabled = true,
-                    AlarmActions = new List<string> { "arn:aws:swf:us-west-2:" + customerAccount + ":action/actions/AWS_EC2.InstanceId.Reboot/1.0" },
-                    AlarmDescription = "Alarm when server CPU exceeds 70%",
-                    Dimensions = new List<Dimension>
-                    {
-                        new Dimension { Name = "InstanceId", Value = instanceId }
-                    },
-                    Unit = StandardUnit.Seconds
-                });
-
-                client.EnableAlarmActions(new EnableAlarmActionsRequest
-                {
-                    AlarmNames = new List<string> { "Web_Server_CPU_Utilization" }
-                });
-
-                MetricDatum metricDatum = new MetricDatum
-                { MetricName = "CPUUtilization" };
-
-                PutMetricDataRequest putMetricDatarequest = new PutMetricDataRequest
-                {
-                    MetricData = new List<MetricDatum> { metricDatum }
-                };
-                client.PutMetricData(putMetricDatarequest);
-
-            }
-        }
-        public static void DisableAlarmActions()
-        {
-            using (var client = new AmazonCloudWatchClient(RegionEndpoint.USWest2))
-            {
-                client.DisableAlarmActions(new DisableAlarmActionsRequest
-                {
-                    AlarmNames = new List<string> { "Web_Server_CPU_Utilization" }
-                });
-            }
-        }
-        public static void PutMetricAlarm()
-        {
-            var client = new AmazonCloudWatchClient(RegionEndpoint.USWest2);
-            client.PutMetricAlarm(new PutMetricAlarmRequest
-            {
-                AlarmName = "Web_Server_CPU_Utilization",
-                ComparisonOperator = ComparisonOperator.GreaterThanThreshold,
-                EvaluationPeriods = 1,
-                MetricName = "CPUUtilization",
-                Namespace = "AWS/EC2",
-                Period = 60,
-                Statistic = Statistic.Average,
-                Threshold = 70.0,
-                ActionsEnabled = true,
-                AlarmActions = new List<string> { "arn:aws:swf:us-west-2:" + "customerAccount" + ":action/actions/AWS_EC2.InstanceId.Reboot/1.0" },
-                AlarmDescription = "Alarm when server CPU exceeds 70%",
-                Dimensions = new List<Dimension>
-                    {
-                        new Dimension { Name = "InstanceId", Value = "INSTANCE_ID" }
-                    },
-                Unit = StandardUnit.Seconds
-            });
-
-        }
-        public static void CloudWatchMetricsTest()
-        {
-            var logGroupName = "LogGroupName";
-            DimensionFilter dimensionFilter = new DimensionFilter()
-            {
-                Name = logGroupName
-            };
-            var dimensionFilterList = new List<DimensionFilter>();
-            dimensionFilterList.Add(dimensionFilter);
-
-            var dimension = new Dimension
-            {
-                Name = "UniquePages",
-                Value = "URLs"
-            };
-            using (var cw = new AmazonCloudWatchClient(RegionEndpoint.USWest2))
-            {
-                var listMetricsResponse = cw.ListMetrics(new ListMetricsRequest
-                {
-                    Dimensions = dimensionFilterList,
-                    MetricName = "IncomingLogEvents",
-                    Namespace = "AWS/Logs"
-                });
-
-                Console.WriteLine(listMetricsResponse.Metrics);
-
-                cw.PutMetricData(new PutMetricDataRequest
-                {
-                    MetricData = new List<MetricDatum>{new MetricDatum
-                    {
-                        MetricName = "PagesVisited",
-                        Dimensions = new List<Dimension>{dimension},
-                        Unit = "None",
-                        Value = 1.0
-                    }},
-                    Namespace = "SITE/TRAFFIC"
-                });
-
-                var describeMetricsResponse = cw.DescribeAlarmsForMetric(new DescribeAlarmsForMetricRequest
-                {
-                    MetricName = "PagesVisited",
-                    Dimensions = new List<Dimension>() { dimension },
-                    Namespace = "SITE/TRAFFIC"
-                });
-
-                Console.WriteLine(describeMetricsResponse.MetricAlarms);
-            }
-
-        }
-        public static void DescribeAlarmForMetric()
-        {
-            var dimension = new Dimension
-            {
-                Name = "UniquePages",
-                Value = "URLs"
-            };
-            var cloudWatch = new AmazonCloudWatchClient(RegionEndpoint.USWest2);
-            var describeMetricsResponse = cloudWatch.DescribeAlarmsForMetric(new DescribeAlarmsForMetricRequest
-            {
-                MetricName = "PagesVisited",
-                Dimensions = new List<Dimension>() { dimension },
-                Namespace = "SITE/TRAFFIC"
-            });
-
-            Console.WriteLine(describeMetricsResponse.MetricAlarms);
-        }
-        public static void PutSubscriptionFilters()
-        {
-            var client = new AmazonCloudWatchLogsClient();
-            var request = new Amazon.CloudWatchLogs.Model.PutSubscriptionFilterRequest()
-            {
-                DestinationArn = "LAMBDA_FUNCTION_ARN",
-                FilterName = "FILTER_NAME",
-                FilterPattern = "ERROR",
-                LogGroupName = "Log_Group"
-            };
-            try
-            {
-                var response = client.PutSubscriptionFilter(request);
-            }
-            catch (InvalidParameterException e)
-            {
-                Console.WriteLine(e.Message);
-            }
-
-
-        }
-        public static void DescribeSubscriptionFilters()
-        {
-            var client = new AmazonCloudWatchLogsClient();
-            var request = new Amazon.CloudWatchLogs.Model.DescribeSubscriptionFiltersRequest()
-            {
-                LogGroupName = "GROUP_NAME",
-                Limit = 5
-            };
-            try
-            {
-                var response = client.DescribeSubscriptionFilters(request);
-            }
-            catch (Amazon.CloudWatchLogs.Model.ResourceNotFoundException e)
-            {
-                Console.WriteLine(e.Message);
-            }
-
-        }
-        public static void DeleteSubscriptionFilter()
-        {
-            var client = new AmazonCloudWatchLogsClient();
-            var request = new Amazon.CloudWatchLogs.Model.DeleteSubscriptionFilterRequest()
-            {
-                LogGroupName = "GROUP_NAME",
-                FilterName = "FILTER"
-            };
-            try
-            {
-                var response = client.DeleteSubscriptionFilter(request);
-            }
-            catch (Amazon.CloudWatchLogs.Model.ResourceNotFoundException e)
-            {
-                Console.WriteLine(e.Message);
-            }
-
-        }
-        public static void DescribeAlarms()
-        {
-            using (var cloudWatch = new AmazonCloudWatchClient(RegionEndpoint.USWest2))
-            {
-                var request = new DescribeAlarmsRequest();
-                request.StateValue = "INSUFFICIENT_DATA";
-                request.AlarmNames = new List<string> { "Alarm1", "Alarm2" };
-                do
-                {
-                    var response = cloudWatch.DescribeAlarms(request);
-                    foreach (var alarm in response.MetricAlarms)
-                    {
-                        Console.WriteLine(alarm.AlarmName);
-                    }
-                    request.NextToken = response.NextToken;
-                } while (request.NextToken != null);
-            }
-        }
-        public static void DeleteAlarm(List<string> alarmNames)
-        {
-            using (var cloudWatch = new AmazonCloudWatchClient(RegionEndpoint.USWest2))
-            {
-                var response = cloudWatch.DeleteAlarms(
-                    new DeleteAlarmsRequest
-                    {
-                        AlarmNames = alarmNames
-                    });
-            }
-        }
-
-    }
-    }
+ 
+//snippet-sourcedescription:[<<FILENAME>> demonstrates how to ...]
+//snippet-keyword:[dotnet]
+//snippet-keyword:[.NET]
+//snippet-keyword:[Code Sample]
+//snippet-keyword:[Amazon Cloudwatch]
+//snippet-service:[cloudwatch]
+//snippet-sourcetype:[<<snippet or full-example>>]
+//snippet-sourcedate:[]
+//snippet-sourceauthor:[AWS]
+
+
+﻿/*******************************************************************************
+* Copyright 2009-2017 Amazon.com, Inc. or its affiliates. All Rights Reserved.
+* 
+* Licensed under the Apache License, Version 2.0 (the "License"). You may
+* not use this file except in compliance with the License. A copy of the
+* License is located at
+* 
+* http://aws.amazon.com/apache2.0/
+* 
+* or in the "license" file accompanying this file. This file is
+* distributed on an "AS IS" BASIS, WITHOUT WARRANTIES OR CONDITIONS OF ANY
+* KIND, either express or implied. See the License for the specific
+* language governing permissions and limitations under the License.
+*******************************************************************************/
+
+using System;
+using System.Collections.Generic;
+using Amazon;
+using Amazon.CloudWatch;
+using Amazon.CloudWatch.Model;
+using Amazon.CloudWatchLogs;
+using Amazon.CloudWatchLogs.Model;
+using Amazon.CloudWatchEvents;
+using Amazon.CloudWatchEvents.Model;
+
+namespace AWSSDKDocSamples.CloudWatch
+{
+    class CloudWatchSamples
+    {
+        static void Main(string[] args)
+        {
+            // This project contains the following examples:
+            //PutRuleExample();
+            //PutTargetExample();
+            //PutEventExample();
+            //EnableAlarmAction("instanceId", "customerAccount");
+            //DisableAlarmActions();
+            //PutMetricAlarm();
+            //CloudWatchMetricsTest();
+            //DescribeAlarmForMetric();
+            //PutSubscriptionFilters();
+            //DescribeSubscriptionFilters();
+            //DescribeAlarms();
+            //DeleteAlarm(new List < string > { "alarmNames"});
+        }
+        public static void PutRuleExample()
+        {
+            AmazonCloudWatchEventsClient client = new AmazonCloudWatchEventsClient();
+
+            var putRuleRequest = new PutRuleRequest
+            {
+                Name = "DEMO_EVENT",
+                RoleArn = "IAM_ROLE_ARN",
+                ScheduleExpression = "rate(5 minutes)",
+                State = RuleState.ENABLED
+            };
+
+            var putRuleResponse = client.PutRule(putRuleRequest);
+            Console.WriteLine("Successfully set the rule {0}", putRuleResponse.RuleArn);
+        }
+        public static void PutTargetExample()
+        {
+            AmazonCloudWatchEventsClient client = new AmazonCloudWatchEventsClient();
+
+            var putTargetRequest = new PutTargetsRequest
+            {
+                Rule = "DEMO_EVENT",
+                Targets =
+                {
+                    new Target { Arn = "LAMBDA_FUNCTION_ARN", Id = "myCloudWatchEventsTarget"}
+                }
+            };
+
+            client.PutTargets(putTargetRequest);
+        }
+        public static void PutEventExample()
+        {
+            AmazonCloudWatchEventsClient client = new AmazonCloudWatchEventsClient();
+
+            var putEventsRequest = new PutEventsRequest
+            {
+                Entries = new List<PutEventsRequestEntry>
+                {
+                    new PutEventsRequestEntry
+                    {
+                        Detail = @"{ ""key1"" : ""value1"", ""key2"" : ""value2"" }",
+                        DetailType = "appRequestSubmitted",
+                        Resources =
+                        {
+                            "RESOURCE_ARN"
+                        },
+                        Source = "com.compnay.myapp"
+                    }
+                }
+            };
+
+            client.PutEvents(putEventsRequest);
+        }
+        public static void EnableAlarmAction(string instanceId, string customerAccount)
+        {
+            using (var client = new AmazonCloudWatchClient(Amazon.RegionEndpoint.USWest2))
+            {
+                client.PutMetricAlarm(new PutMetricAlarmRequest
+                {
+                    AlarmName = "Web_Server_CPU_Utilization",
+                    ComparisonOperator = ComparisonOperator.GreaterThanThreshold,
+                    EvaluationPeriods = 1,
+                    MetricName = "CPUUtilization",
+                    Namespace = "AWS/EC2",
+                    Period = 60,
+                    Statistic = Statistic.Average,
+                    Threshold = 70.0,
+                    ActionsEnabled = true,
+                    AlarmActions = new List<string> { "arn:aws:swf:us-west-2:" + customerAccount + ":action/actions/AWS_EC2.InstanceId.Reboot/1.0" },
+                    AlarmDescription = "Alarm when server CPU exceeds 70%",
+                    Dimensions = new List<Dimension>
+                    {
+                        new Dimension { Name = "InstanceId", Value = instanceId }
+                    },
+                    Unit = StandardUnit.Seconds
+                });
+
+                client.EnableAlarmActions(new EnableAlarmActionsRequest
+                {
+                    AlarmNames = new List<string> { "Web_Server_CPU_Utilization" }
+                });
+
+                MetricDatum metricDatum = new MetricDatum
+                { MetricName = "CPUUtilization" };
+
+                PutMetricDataRequest putMetricDatarequest = new PutMetricDataRequest
+                {
+                    MetricData = new List<MetricDatum> { metricDatum }
+                };
+                client.PutMetricData(putMetricDatarequest);
+
+            }
+        }
+        public static void DisableAlarmActions()
+        {
+            using (var client = new AmazonCloudWatchClient(RegionEndpoint.USWest2))
+            {
+                client.DisableAlarmActions(new DisableAlarmActionsRequest
+                {
+                    AlarmNames = new List<string> { "Web_Server_CPU_Utilization" }
+                });
+            }
+        }
+        public static void PutMetricAlarm()
+        {
+            var client = new AmazonCloudWatchClient(RegionEndpoint.USWest2);
+            client.PutMetricAlarm(new PutMetricAlarmRequest
+            {
+                AlarmName = "Web_Server_CPU_Utilization",
+                ComparisonOperator = ComparisonOperator.GreaterThanThreshold,
+                EvaluationPeriods = 1,
+                MetricName = "CPUUtilization",
+                Namespace = "AWS/EC2",
+                Period = 60,
+                Statistic = Statistic.Average,
+                Threshold = 70.0,
+                ActionsEnabled = true,
+                AlarmActions = new List<string> { "arn:aws:swf:us-west-2:" + "customerAccount" + ":action/actions/AWS_EC2.InstanceId.Reboot/1.0" },
+                AlarmDescription = "Alarm when server CPU exceeds 70%",
+                Dimensions = new List<Dimension>
+                    {
+                        new Dimension { Name = "InstanceId", Value = "INSTANCE_ID" }
+                    },
+                Unit = StandardUnit.Seconds
+            });
+
+        }
+        public static void CloudWatchMetricsTest()
+        {
+            var logGroupName = "LogGroupName";
+            DimensionFilter dimensionFilter = new DimensionFilter()
+            {
+                Name = logGroupName
+            };
+            var dimensionFilterList = new List<DimensionFilter>();
+            dimensionFilterList.Add(dimensionFilter);
+
+            var dimension = new Dimension
+            {
+                Name = "UniquePages",
+                Value = "URLs"
+            };
+            using (var cw = new AmazonCloudWatchClient(RegionEndpoint.USWest2))
+            {
+                var listMetricsResponse = cw.ListMetrics(new ListMetricsRequest
+                {
+                    Dimensions = dimensionFilterList,
+                    MetricName = "IncomingLogEvents",
+                    Namespace = "AWS/Logs"
+                });
+
+                Console.WriteLine(listMetricsResponse.Metrics);
+
+                cw.PutMetricData(new PutMetricDataRequest
+                {
+                    MetricData = new List<MetricDatum>{new MetricDatum
+                    {
+                        MetricName = "PagesVisited",
+                        Dimensions = new List<Dimension>{dimension},
+                        Unit = "None",
+                        Value = 1.0
+                    }},
+                    Namespace = "SITE/TRAFFIC"
+                });
+
+                var describeMetricsResponse = cw.DescribeAlarmsForMetric(new DescribeAlarmsForMetricRequest
+                {
+                    MetricName = "PagesVisited",
+                    Dimensions = new List<Dimension>() { dimension },
+                    Namespace = "SITE/TRAFFIC"
+                });
+
+                Console.WriteLine(describeMetricsResponse.MetricAlarms);
+            }
+
+        }
+        public static void DescribeAlarmForMetric()
+        {
+            var dimension = new Dimension
+            {
+                Name = "UniquePages",
+                Value = "URLs"
+            };
+            var cloudWatch = new AmazonCloudWatchClient(RegionEndpoint.USWest2);
+            var describeMetricsResponse = cloudWatch.DescribeAlarmsForMetric(new DescribeAlarmsForMetricRequest
+            {
+                MetricName = "PagesVisited",
+                Dimensions = new List<Dimension>() { dimension },
+                Namespace = "SITE/TRAFFIC"
+            });
+
+            Console.WriteLine(describeMetricsResponse.MetricAlarms);
+        }
+        public static void PutSubscriptionFilters()
+        {
+            var client = new AmazonCloudWatchLogsClient();
+            var request = new Amazon.CloudWatchLogs.Model.PutSubscriptionFilterRequest()
+            {
+                DestinationArn = "LAMBDA_FUNCTION_ARN",
+                FilterName = "FILTER_NAME",
+                FilterPattern = "ERROR",
+                LogGroupName = "Log_Group"
+            };
+            try
+            {
+                var response = client.PutSubscriptionFilter(request);
+            }
+            catch (InvalidParameterException e)
+            {
+                Console.WriteLine(e.Message);
+            }
+
+
+        }
+        public static void DescribeSubscriptionFilters()
+        {
+            var client = new AmazonCloudWatchLogsClient();
+            var request = new Amazon.CloudWatchLogs.Model.DescribeSubscriptionFiltersRequest()
+            {
+                LogGroupName = "GROUP_NAME",
+                Limit = 5
+            };
+            try
+            {
+                var response = client.DescribeSubscriptionFilters(request);
+            }
+            catch (Amazon.CloudWatchLogs.Model.ResourceNotFoundException e)
+            {
+                Console.WriteLine(e.Message);
+            }
+
+        }
+        public static void DeleteSubscriptionFilter()
+        {
+            var client = new AmazonCloudWatchLogsClient();
+            var request = new Amazon.CloudWatchLogs.Model.DeleteSubscriptionFilterRequest()
+            {
+                LogGroupName = "GROUP_NAME",
+                FilterName = "FILTER"
+            };
+            try
+            {
+                var response = client.DeleteSubscriptionFilter(request);
+            }
+            catch (Amazon.CloudWatchLogs.Model.ResourceNotFoundException e)
+            {
+                Console.WriteLine(e.Message);
+            }
+
+        }
+        public static void DescribeAlarms()
+        {
+            using (var cloudWatch = new AmazonCloudWatchClient(RegionEndpoint.USWest2))
+            {
+                var request = new DescribeAlarmsRequest();
+                request.StateValue = "INSUFFICIENT_DATA";
+                request.AlarmNames = new List<string> { "Alarm1", "Alarm2" };
+                do
+                {
+                    var response = cloudWatch.DescribeAlarms(request);
+                    foreach (var alarm in response.MetricAlarms)
+                    {
+                        Console.WriteLine(alarm.AlarmName);
+                    }
+                    request.NextToken = response.NextToken;
+                } while (request.NextToken != null);
+            }
+        }
+        public static void DeleteAlarm(List<string> alarmNames)
+        {
+            using (var cloudWatch = new AmazonCloudWatchClient(RegionEndpoint.USWest2))
+            {
+                var response = cloudWatch.DeleteAlarms(
+                    new DeleteAlarmsRequest
+                    {
+                        AlarmNames = alarmNames
+                    });
+            }
+        }
+
+    }
+    }