--- conflicted
+++ resolved
@@ -1,52 +1,48 @@
- 
-//snippet-sourcedescription:[<<FILENAME>> demonstrates how to ...]
-//snippet-keyword:[dotnet]
-//snippet-keyword:[.NET]
-//snippet-keyword:[Code Sample]
-<<<<<<< HEAD
-//snippet-service:[Amazon Cloudwatch]
-=======
-//snippet-keyword:[Amazon Cloudwatch]
-//snippet-service:[cloudwatch]
->>>>>>> 7c6537b5
-//snippet-sourcetype:[<<snippet or full-example>>]
-//snippet-sourcedate:[]
-//snippet-sourceauthor:[AWS]
-
-
-﻿using System.Reflection;
-using System.Runtime.CompilerServices;
-using System.Runtime.InteropServices;
-
-// General Information about an assembly is controlled through the following 
-// set of attributes. Change these attribute values to modify the information
-// associated with an assembly.
-[assembly: AssemblyTitle("AwsCloudWatchSample1")]
-[assembly: AssemblyDescription("")]
-[assembly: AssemblyConfiguration("")]
-[assembly: AssemblyProduct("AwsCloudWatchSample1")]
-[assembly: AssemblyCompany("Amazon.com, Inc")]
-[assembly: AssemblyCopyright("Copyright 2009-2013 Amazon.com, Inc. or its affiliates. All Rights Reserved.")]
-[assembly: AssemblyTrademark("")]
-[assembly: AssemblyCulture("")]
-
-// Setting ComVisible to false makes the types in this assembly not visible 
-// to COM components.  If you need to access a type in this assembly from 
-// COM, set the ComVisible attribute to true on that type.
-[assembly: ComVisible(false)]
-
-// The following GUID is for the ID of the typelib if this project is exposed to COM
-[assembly: Guid("3501d4c9-4bbe-4046-ba70-215d4b13dbda")]
-
-// Version information for an assembly consists of the following four values:
-//
-//      Major Version
-//      Minor Version 
-//      Build Number
-//      Revision
-//
-// You can specify all the values or you can default the Build and Revision Numbers 
-// by using the '*' as shown below:
-// [assembly: AssemblyVersion("1.0.*")]
-[assembly: AssemblyVersion("1.0.0.0")]
-[assembly: AssemblyFileVersion("1.0.0.0")]
+ 
+//snippet-sourcedescription:[<<FILENAME>> demonstrates how to ...]
+//snippet-keyword:[dotnet]
+//snippet-keyword:[.NET]
+//snippet-keyword:[Code Sample]
+//snippet-keyword:[Amazon Cloudwatch]
+//snippet-service:[cloudwatch]
+//snippet-sourcetype:[<<snippet or full-example>>]
+//snippet-sourcedate:[]
+//snippet-sourceauthor:[AWS]
+
+
+﻿using System.Reflection;
+using System.Runtime.CompilerServices;
+using System.Runtime.InteropServices;
+
+// General Information about an assembly is controlled through the following 
+// set of attributes. Change these attribute values to modify the information
+// associated with an assembly.
+[assembly: AssemblyTitle("AwsCloudWatchSample1")]
+[assembly: AssemblyDescription("")]
+[assembly: AssemblyConfiguration("")]
+[assembly: AssemblyProduct("AwsCloudWatchSample1")]
+[assembly: AssemblyCompany("Amazon.com, Inc")]
+[assembly: AssemblyCopyright("Copyright 2009-2013 Amazon.com, Inc. or its affiliates. All Rights Reserved.")]
+[assembly: AssemblyTrademark("")]
+[assembly: AssemblyCulture("")]
+
+// Setting ComVisible to false makes the types in this assembly not visible 
+// to COM components.  If you need to access a type in this assembly from 
+// COM, set the ComVisible attribute to true on that type.
+[assembly: ComVisible(false)]
+
+// The following GUID is for the ID of the typelib if this project is exposed to COM
+[assembly: Guid("3501d4c9-4bbe-4046-ba70-215d4b13dbda")]
+
+// Version information for an assembly consists of the following four values:
+//
+//      Major Version
+//      Minor Version 
+//      Build Number
+//      Revision
+//
+// You can specify all the values or you can default the Build and Revision Numbers 
+// by using the '*' as shown below:
+// [assembly: AssemblyVersion("1.0.*")]
+[assembly: AssemblyVersion("1.0.0.0")]
+[assembly: AssemblyFileVersion("1.0.0.0")]