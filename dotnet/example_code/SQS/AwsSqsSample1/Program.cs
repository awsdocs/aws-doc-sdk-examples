 
//snippet-sourcedescription:[<<FILENAME>> demonstrates how to ...]
//snippet-keyword:[dotnet]
//snippet-keyword:[.NET]
//snippet-keyword:[Code Sample]
<<<<<<< HEAD
//snippet-service:[<<ADD SERVICE>>]
=======
//snippet-keyword:[Amazon Simple Queue Service]
//snippet-service:[sqs]
>>>>>>> 7c6537b5
//snippet-sourcetype:[<<snippet or full-example>>]
//snippet-sourcedate:[]
//snippet-sourceauthor:[AWS]


﻿/*******************************************************************************
* Copyright 2009-2017 Amazon.com, Inc. or its affiliates. All Rights Reserved.
*
* Licensed under the Apache License, Version 2.0 (the "License"). You may
* not use this file except in compliance with the License. A copy of the
* License is located at
*
* http://aws.amazon.com/apache2.0/
*
* or in the "license" file accompanying this file. This file is
* distributed on an "AS IS" BASIS, WITHOUT WARRANTIES OR CONDITIONS OF ANY
* KIND, either express or implied. See the License for the specific
* language governing permissions and limitations under the License.
*******************************************************************************/

using System;
using System.Collections;
using System.Collections.Generic;
using System.Threading;
using Amazon;
using Amazon.SQS;
using Amazon.SQS.Model;

namespace AwsSqsSample1
{
    class Program
    {
        public static void Main(string[] args)
        {
            // Create an SQS client for use in examples
            AmazonSQSClient client = new AmazonSQSClient();
        }
        public static void ChangeMessageVisibilityBatch(IAmazonSQS client, string url)
        {
            // Receive messages.
            var msgRequest = new ReceiveMessageRequest
            {
                AttributeNames = new List<string>() { "All" },
                QueueUrl = url
            };

            var msgResponse = client.ReceiveMessage(msgRequest);

            // Change visibility timeout for each message.
            if (msgResponse.Messages.Count > 0)
            {
                var entries = new List<ChangeMessageVisibilityBatchRequestEntry>();

                int numMessages = 0;

                foreach (var message in msgResponse.Messages)
                {
                    numMessages += 1;

                    var entry = new ChangeMessageVisibilityBatchRequestEntry
                    {
                        Id = "Entry" + numMessages.ToString(),
                        ReceiptHandle = message.ReceiptHandle,
                        VisibilityTimeout = (int)TimeSpan.FromMinutes(10).TotalSeconds
                    };

                    entries.Add(entry);
                }

                var batRequest = new ChangeMessageVisibilityBatchRequest
                {
                    Entries = entries,
                    QueueUrl = url
                };

                var batResponse = client.ChangeMessageVisibilityBatch(batRequest);

                Console.WriteLine("Successes: " + batResponse.Successful.Count +
                  ", Failures: " + batResponse.Failed.Count);

                if (batResponse.Successful.Count > 0)
                {
                    foreach (var success in batResponse.Successful)
                    {
                        Console.WriteLine("  Success ID " + success.Id);
                    }
                }

                if (batResponse.Failed.Count > 0)
                {
                    foreach (var fail in batResponse.Failed)
                    {
                        Console.WriteLine("  Failure ID " + fail.Id + ":");
                        Console.WriteLine("    Code: " + fail.Code);
                        Console.WriteLine("    Message: " + fail.Message);
                        Console.WriteLine("    Sender's fault?: " + fail.SenderFault);
                    }
                }
            }

        }
        public void DeadLetterQueueExample()
        {
            AmazonSQSClient client = new AmazonSQSClient();

            var setQueueAttributeRequest = new SetQueueAttributesRequest
            {
                Attributes = new Dictionary<string, string>
                {
                    {"RedrivePolicy",   @"{ ""deadLetterTargetArn"" : ""DEAD_LETTER_QUEUE_ARN"", ""maxReceiveCount"" : ""10""}" }
                },
                QueueUrl = "SOURCE_QUEUE_URL"
            };

            client.SetQueueAttributes(setQueueAttributeRequest);
        }
        public void ListQueueExample()
        {
            AmazonSQSClient client = new AmazonSQSClient();

            ListQueuesResponse response = client.ListQueues(new ListQueuesRequest());
            foreach (var queueUrl in response.QueueUrls)
            {
                Console.WriteLine(queueUrl);
            }
        }
        public void CreateQueueExample()
        {
            AmazonSQSClient client = new AmazonSQSClient();

            var request = new CreateQueueRequest
            {
                QueueName = "SQS_QUEUE_NAME",
                Attributes = new Dictionary<string, string>
                {
                    { "DelaySeconds", "60"},
                    { "MessageRetentionPeriod", "86400"}
                }
            };


            var response = client.CreateQueue(request);
            Console.WriteLine("Created a queue with URL : {0}", response.QueueUrl);
        }
        public void GetQueueUrlExample()
        {
            AmazonSQSClient client = new AmazonSQSClient();

            var request = new GetQueueUrlRequest
            {
                QueueName = "SQS_QUEUE_NAME"
            };

            GetQueueUrlResponse response = client.GetQueueUrl(request);
            Console.WriteLine("The SQS queue's URL is {1}", response.QueueUrl);
        }
        public void DeleteQueueExample()
        {
            AmazonSQSClient client = new AmazonSQSClient();

            var request = new DeleteQueueRequest
            {
                QueueUrl = "SQS_QUEUE_URL"
            };

            client.DeleteQueue(request);
        }
        public void SendMssageExample()
        {
            AmazonSQSClient client = new AmazonSQSClient();

            var sendMessageRequest = new SendMessageRequest
            {
                DelaySeconds = 10,
                MessageAttributes = new Dictionary<string, MessageAttributeValue>
                {
                    {"Title",   new MessageAttributeValue{DataType = "String", StringValue = "The Whistler"}},
                    {"Author",  new MessageAttributeValue{DataType = "String", StringValue = "John Grisham"}},
                    {"WeeksOn", new MessageAttributeValue{DataType = "Number", StringValue = "6"}}
                },
                MessageBody = "Information about current NY Times fiction bestseller for week of 12/11/2016.",
                QueueUrl = "SQS_QUEUE_URL"
            };

            var response = client.SendMessage(sendMessageRequest);
            Console.WriteLine("Sent a message with id : {0}", response.MessageId);
        }
        public void SendMessageBatchExample()
        {
            AmazonSQSClient client = new AmazonSQSClient();

            var sendMessageBatchRequest = new SendMessageBatchRequest
            {
                Entries = new List<SendMessageBatchRequestEntry>
                {
                    new SendMessageBatchRequestEntry("message1", "FirstMessageContent"),
                    new SendMessageBatchRequestEntry("message2", "SecondMessageContent"),
                    new SendMessageBatchRequestEntry("message3", "ThirdMessageContent")
                },
                QueueUrl = "SQS_QUEUE_URL"
            };

            var response = client.SendMessageBatch(sendMessageBatchRequest);

            Console.WriteLine("Messages successfully sent:");
            foreach (var success in response.Successful)
            {
                Console.WriteLine("    Message id : {0}", success.MessageId);
                Console.WriteLine("    Message content MD5 : {0}", success.MD5OfMessageBody);
            }

            Console.WriteLine("Messages failed to send:");
            foreach (var failed in response.Failed)
            {
                Console.WriteLine("    Message id : {0}", failed.Id);
                Console.WriteLine("    Message content : {0}", failed.Message);
                Console.WriteLine("    Sender's fault? : {0}", failed.SenderFault);
            }
        }
        public void ReceiveAndDeleteMessageExample()
        {
            AmazonSQSClient client = new AmazonSQSClient();
            string queueUrl = "SQS_QUEUE_URL";

            //
            // Receive a single message
            //
            var receiveMessageRequest = new ReceiveMessageRequest
            {
                AttributeNames = { "SentTimestamp" },
                MaxNumberOfMessages = 1,
                MessageAttributeNames = { "All" },
                QueueUrl = queueUrl,
                VisibilityTimeout = 0,
                WaitTimeSeconds = 0
            };

            var receiveMessageResponse = client.ReceiveMessage(receiveMessageRequest);

            //
            // Delete the received single message
            //
            var deleteMessageRequest = new DeleteMessageRequest
            {
                QueueUrl = queueUrl,
                ReceiptHandle = receiveMessageResponse.Messages[0].ReceiptHandle
            };

            client.DeleteMessage(deleteMessageRequest);
        }
        public void ChangeMessageVisibility()
        {
            AmazonSQSClient client = new AmazonSQSClient();
            string queueUrl = "SQS_QUEUE_URL";

            var receiveMessageRequest = new ReceiveMessageRequest
            {
                AttributeNames = { "SentTimestamp" },
                MaxNumberOfMessages = 1,
                MessageAttributeNames = { "All" },
                QueueUrl = queueUrl
            };

            var response = client.ReceiveMessage(receiveMessageRequest);

            var changeMessageVisibilityRequest = new ChangeMessageVisibilityRequest
            {
                QueueUrl = queueUrl,
                ReceiptHandle = response.Messages[0].ReceiptHandle,
                VisibilityTimeout = 36000, // 10 hour timeout
            };

            client.ChangeMessageVisibility(changeMessageVisibilityRequest);
        }
        public void ChangeMessageVisibilityBatch()
        {
            AmazonSQSClient client = new AmazonSQSClient();
            string queueUrl = "SQS_QUEUE_URL";

            var receiveMessageRequest = new ReceiveMessageRequest
            {
                AttributeNames = { "SentTimestamp" },
                MaxNumberOfMessages = 5,
                MessageAttributeNames = { "All" },
                QueueUrl = queueUrl
            };

            var receiveMessageResponse = client.ReceiveMessage(receiveMessageRequest);
            List<ChangeMessageVisibilityBatchRequestEntry> entries = new List<ChangeMessageVisibilityBatchRequestEntry>();

            foreach (var message in receiveMessageResponse.Messages)
            {
                entries.Add(new ChangeMessageVisibilityBatchRequestEntry
                {
                    Id = message.MessageId,
                    ReceiptHandle = message.ReceiptHandle,
                    VisibilityTimeout = 36000, // 10 hour timeout
                });
            }

            var changeMessageVisibilityBatchResponse = client.ChangeMessageVisibilityBatch(new ChangeMessageVisibilityBatchRequest
            {
                QueueUrl = queueUrl,
                Entries = entries
            });

            Console.WriteLine("Messages successfully changed:");
            foreach (var success in changeMessageVisibilityBatchResponse.Successful)
            {
                Console.WriteLine("    Message id : {0}", success.Id);
            }

            Console.WriteLine("Messages failed to change:");
            foreach (var failed in changeMessageVisibilityBatchResponse.Failed)
            {
                Console.WriteLine("    Message id : {0}", failed.Id);
                Console.WriteLine("    Sender's fault? : {0}", failed.SenderFault);
            }
        }
        public void OnCreateQueueExample()
        {
            AmazonSQSClient client = new AmazonSQSClient();

            var request = new CreateQueueRequest
            {
                QueueName = "SQS_QUEUE_NAME",
                Attributes = new Dictionary<string, string>
                {
                    { "ReceiveMessageWaitTimeSeconds", "20"}
                }
            };

            var response = client.CreateQueue(request);
            Console.WriteLine("Created a queue with URL : {0}", response.QueueUrl);
        }
        public void OnExistingQueue()
        {
            AmazonSQSClient client = new AmazonSQSClient();

            var request = new SetQueueAttributesRequest
            {
                Attributes = new Dictionary<string, string>
                {
                    { "ReceiveMessageWaitTimeSeconds", "20"}
                },
                QueueUrl = "SQS_QUEUE_URL"
            };

            var response = client.SetQueueAttributes(request);
        }
        public void OnMessageReceipt()
        {
            AmazonSQSClient client = new AmazonSQSClient();

            var request = new ReceiveMessageRequest
            {
                AttributeNames = { "SentTimestamp" },
                MaxNumberOfMessages = 1,
                MessageAttributeNames = { "All" },
                QueueUrl = "SQS_QUEUE_URL",
                WaitTimeSeconds = 20
            };

            var response = client.ReceiveMessage(request);
        }
    }
    }
<|MERGE_RESOLUTION|>--- conflicted
+++ resolved
@@ -1,378 +1,374 @@
- 
-//snippet-sourcedescription:[<<FILENAME>> demonstrates how to ...]
-//snippet-keyword:[dotnet]
-//snippet-keyword:[.NET]
-//snippet-keyword:[Code Sample]
-<<<<<<< HEAD
-//snippet-service:[<<ADD SERVICE>>]
-=======
-//snippet-keyword:[Amazon Simple Queue Service]
-//snippet-service:[sqs]
->>>>>>> 7c6537b5
-//snippet-sourcetype:[<<snippet or full-example>>]
-//snippet-sourcedate:[]
-//snippet-sourceauthor:[AWS]
-
-
-﻿/*******************************************************************************
-* Copyright 2009-2017 Amazon.com, Inc. or its affiliates. All Rights Reserved.
-*
-* Licensed under the Apache License, Version 2.0 (the "License"). You may
-* not use this file except in compliance with the License. A copy of the
-* License is located at
-*
-* http://aws.amazon.com/apache2.0/
-*
-* or in the "license" file accompanying this file. This file is
-* distributed on an "AS IS" BASIS, WITHOUT WARRANTIES OR CONDITIONS OF ANY
-* KIND, either express or implied. See the License for the specific
-* language governing permissions and limitations under the License.
-*******************************************************************************/
-
-using System;
-using System.Collections;
-using System.Collections.Generic;
-using System.Threading;
-using Amazon;
-using Amazon.SQS;
-using Amazon.SQS.Model;
-
-namespace AwsSqsSample1
-{
-    class Program
-    {
-        public static void Main(string[] args)
-        {
-            // Create an SQS client for use in examples
-            AmazonSQSClient client = new AmazonSQSClient();
-        }
-        public static void ChangeMessageVisibilityBatch(IAmazonSQS client, string url)
-        {
-            // Receive messages.
-            var msgRequest = new ReceiveMessageRequest
-            {
-                AttributeNames = new List<string>() { "All" },
-                QueueUrl = url
-            };
-
-            var msgResponse = client.ReceiveMessage(msgRequest);
-
-            // Change visibility timeout for each message.
-            if (msgResponse.Messages.Count > 0)
-            {
-                var entries = new List<ChangeMessageVisibilityBatchRequestEntry>();
-
-                int numMessages = 0;
-
-                foreach (var message in msgResponse.Messages)
-                {
-                    numMessages += 1;
-
-                    var entry = new ChangeMessageVisibilityBatchRequestEntry
-                    {
-                        Id = "Entry" + numMessages.ToString(),
-                        ReceiptHandle = message.ReceiptHandle,
-                        VisibilityTimeout = (int)TimeSpan.FromMinutes(10).TotalSeconds
-                    };
-
-                    entries.Add(entry);
-                }
-
-                var batRequest = new ChangeMessageVisibilityBatchRequest
-                {
-                    Entries = entries,
-                    QueueUrl = url
-                };
-
-                var batResponse = client.ChangeMessageVisibilityBatch(batRequest);
-
-                Console.WriteLine("Successes: " + batResponse.Successful.Count +
-                  ", Failures: " + batResponse.Failed.Count);
-
-                if (batResponse.Successful.Count > 0)
-                {
-                    foreach (var success in batResponse.Successful)
-                    {
-                        Console.WriteLine("  Success ID " + success.Id);
-                    }
-                }
-
-                if (batResponse.Failed.Count > 0)
-                {
-                    foreach (var fail in batResponse.Failed)
-                    {
-                        Console.WriteLine("  Failure ID " + fail.Id + ":");
-                        Console.WriteLine("    Code: " + fail.Code);
-                        Console.WriteLine("    Message: " + fail.Message);
-                        Console.WriteLine("    Sender's fault?: " + fail.SenderFault);
-                    }
-                }
-            }
-
-        }
-        public void DeadLetterQueueExample()
-        {
-            AmazonSQSClient client = new AmazonSQSClient();
-
-            var setQueueAttributeRequest = new SetQueueAttributesRequest
-            {
-                Attributes = new Dictionary<string, string>
-                {
-                    {"RedrivePolicy",   @"{ ""deadLetterTargetArn"" : ""DEAD_LETTER_QUEUE_ARN"", ""maxReceiveCount"" : ""10""}" }
-                },
-                QueueUrl = "SOURCE_QUEUE_URL"
-            };
-
-            client.SetQueueAttributes(setQueueAttributeRequest);
-        }
-        public void ListQueueExample()
-        {
-            AmazonSQSClient client = new AmazonSQSClient();
-
-            ListQueuesResponse response = client.ListQueues(new ListQueuesRequest());
-            foreach (var queueUrl in response.QueueUrls)
-            {
-                Console.WriteLine(queueUrl);
-            }
-        }
-        public void CreateQueueExample()
-        {
-            AmazonSQSClient client = new AmazonSQSClient();
-
-            var request = new CreateQueueRequest
-            {
-                QueueName = "SQS_QUEUE_NAME",
-                Attributes = new Dictionary<string, string>
-                {
-                    { "DelaySeconds", "60"},
-                    { "MessageRetentionPeriod", "86400"}
-                }
-            };
-
-
-            var response = client.CreateQueue(request);
-            Console.WriteLine("Created a queue with URL : {0}", response.QueueUrl);
-        }
-        public void GetQueueUrlExample()
-        {
-            AmazonSQSClient client = new AmazonSQSClient();
-
-            var request = new GetQueueUrlRequest
-            {
-                QueueName = "SQS_QUEUE_NAME"
-            };
-
-            GetQueueUrlResponse response = client.GetQueueUrl(request);
-            Console.WriteLine("The SQS queue's URL is {1}", response.QueueUrl);
-        }
-        public void DeleteQueueExample()
-        {
-            AmazonSQSClient client = new AmazonSQSClient();
-
-            var request = new DeleteQueueRequest
-            {
-                QueueUrl = "SQS_QUEUE_URL"
-            };
-
-            client.DeleteQueue(request);
-        }
-        public void SendMssageExample()
-        {
-            AmazonSQSClient client = new AmazonSQSClient();
-
-            var sendMessageRequest = new SendMessageRequest
-            {
-                DelaySeconds = 10,
-                MessageAttributes = new Dictionary<string, MessageAttributeValue>
-                {
-                    {"Title",   new MessageAttributeValue{DataType = "String", StringValue = "The Whistler"}},
-                    {"Author",  new MessageAttributeValue{DataType = "String", StringValue = "John Grisham"}},
-                    {"WeeksOn", new MessageAttributeValue{DataType = "Number", StringValue = "6"}}
-                },
-                MessageBody = "Information about current NY Times fiction bestseller for week of 12/11/2016.",
-                QueueUrl = "SQS_QUEUE_URL"
-            };
-
-            var response = client.SendMessage(sendMessageRequest);
-            Console.WriteLine("Sent a message with id : {0}", response.MessageId);
-        }
-        public void SendMessageBatchExample()
-        {
-            AmazonSQSClient client = new AmazonSQSClient();
-
-            var sendMessageBatchRequest = new SendMessageBatchRequest
-            {
-                Entries = new List<SendMessageBatchRequestEntry>
-                {
-                    new SendMessageBatchRequestEntry("message1", "FirstMessageContent"),
-                    new SendMessageBatchRequestEntry("message2", "SecondMessageContent"),
-                    new SendMessageBatchRequestEntry("message3", "ThirdMessageContent")
-                },
-                QueueUrl = "SQS_QUEUE_URL"
-            };
-
-            var response = client.SendMessageBatch(sendMessageBatchRequest);
-
-            Console.WriteLine("Messages successfully sent:");
-            foreach (var success in response.Successful)
-            {
-                Console.WriteLine("    Message id : {0}", success.MessageId);
-                Console.WriteLine("    Message content MD5 : {0}", success.MD5OfMessageBody);
-            }
-
-            Console.WriteLine("Messages failed to send:");
-            foreach (var failed in response.Failed)
-            {
-                Console.WriteLine("    Message id : {0}", failed.Id);
-                Console.WriteLine("    Message content : {0}", failed.Message);
-                Console.WriteLine("    Sender's fault? : {0}", failed.SenderFault);
-            }
-        }
-        public void ReceiveAndDeleteMessageExample()
-        {
-            AmazonSQSClient client = new AmazonSQSClient();
-            string queueUrl = "SQS_QUEUE_URL";
-
-            //
-            // Receive a single message
-            //
-            var receiveMessageRequest = new ReceiveMessageRequest
-            {
-                AttributeNames = { "SentTimestamp" },
-                MaxNumberOfMessages = 1,
-                MessageAttributeNames = { "All" },
-                QueueUrl = queueUrl,
-                VisibilityTimeout = 0,
-                WaitTimeSeconds = 0
-            };
-
-            var receiveMessageResponse = client.ReceiveMessage(receiveMessageRequest);
-
-            //
-            // Delete the received single message
-            //
-            var deleteMessageRequest = new DeleteMessageRequest
-            {
-                QueueUrl = queueUrl,
-                ReceiptHandle = receiveMessageResponse.Messages[0].ReceiptHandle
-            };
-
-            client.DeleteMessage(deleteMessageRequest);
-        }
-        public void ChangeMessageVisibility()
-        {
-            AmazonSQSClient client = new AmazonSQSClient();
-            string queueUrl = "SQS_QUEUE_URL";
-
-            var receiveMessageRequest = new ReceiveMessageRequest
-            {
-                AttributeNames = { "SentTimestamp" },
-                MaxNumberOfMessages = 1,
-                MessageAttributeNames = { "All" },
-                QueueUrl = queueUrl
-            };
-
-            var response = client.ReceiveMessage(receiveMessageRequest);
-
-            var changeMessageVisibilityRequest = new ChangeMessageVisibilityRequest
-            {
-                QueueUrl = queueUrl,
-                ReceiptHandle = response.Messages[0].ReceiptHandle,
-                VisibilityTimeout = 36000, // 10 hour timeout
-            };
-
-            client.ChangeMessageVisibility(changeMessageVisibilityRequest);
-        }
-        public void ChangeMessageVisibilityBatch()
-        {
-            AmazonSQSClient client = new AmazonSQSClient();
-            string queueUrl = "SQS_QUEUE_URL";
-
-            var receiveMessageRequest = new ReceiveMessageRequest
-            {
-                AttributeNames = { "SentTimestamp" },
-                MaxNumberOfMessages = 5,
-                MessageAttributeNames = { "All" },
-                QueueUrl = queueUrl
-            };
-
-            var receiveMessageResponse = client.ReceiveMessage(receiveMessageRequest);
-            List<ChangeMessageVisibilityBatchRequestEntry> entries = new List<ChangeMessageVisibilityBatchRequestEntry>();
-
-            foreach (var message in receiveMessageResponse.Messages)
-            {
-                entries.Add(new ChangeMessageVisibilityBatchRequestEntry
-                {
-                    Id = message.MessageId,
-                    ReceiptHandle = message.ReceiptHandle,
-                    VisibilityTimeout = 36000, // 10 hour timeout
-                });
-            }
-
-            var changeMessageVisibilityBatchResponse = client.ChangeMessageVisibilityBatch(new ChangeMessageVisibilityBatchRequest
-            {
-                QueueUrl = queueUrl,
-                Entries = entries
-            });
-
-            Console.WriteLine("Messages successfully changed:");
-            foreach (var success in changeMessageVisibilityBatchResponse.Successful)
-            {
-                Console.WriteLine("    Message id : {0}", success.Id);
-            }
-
-            Console.WriteLine("Messages failed to change:");
-            foreach (var failed in changeMessageVisibilityBatchResponse.Failed)
-            {
-                Console.WriteLine("    Message id : {0}", failed.Id);
-                Console.WriteLine("    Sender's fault? : {0}", failed.SenderFault);
-            }
-        }
-        public void OnCreateQueueExample()
-        {
-            AmazonSQSClient client = new AmazonSQSClient();
-
-            var request = new CreateQueueRequest
-            {
-                QueueName = "SQS_QUEUE_NAME",
-                Attributes = new Dictionary<string, string>
-                {
-                    { "ReceiveMessageWaitTimeSeconds", "20"}
-                }
-            };
-
-            var response = client.CreateQueue(request);
-            Console.WriteLine("Created a queue with URL : {0}", response.QueueUrl);
-        }
-        public void OnExistingQueue()
-        {
-            AmazonSQSClient client = new AmazonSQSClient();
-
-            var request = new SetQueueAttributesRequest
-            {
-                Attributes = new Dictionary<string, string>
-                {
-                    { "ReceiveMessageWaitTimeSeconds", "20"}
-                },
-                QueueUrl = "SQS_QUEUE_URL"
-            };
-
-            var response = client.SetQueueAttributes(request);
-        }
-        public void OnMessageReceipt()
-        {
-            AmazonSQSClient client = new AmazonSQSClient();
-
-            var request = new ReceiveMessageRequest
-            {
-                AttributeNames = { "SentTimestamp" },
-                MaxNumberOfMessages = 1,
-                MessageAttributeNames = { "All" },
-                QueueUrl = "SQS_QUEUE_URL",
-                WaitTimeSeconds = 20
-            };
-
-            var response = client.ReceiveMessage(request);
-        }
-    }
-    }
+ 
+//snippet-sourcedescription:[<<FILENAME>> demonstrates how to ...]
+//snippet-keyword:[dotnet]
+//snippet-keyword:[.NET]
+//snippet-keyword:[Code Sample]
+//snippet-keyword:[Amazon Simple Queue Service]
+//snippet-service:[sqs]
+//snippet-sourcetype:[<<snippet or full-example>>]
+//snippet-sourcedate:[]
+//snippet-sourceauthor:[AWS]
+
+
+﻿/*******************************************************************************
+* Copyright 2009-2017 Amazon.com, Inc. or its affiliates. All Rights Reserved.
+*
+* Licensed under the Apache License, Version 2.0 (the "License"). You may
+* not use this file except in compliance with the License. A copy of the
+* License is located at
+*
+* http://aws.amazon.com/apache2.0/
+*
+* or in the "license" file accompanying this file. This file is
+* distributed on an "AS IS" BASIS, WITHOUT WARRANTIES OR CONDITIONS OF ANY
+* KIND, either express or implied. See the License for the specific
+* language governing permissions and limitations under the License.
+*******************************************************************************/
+
+using System;
+using System.Collections;
+using System.Collections.Generic;
+using System.Threading;
+using Amazon;
+using Amazon.SQS;
+using Amazon.SQS.Model;
+
+namespace AwsSqsSample1
+{
+    class Program
+    {
+        public static void Main(string[] args)
+        {
+            // Create an SQS client for use in examples
+            AmazonSQSClient client = new AmazonSQSClient();
+        }
+        public static void ChangeMessageVisibilityBatch(IAmazonSQS client, string url)
+        {
+            // Receive messages.
+            var msgRequest = new ReceiveMessageRequest
+            {
+                AttributeNames = new List<string>() { "All" },
+                QueueUrl = url
+            };
+
+            var msgResponse = client.ReceiveMessage(msgRequest);
+
+            // Change visibility timeout for each message.
+            if (msgResponse.Messages.Count > 0)
+            {
+                var entries = new List<ChangeMessageVisibilityBatchRequestEntry>();
+
+                int numMessages = 0;
+
+                foreach (var message in msgResponse.Messages)
+                {
+                    numMessages += 1;
+
+                    var entry = new ChangeMessageVisibilityBatchRequestEntry
+                    {
+                        Id = "Entry" + numMessages.ToString(),
+                        ReceiptHandle = message.ReceiptHandle,
+                        VisibilityTimeout = (int)TimeSpan.FromMinutes(10).TotalSeconds
+                    };
+
+                    entries.Add(entry);
+                }
+
+                var batRequest = new ChangeMessageVisibilityBatchRequest
+                {
+                    Entries = entries,
+                    QueueUrl = url
+                };
+
+                var batResponse = client.ChangeMessageVisibilityBatch(batRequest);
+
+                Console.WriteLine("Successes: " + batResponse.Successful.Count +
+                  ", Failures: " + batResponse.Failed.Count);
+
+                if (batResponse.Successful.Count > 0)
+                {
+                    foreach (var success in batResponse.Successful)
+                    {
+                        Console.WriteLine("  Success ID " + success.Id);
+                    }
+                }
+
+                if (batResponse.Failed.Count > 0)
+                {
+                    foreach (var fail in batResponse.Failed)
+                    {
+                        Console.WriteLine("  Failure ID " + fail.Id + ":");
+                        Console.WriteLine("    Code: " + fail.Code);
+                        Console.WriteLine("    Message: " + fail.Message);
+                        Console.WriteLine("    Sender's fault?: " + fail.SenderFault);
+                    }
+                }
+            }
+
+        }
+        public void DeadLetterQueueExample()
+        {
+            AmazonSQSClient client = new AmazonSQSClient();
+
+            var setQueueAttributeRequest = new SetQueueAttributesRequest
+            {
+                Attributes = new Dictionary<string, string>
+                {
+                    {"RedrivePolicy",   @"{ ""deadLetterTargetArn"" : ""DEAD_LETTER_QUEUE_ARN"", ""maxReceiveCount"" : ""10""}" }
+                },
+                QueueUrl = "SOURCE_QUEUE_URL"
+            };
+
+            client.SetQueueAttributes(setQueueAttributeRequest);
+        }
+        public void ListQueueExample()
+        {
+            AmazonSQSClient client = new AmazonSQSClient();
+
+            ListQueuesResponse response = client.ListQueues(new ListQueuesRequest());
+            foreach (var queueUrl in response.QueueUrls)
+            {
+                Console.WriteLine(queueUrl);
+            }
+        }
+        public void CreateQueueExample()
+        {
+            AmazonSQSClient client = new AmazonSQSClient();
+
+            var request = new CreateQueueRequest
+            {
+                QueueName = "SQS_QUEUE_NAME",
+                Attributes = new Dictionary<string, string>
+                {
+                    { "DelaySeconds", "60"},
+                    { "MessageRetentionPeriod", "86400"}
+                }
+            };
+
+
+            var response = client.CreateQueue(request);
+            Console.WriteLine("Created a queue with URL : {0}", response.QueueUrl);
+        }
+        public void GetQueueUrlExample()
+        {
+            AmazonSQSClient client = new AmazonSQSClient();
+
+            var request = new GetQueueUrlRequest
+            {
+                QueueName = "SQS_QUEUE_NAME"
+            };
+
+            GetQueueUrlResponse response = client.GetQueueUrl(request);
+            Console.WriteLine("The SQS queue's URL is {1}", response.QueueUrl);
+        }
+        public void DeleteQueueExample()
+        {
+            AmazonSQSClient client = new AmazonSQSClient();
+
+            var request = new DeleteQueueRequest
+            {
+                QueueUrl = "SQS_QUEUE_URL"
+            };
+
+            client.DeleteQueue(request);
+        }
+        public void SendMssageExample()
+        {
+            AmazonSQSClient client = new AmazonSQSClient();
+
+            var sendMessageRequest = new SendMessageRequest
+            {
+                DelaySeconds = 10,
+                MessageAttributes = new Dictionary<string, MessageAttributeValue>
+                {
+                    {"Title",   new MessageAttributeValue{DataType = "String", StringValue = "The Whistler"}},
+                    {"Author",  new MessageAttributeValue{DataType = "String", StringValue = "John Grisham"}},
+                    {"WeeksOn", new MessageAttributeValue{DataType = "Number", StringValue = "6"}}
+                },
+                MessageBody = "Information about current NY Times fiction bestseller for week of 12/11/2016.",
+                QueueUrl = "SQS_QUEUE_URL"
+            };
+
+            var response = client.SendMessage(sendMessageRequest);
+            Console.WriteLine("Sent a message with id : {0}", response.MessageId);
+        }
+        public void SendMessageBatchExample()
+        {
+            AmazonSQSClient client = new AmazonSQSClient();
+
+            var sendMessageBatchRequest = new SendMessageBatchRequest
+            {
+                Entries = new List<SendMessageBatchRequestEntry>
+                {
+                    new SendMessageBatchRequestEntry("message1", "FirstMessageContent"),
+                    new SendMessageBatchRequestEntry("message2", "SecondMessageContent"),
+                    new SendMessageBatchRequestEntry("message3", "ThirdMessageContent")
+                },
+                QueueUrl = "SQS_QUEUE_URL"
+            };
+
+            var response = client.SendMessageBatch(sendMessageBatchRequest);
+
+            Console.WriteLine("Messages successfully sent:");
+            foreach (var success in response.Successful)
+            {
+                Console.WriteLine("    Message id : {0}", success.MessageId);
+                Console.WriteLine("    Message content MD5 : {0}", success.MD5OfMessageBody);
+            }
+
+            Console.WriteLine("Messages failed to send:");
+            foreach (var failed in response.Failed)
+            {
+                Console.WriteLine("    Message id : {0}", failed.Id);
+                Console.WriteLine("    Message content : {0}", failed.Message);
+                Console.WriteLine("    Sender's fault? : {0}", failed.SenderFault);
+            }
+        }
+        public void ReceiveAndDeleteMessageExample()
+        {
+            AmazonSQSClient client = new AmazonSQSClient();
+            string queueUrl = "SQS_QUEUE_URL";
+
+            //
+            // Receive a single message
+            //
+            var receiveMessageRequest = new ReceiveMessageRequest
+            {
+                AttributeNames = { "SentTimestamp" },
+                MaxNumberOfMessages = 1,
+                MessageAttributeNames = { "All" },
+                QueueUrl = queueUrl,
+                VisibilityTimeout = 0,
+                WaitTimeSeconds = 0
+            };
+
+            var receiveMessageResponse = client.ReceiveMessage(receiveMessageRequest);
+
+            //
+            // Delete the received single message
+            //
+            var deleteMessageRequest = new DeleteMessageRequest
+            {
+                QueueUrl = queueUrl,
+                ReceiptHandle = receiveMessageResponse.Messages[0].ReceiptHandle
+            };
+
+            client.DeleteMessage(deleteMessageRequest);
+        }
+        public void ChangeMessageVisibility()
+        {
+            AmazonSQSClient client = new AmazonSQSClient();
+            string queueUrl = "SQS_QUEUE_URL";
+
+            var receiveMessageRequest = new ReceiveMessageRequest
+            {
+                AttributeNames = { "SentTimestamp" },
+                MaxNumberOfMessages = 1,
+                MessageAttributeNames = { "All" },
+                QueueUrl = queueUrl
+            };
+
+            var response = client.ReceiveMessage(receiveMessageRequest);
+
+            var changeMessageVisibilityRequest = new ChangeMessageVisibilityRequest
+            {
+                QueueUrl = queueUrl,
+                ReceiptHandle = response.Messages[0].ReceiptHandle,
+                VisibilityTimeout = 36000, // 10 hour timeout
+            };
+
+            client.ChangeMessageVisibility(changeMessageVisibilityRequest);
+        }
+        public void ChangeMessageVisibilityBatch()
+        {
+            AmazonSQSClient client = new AmazonSQSClient();
+            string queueUrl = "SQS_QUEUE_URL";
+
+            var receiveMessageRequest = new ReceiveMessageRequest
+            {
+                AttributeNames = { "SentTimestamp" },
+                MaxNumberOfMessages = 5,
+                MessageAttributeNames = { "All" },
+                QueueUrl = queueUrl
+            };
+
+            var receiveMessageResponse = client.ReceiveMessage(receiveMessageRequest);
+            List<ChangeMessageVisibilityBatchRequestEntry> entries = new List<ChangeMessageVisibilityBatchRequestEntry>();
+
+            foreach (var message in receiveMessageResponse.Messages)
+            {
+                entries.Add(new ChangeMessageVisibilityBatchRequestEntry
+                {
+                    Id = message.MessageId,
+                    ReceiptHandle = message.ReceiptHandle,
+                    VisibilityTimeout = 36000, // 10 hour timeout
+                });
+            }
+
+            var changeMessageVisibilityBatchResponse = client.ChangeMessageVisibilityBatch(new ChangeMessageVisibilityBatchRequest
+            {
+                QueueUrl = queueUrl,
+                Entries = entries
+            });
+
+            Console.WriteLine("Messages successfully changed:");
+            foreach (var success in changeMessageVisibilityBatchResponse.Successful)
+            {
+                Console.WriteLine("    Message id : {0}", success.Id);
+            }
+
+            Console.WriteLine("Messages failed to change:");
+            foreach (var failed in changeMessageVisibilityBatchResponse.Failed)
+            {
+                Console.WriteLine("    Message id : {0}", failed.Id);
+                Console.WriteLine("    Sender's fault? : {0}", failed.SenderFault);
+            }
+        }
+        public void OnCreateQueueExample()
+        {
+            AmazonSQSClient client = new AmazonSQSClient();
+
+            var request = new CreateQueueRequest
+            {
+                QueueName = "SQS_QUEUE_NAME",
+                Attributes = new Dictionary<string, string>
+                {
+                    { "ReceiveMessageWaitTimeSeconds", "20"}
+                }
+            };
+
+            var response = client.CreateQueue(request);
+            Console.WriteLine("Created a queue with URL : {0}", response.QueueUrl);
+        }
+        public void OnExistingQueue()
+        {
+            AmazonSQSClient client = new AmazonSQSClient();
+
+            var request = new SetQueueAttributesRequest
+            {
+                Attributes = new Dictionary<string, string>
+                {
+                    { "ReceiveMessageWaitTimeSeconds", "20"}
+                },
+                QueueUrl = "SQS_QUEUE_URL"
+            };
+
+            var response = client.SetQueueAttributes(request);
+        }
+        public void OnMessageReceipt()
+        {
+            AmazonSQSClient client = new AmazonSQSClient();
+
+            var request = new ReceiveMessageRequest
+            {
+                AttributeNames = { "SentTimestamp" },
+                MaxNumberOfMessages = 1,
+                MessageAttributeNames = { "All" },
+                QueueUrl = "SQS_QUEUE_URL",
+                WaitTimeSeconds = 20
+            };
+
+            var response = client.ReceiveMessage(request);
+        }
+    }
+    }