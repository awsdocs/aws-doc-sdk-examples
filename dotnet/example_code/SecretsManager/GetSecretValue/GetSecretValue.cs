 
<<<<<<< HEAD
//snippet-sourcedescription:[<<FILENAME>> demonstrates how to ...]
//snippet-keyword:[dotnet]
//snippet-keyword:[.NET]
//snippet-keyword:[Code Sample]
//snippet-service:[<<ADD SERVICE>>]
//snippet-sourcetype:[<<snippet or full-example>>]
//snippet-sourcedate:[]
//snippet-sourceauthor:[AWS]


=======
//snippet-sourcedescription:[GetSecretValue demonstrates how to retrieve a secret from AWS Secrets Manager]
//snippet-keyword:[dotnet]
//snippet-keyword:[.NET]
//snippet-keyword:[Code Sample]
//snippet-keyword:[AWS Secrets Manager]
//snippet-service:[secretsmanager]
//snippet-sourcetype:[full-example]
//snippet-sourcedate:[9/25/18]
//snippet-sourceauthor:[AWS]

>>>>>>> 7c6537b5
/*******************************************************************************
* Copyright 2009-2017 Amazon.com, Inc. or its affiliates. All Rights Reserved.
*
* Licensed under the Apache License, Version 2.0 (the "License"). You may
* not use this file except in compliance with the License. A copy of the
* License is located at
*
* http://aws.amazon.com/apache2.0/
*
* or in the "license" file accompanying this file. This file is
* distributed on an "AS IS" BASIS, WITHOUT WARRANTIES OR CONDITIONS OF ANY
* KIND, either express or implied. See the License for the specific
* language governing permissions and limitations under the License.
*******************************************************************************/
`/*
 *	Use this code snippet in your app.
 *	If you need more information about configurations or implementing the sample code, visit the AWS docs:
 *	https://aws.amazon.com/developers/getting-started/net/
 *	
 *	Make sure to include the following packages in your code.
 *	
 *	using System;
 *	using System.IO;
 *
 *	using Amazon;
 *	using Amazon.SecretsManager;
 *	using Amazon.SecretsManager.Model;
 *
 */

/*
 * AWSSDK.SecretsManager version="3.3.0" targetFramework="net45"
 */
 
public static void GetSecret()
{
    string secretName = "<<{{MySecretName}}>>";
    string region = "<<{{MyRegionName}}>>";
    string secret = "";

    MemoryStream memoryStream = new MemoryStream();

    IAmazonSecretsManager client = new AmazonSecretsManagerClient(RegionEndpoint.GetBySystemName(region));

    GetSecretValueRequest request = new GetSecretValueRequest();
    request.SecretId = secretName;
    request.VersionStage = "AWSCURRENT"; // VersionStage defaults to AWSCURRENT if unspecified.

    GetSecretValueResponse response = null;

    // In this sample we only handle the specific exceptions for the 'GetSecretValue' API.
    // See https://docs.aws.amazon.com/secretsmanager/latest/apireference/API_GetSecretValue.html
    // We rethrow the exception by default.

    try
    {
        response = client.GetSecretValueAsync(request).Result;
    }
    catch (DecryptionFailureException e)
    {
        // Secrets Manager can't decrypt the protected secret text using the provided KMS key.
        // Deal with the exception here, and/or rethrow at your discretion.
        throw;
    }
    catch (InternalServiceErrorException e)
    {
        // An error occurred on the server side.
        // Deal with the exception here, and/or rethrow at your discretion.
        throw;
    }
    catch (InvalidParameterException e)
    {
        // You provided an invalid value for a parameter.
        // Deal with the exception here, and/or rethrow at your discretion
        throw;
    }
    catch (InvalidRequestException e)
    {
        // You provided a parameter value that is not valid for the current state of the resource.
        // Deal with the exception here, and/or rethrow at your discretion.
        throw;
    }
    catch (ResourceNotFoundException e)
    {
        // We can't find the resource that you asked for.
        // Deal with the exception here, and/or rethrow at your discretion.
        throw;
    }
    catch (System.AggregateException ae)
    {
        // More than one of the above exceptions were triggered.
        // Deal with the exception here, and/or rethrow at your discretion.
        throw;
    }

    // Decrypts secret using the associated KMS CMK.
    // Depending on whether the secret is a string or binary, one of these fields will be populated.
    if (response.SecretString != null)
    {
        secret = response.SecretString;
    }
    else
    {
        memoryStream = response.SecretBinary;
        StreamReader reader = new StreamReader(memoryStream);
        string decodedBinarySecret = System.Text.Encoding.UTF8.GetString(Convert.FromBase64String(reader.ReadToEnd()));
    }

    // Your code goes here.
}
<|MERGE_RESOLUTION|>--- conflicted
+++ resolved
@@ -1,134 +1,121 @@
- 
-<<<<<<< HEAD
-//snippet-sourcedescription:[<<FILENAME>> demonstrates how to ...]
-//snippet-keyword:[dotnet]
-//snippet-keyword:[.NET]
-//snippet-keyword:[Code Sample]
-//snippet-service:[<<ADD SERVICE>>]
-//snippet-sourcetype:[<<snippet or full-example>>]
-//snippet-sourcedate:[]
-//snippet-sourceauthor:[AWS]
-
-
-=======
-//snippet-sourcedescription:[GetSecretValue demonstrates how to retrieve a secret from AWS Secrets Manager]
-//snippet-keyword:[dotnet]
-//snippet-keyword:[.NET]
-//snippet-keyword:[Code Sample]
-//snippet-keyword:[AWS Secrets Manager]
-//snippet-service:[secretsmanager]
-//snippet-sourcetype:[full-example]
-//snippet-sourcedate:[9/25/18]
-//snippet-sourceauthor:[AWS]
-
->>>>>>> 7c6537b5
-/*******************************************************************************
-* Copyright 2009-2017 Amazon.com, Inc. or its affiliates. All Rights Reserved.
-*
-* Licensed under the Apache License, Version 2.0 (the "License"). You may
-* not use this file except in compliance with the License. A copy of the
-* License is located at
-*
-* http://aws.amazon.com/apache2.0/
-*
-* or in the "license" file accompanying this file. This file is
-* distributed on an "AS IS" BASIS, WITHOUT WARRANTIES OR CONDITIONS OF ANY
-* KIND, either express or implied. See the License for the specific
-* language governing permissions and limitations under the License.
-*******************************************************************************/
-`/*
- *	Use this code snippet in your app.
- *	If you need more information about configurations or implementing the sample code, visit the AWS docs:
- *	https://aws.amazon.com/developers/getting-started/net/
- *	
- *	Make sure to include the following packages in your code.
- *	
- *	using System;
- *	using System.IO;
- *
- *	using Amazon;
- *	using Amazon.SecretsManager;
- *	using Amazon.SecretsManager.Model;
- *
- */
-
-/*
- * AWSSDK.SecretsManager version="3.3.0" targetFramework="net45"
- */
- 
-public static void GetSecret()
-{
-    string secretName = "<<{{MySecretName}}>>";
-    string region = "<<{{MyRegionName}}>>";
-    string secret = "";
-
-    MemoryStream memoryStream = new MemoryStream();
-
-    IAmazonSecretsManager client = new AmazonSecretsManagerClient(RegionEndpoint.GetBySystemName(region));
-
-    GetSecretValueRequest request = new GetSecretValueRequest();
-    request.SecretId = secretName;
-    request.VersionStage = "AWSCURRENT"; // VersionStage defaults to AWSCURRENT if unspecified.
-
-    GetSecretValueResponse response = null;
-
-    // In this sample we only handle the specific exceptions for the 'GetSecretValue' API.
-    // See https://docs.aws.amazon.com/secretsmanager/latest/apireference/API_GetSecretValue.html
-    // We rethrow the exception by default.
-
-    try
-    {
-        response = client.GetSecretValueAsync(request).Result;
-    }
-    catch (DecryptionFailureException e)
-    {
-        // Secrets Manager can't decrypt the protected secret text using the provided KMS key.
-        // Deal with the exception here, and/or rethrow at your discretion.
-        throw;
-    }
-    catch (InternalServiceErrorException e)
-    {
-        // An error occurred on the server side.
-        // Deal with the exception here, and/or rethrow at your discretion.
-        throw;
-    }
-    catch (InvalidParameterException e)
-    {
-        // You provided an invalid value for a parameter.
-        // Deal with the exception here, and/or rethrow at your discretion
-        throw;
-    }
-    catch (InvalidRequestException e)
-    {
-        // You provided a parameter value that is not valid for the current state of the resource.
-        // Deal with the exception here, and/or rethrow at your discretion.
-        throw;
-    }
-    catch (ResourceNotFoundException e)
-    {
-        // We can't find the resource that you asked for.
-        // Deal with the exception here, and/or rethrow at your discretion.
-        throw;
-    }
-    catch (System.AggregateException ae)
-    {
-        // More than one of the above exceptions were triggered.
-        // Deal with the exception here, and/or rethrow at your discretion.
-        throw;
-    }
-
-    // Decrypts secret using the associated KMS CMK.
-    // Depending on whether the secret is a string or binary, one of these fields will be populated.
-    if (response.SecretString != null)
-    {
-        secret = response.SecretString;
-    }
-    else
-    {
-        memoryStream = response.SecretBinary;
-        StreamReader reader = new StreamReader(memoryStream);
-        string decodedBinarySecret = System.Text.Encoding.UTF8.GetString(Convert.FromBase64String(reader.ReadToEnd()));
-    }
-
-    // Your code goes here.
-}
+ 
+//snippet-sourcedescription:[GetSecretValue demonstrates how to retrieve a secret from AWS Secrets Manager]
+//snippet-keyword:[dotnet]
+//snippet-keyword:[.NET]
+//snippet-keyword:[Code Sample]
+//snippet-keyword:[AWS Secrets Manager]
+//snippet-service:[secretsmanager]
+//snippet-sourcetype:[full-example]
+//snippet-sourcedate:[9/25/18]
+//snippet-sourceauthor:[AWS]
+
+/*******************************************************************************
+* Copyright 2009-2017 Amazon.com, Inc. or its affiliates. All Rights Reserved.
+*
+* Licensed under the Apache License, Version 2.0 (the "License"). You may
+* not use this file except in compliance with the License. A copy of the
+* License is located at
+*
+* http://aws.amazon.com/apache2.0/
+*
+* or in the "license" file accompanying this file. This file is
+* distributed on an "AS IS" BASIS, WITHOUT WARRANTIES OR CONDITIONS OF ANY
+* KIND, either express or implied. See the License for the specific
+* language governing permissions and limitations under the License.
+*******************************************************************************/
+`/*
+ *	Use this code snippet in your app.
+ *	If you need more information about configurations or implementing the sample code, visit the AWS docs:
+ *	https://aws.amazon.com/developers/getting-started/net/
+ *	
+ *	Make sure to include the following packages in your code.
+ *	
+ *	using System;
+ *	using System.IO;
+ *
+ *	using Amazon;
+ *	using Amazon.SecretsManager;
+ *	using Amazon.SecretsManager.Model;
+ *
+ */
+
+/*
+ * AWSSDK.SecretsManager version="3.3.0" targetFramework="net45"
+ */
+ 
+public static void GetSecret()
+{
+    string secretName = "<<{{MySecretName}}>>";
+    string region = "<<{{MyRegionName}}>>";
+    string secret = "";
+
+    MemoryStream memoryStream = new MemoryStream();
+
+    IAmazonSecretsManager client = new AmazonSecretsManagerClient(RegionEndpoint.GetBySystemName(region));
+
+    GetSecretValueRequest request = new GetSecretValueRequest();
+    request.SecretId = secretName;
+    request.VersionStage = "AWSCURRENT"; // VersionStage defaults to AWSCURRENT if unspecified.
+
+    GetSecretValueResponse response = null;
+
+    // In this sample we only handle the specific exceptions for the 'GetSecretValue' API.
+    // See https://docs.aws.amazon.com/secretsmanager/latest/apireference/API_GetSecretValue.html
+    // We rethrow the exception by default.
+
+    try
+    {
+        response = client.GetSecretValueAsync(request).Result;
+    }
+    catch (DecryptionFailureException e)
+    {
+        // Secrets Manager can't decrypt the protected secret text using the provided KMS key.
+        // Deal with the exception here, and/or rethrow at your discretion.
+        throw;
+    }
+    catch (InternalServiceErrorException e)
+    {
+        // An error occurred on the server side.
+        // Deal with the exception here, and/or rethrow at your discretion.
+        throw;
+    }
+    catch (InvalidParameterException e)
+    {
+        // You provided an invalid value for a parameter.
+        // Deal with the exception here, and/or rethrow at your discretion
+        throw;
+    }
+    catch (InvalidRequestException e)
+    {
+        // You provided a parameter value that is not valid for the current state of the resource.
+        // Deal with the exception here, and/or rethrow at your discretion.
+        throw;
+    }
+    catch (ResourceNotFoundException e)
+    {
+        // We can't find the resource that you asked for.
+        // Deal with the exception here, and/or rethrow at your discretion.
+        throw;
+    }
+    catch (System.AggregateException ae)
+    {
+        // More than one of the above exceptions were triggered.
+        // Deal with the exception here, and/or rethrow at your discretion.
+        throw;
+    }
+
+    // Decrypts secret using the associated KMS CMK.
+    // Depending on whether the secret is a string or binary, one of these fields will be populated.
+    if (response.SecretString != null)
+    {
+        secret = response.SecretString;
+    }
+    else
+    {
+        memoryStream = response.SecretBinary;
+        StreamReader reader = new StreamReader(memoryStream);
+        string decodedBinarySecret = System.Text.Encoding.UTF8.GetString(Convert.FromBase64String(reader.ReadToEnd()));
+    }
+
+    // Your code goes here.
+}