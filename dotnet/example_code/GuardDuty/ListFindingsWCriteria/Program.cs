 
//snippet-sourcedescription:[<<FILENAME>> demonstrates how to ...]
//snippet-keyword:[dotnet]
//snippet-keyword:[.NET]
//snippet-keyword:[Code Sample]
<<<<<<< HEAD
//snippet-service:[Amazon GuardDuty]
=======
//snippet-keyword:[Amazon GuardDuty]
//snippet-service:[guardduty]
>>>>>>> 7c6537b5
//snippet-sourcetype:[<<snippet or full-example>>]
//snippet-sourcedate:[]
//snippet-sourceauthor:[AWS]


/*******************************************************************************
* Copyright 2009-2017 Amazon.com, Inc. or its affiliates. All Rights Reserved.
*
* Licensed under the Apache License, Version 2.0 (the "License"). You may
* not use this file except in compliance with the License. A copy of the
* License is located at
*
* http://aws.amazon.com/apache2.0/
*
* or in the "license" file accompanying this file. This file is
* distributed on an "AS IS" BASIS, WITHOUT WARRANTIES OR CONDITIONS OF ANY
* KIND, either express or implied. See the License for the specific
* language governing permissions and limitations under the License.
*******************************************************************************/
using System;
using System.Text;
using System.Threading.Tasks;
using Amazon;
using Amazon.GuardDuty;
using Amazon.GuardDuty.Model;

namespace ListFindingsWCriteria
{
    class Program
    {
        static void Main(string[] args)
        {
            String detectorId = "cdc02b15f9f520a8882c959g3e95c24b";
            
            FindingCriteria criteria = new FindingCriteria();
            
            Condition condition = new Condition();
            condition.Eq.Add("Recon:EC2/PortProbeUnprotectedPort");
            condition.Eq.Add("Recon:EC2/Portscan");
            
            criteria.Criterion.Add("type", condition);
            
            using(var gdClient = new AmazonGuardDutyClient(RegionEndpoint.USWest2))
            {

                var request = new ListFindingsRequest
                {
                    DetectorId = detectorId,
                    FindingCriteria = criteria,
                };
    
                Task<ListFindingsResponse> response = gdClient.ListFindingsAsync(request);
                response.Wait();

                foreach (String findingId in response.Result.FindingIds)
                {
                    Console.WriteLine(findingId.ToString());
                }
            }
        }

    }
}
<|MERGE_RESOLUTION|>--- conflicted
+++ resolved
@@ -1,74 +1,70 @@
- 
-//snippet-sourcedescription:[<<FILENAME>> demonstrates how to ...]
-//snippet-keyword:[dotnet]
-//snippet-keyword:[.NET]
-//snippet-keyword:[Code Sample]
-<<<<<<< HEAD
-//snippet-service:[Amazon GuardDuty]
-=======
-//snippet-keyword:[Amazon GuardDuty]
-//snippet-service:[guardduty]
->>>>>>> 7c6537b5
-//snippet-sourcetype:[<<snippet or full-example>>]
-//snippet-sourcedate:[]
-//snippet-sourceauthor:[AWS]
-
-
-/*******************************************************************************
-* Copyright 2009-2017 Amazon.com, Inc. or its affiliates. All Rights Reserved.
-*
-* Licensed under the Apache License, Version 2.0 (the "License"). You may
-* not use this file except in compliance with the License. A copy of the
-* License is located at
-*
-* http://aws.amazon.com/apache2.0/
-*
-* or in the "license" file accompanying this file. This file is
-* distributed on an "AS IS" BASIS, WITHOUT WARRANTIES OR CONDITIONS OF ANY
-* KIND, either express or implied. See the License for the specific
-* language governing permissions and limitations under the License.
-*******************************************************************************/
-using System;
-using System.Text;
-using System.Threading.Tasks;
-using Amazon;
-using Amazon.GuardDuty;
-using Amazon.GuardDuty.Model;
-
-namespace ListFindingsWCriteria
-{
-    class Program
-    {
-        static void Main(string[] args)
-        {
-            String detectorId = "cdc02b15f9f520a8882c959g3e95c24b";
-            
-            FindingCriteria criteria = new FindingCriteria();
-            
-            Condition condition = new Condition();
-            condition.Eq.Add("Recon:EC2/PortProbeUnprotectedPort");
-            condition.Eq.Add("Recon:EC2/Portscan");
-            
-            criteria.Criterion.Add("type", condition);
-            
-            using(var gdClient = new AmazonGuardDutyClient(RegionEndpoint.USWest2))
-            {
-
-                var request = new ListFindingsRequest
-                {
-                    DetectorId = detectorId,
-                    FindingCriteria = criteria,
-                };
-    
-                Task<ListFindingsResponse> response = gdClient.ListFindingsAsync(request);
-                response.Wait();
-
-                foreach (String findingId in response.Result.FindingIds)
-                {
-                    Console.WriteLine(findingId.ToString());
-                }
-            }
-        }
-
-    }
-}
+ 
+//snippet-sourcedescription:[<<FILENAME>> demonstrates how to ...]
+//snippet-keyword:[dotnet]
+//snippet-keyword:[.NET]
+//snippet-keyword:[Code Sample]
+//snippet-keyword:[Amazon GuardDuty]
+//snippet-service:[guardduty]
+//snippet-sourcetype:[<<snippet or full-example>>]
+//snippet-sourcedate:[]
+//snippet-sourceauthor:[AWS]
+
+
+/*******************************************************************************
+* Copyright 2009-2017 Amazon.com, Inc. or its affiliates. All Rights Reserved.
+*
+* Licensed under the Apache License, Version 2.0 (the "License"). You may
+* not use this file except in compliance with the License. A copy of the
+* License is located at
+*
+* http://aws.amazon.com/apache2.0/
+*
+* or in the "license" file accompanying this file. This file is
+* distributed on an "AS IS" BASIS, WITHOUT WARRANTIES OR CONDITIONS OF ANY
+* KIND, either express or implied. See the License for the specific
+* language governing permissions and limitations under the License.
+*******************************************************************************/
+using System;
+using System.Text;
+using System.Threading.Tasks;
+using Amazon;
+using Amazon.GuardDuty;
+using Amazon.GuardDuty.Model;
+
+namespace ListFindingsWCriteria
+{
+    class Program
+    {
+        static void Main(string[] args)
+        {
+            String detectorId = "cdc02b15f9f520a8882c959g3e95c24b";
+            
+            FindingCriteria criteria = new FindingCriteria();
+            
+            Condition condition = new Condition();
+            condition.Eq.Add("Recon:EC2/PortProbeUnprotectedPort");
+            condition.Eq.Add("Recon:EC2/Portscan");
+            
+            criteria.Criterion.Add("type", condition);
+            
+            using(var gdClient = new AmazonGuardDutyClient(RegionEndpoint.USWest2))
+            {
+
+                var request = new ListFindingsRequest
+                {
+                    DetectorId = detectorId,
+                    FindingCriteria = criteria,
+                };
+    
+                Task<ListFindingsResponse> response = gdClient.ListFindingsAsync(request);
+                response.Wait();
+
+                foreach (String findingId in response.Result.FindingIds)
+                {
+                    Console.WriteLine(findingId.ToString());
+                }
+            }
+        }
+
+    }
+}