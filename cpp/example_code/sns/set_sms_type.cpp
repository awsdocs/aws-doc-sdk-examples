 
//snippet-sourcedescription:[<<FILENAME>> demonstrates how to ...]
//snippet-keyword:[C++]
//snippet-keyword:[Code Sample]
<<<<<<< HEAD
//snippet-service:[<<ADD SERVICE>>]
//snippet-sourcetype:[<<snippet or full-example>>]
//snippet-sourcedate:[]
//snippet-sourceauthor:[AWS]
=======
//snippet-service:[Amazon Simple Notification Service]
//snippet-sourcetype:[full-example]
//snippet-sourcedate:[]
//snippet-sourceauthor:[tapasweni-pathak]
>>>>>>> 7c6537b5


/*
   Copyright 2010-2018 Amazon.com, Inc. or its affiliates. All Rights Reserved.
   This file is licensed under the Apache License, Version 2.0 (the "License").
   You may not use this file except in compliance with the License. A copy of
   the License is located at
    http://aws.amazon.com/apache2.0/
   This file is distributed on an "AS IS" BASIS, WITHOUT WARRANTIES OR
   CONDITIONS OF ANY KIND, either express or implied. See the License for the
   specific language governing permissions and limitations under the License.
*/

#include <aws/core/Aws.h>
#include <aws/sns/SNSClient.h>
#include <aws/sns/model/SetSMSAttributesRequest.h>
#include <aws/sns/model/SetSMSAttributesResult.h>
#include <iostream>

/**
 * Set the sms type based on command line input
 */

int main(int argc, char ** argv)
{
  if (argc != 2)
  {
    std::cout << "Usage: set_sms_type <sms_type> " << std::endl;
    return 1;
  }

  Aws::SDKOptions options;
  Aws::InitAPI(options);
  {
    Aws::SNS::SNSClient sns;
    Aws::String sms_type = argv[1];

    Aws::SNS::Model::SetSMSAttributesRequest ssmst_req;
    ssmst_req.AddAttributes("DefaultSMSStype", sms_type);

    auto ssmst_out = sns.SetSMSAttributes(ssmst_req);

    if (ssmst_out.IsSuccess())
    {
      std::cout << "SMS Type set successfully " << std::endl;
    }
    else
    {
      std::cout << "Error while setting SMS Type " << ssmst_out.GetError().GetMessage()
        << std::endl;
    }
  }

  Aws::ShutdownAPI(options);
  return 0;
}
<|MERGE_RESOLUTION|>--- conflicted
+++ resolved
@@ -1,71 +1,64 @@
- 
-//snippet-sourcedescription:[<<FILENAME>> demonstrates how to ...]
-//snippet-keyword:[C++]
-//snippet-keyword:[Code Sample]
-<<<<<<< HEAD
-//snippet-service:[<<ADD SERVICE>>]
-//snippet-sourcetype:[<<snippet or full-example>>]
-//snippet-sourcedate:[]
-//snippet-sourceauthor:[AWS]
-=======
-//snippet-service:[Amazon Simple Notification Service]
-//snippet-sourcetype:[full-example]
-//snippet-sourcedate:[]
-//snippet-sourceauthor:[tapasweni-pathak]
->>>>>>> 7c6537b5
-
-
-/*
-   Copyright 2010-2018 Amazon.com, Inc. or its affiliates. All Rights Reserved.
-   This file is licensed under the Apache License, Version 2.0 (the "License").
-   You may not use this file except in compliance with the License. A copy of
-   the License is located at
-    http://aws.amazon.com/apache2.0/
-   This file is distributed on an "AS IS" BASIS, WITHOUT WARRANTIES OR
-   CONDITIONS OF ANY KIND, either express or implied. See the License for the
-   specific language governing permissions and limitations under the License.
-*/
-
-#include <aws/core/Aws.h>
-#include <aws/sns/SNSClient.h>
-#include <aws/sns/model/SetSMSAttributesRequest.h>
-#include <aws/sns/model/SetSMSAttributesResult.h>
-#include <iostream>
-
-/**
- * Set the sms type based on command line input
- */
-
-int main(int argc, char ** argv)
-{
-  if (argc != 2)
-  {
-    std::cout << "Usage: set_sms_type <sms_type> " << std::endl;
-    return 1;
-  }
-
-  Aws::SDKOptions options;
-  Aws::InitAPI(options);
-  {
-    Aws::SNS::SNSClient sns;
-    Aws::String sms_type = argv[1];
-
-    Aws::SNS::Model::SetSMSAttributesRequest ssmst_req;
-    ssmst_req.AddAttributes("DefaultSMSStype", sms_type);
-
-    auto ssmst_out = sns.SetSMSAttributes(ssmst_req);
-
-    if (ssmst_out.IsSuccess())
-    {
-      std::cout << "SMS Type set successfully " << std::endl;
-    }
-    else
-    {
-      std::cout << "Error while setting SMS Type " << ssmst_out.GetError().GetMessage()
-        << std::endl;
-    }
-  }
-
-  Aws::ShutdownAPI(options);
-  return 0;
-}
+ 
+//snippet-sourcedescription:[<<FILENAME>> demonstrates how to ...]
+//snippet-keyword:[C++]
+//snippet-keyword:[Code Sample]
+//snippet-service:[Amazon Simple Notification Service]
+//snippet-sourcetype:[full-example]
+//snippet-sourcedate:[]
+//snippet-sourceauthor:[tapasweni-pathak]
+
+
+/*
+   Copyright 2010-2018 Amazon.com, Inc. or its affiliates. All Rights Reserved.
+   This file is licensed under the Apache License, Version 2.0 (the "License").
+   You may not use this file except in compliance with the License. A copy of
+   the License is located at
+    http://aws.amazon.com/apache2.0/
+   This file is distributed on an "AS IS" BASIS, WITHOUT WARRANTIES OR
+   CONDITIONS OF ANY KIND, either express or implied. See the License for the
+   specific language governing permissions and limitations under the License.
+*/
+
+#include <aws/core/Aws.h>
+#include <aws/sns/SNSClient.h>
+#include <aws/sns/model/SetSMSAttributesRequest.h>
+#include <aws/sns/model/SetSMSAttributesResult.h>
+#include <iostream>
+
+/**
+ * Set the sms type based on command line input
+ */
+
+int main(int argc, char ** argv)
+{
+  if (argc != 2)
+  {
+    std::cout << "Usage: set_sms_type <sms_type> " << std::endl;
+    return 1;
+  }
+
+  Aws::SDKOptions options;
+  Aws::InitAPI(options);
+  {
+    Aws::SNS::SNSClient sns;
+    Aws::String sms_type = argv[1];
+
+    Aws::SNS::Model::SetSMSAttributesRequest ssmst_req;
+    ssmst_req.AddAttributes("DefaultSMSStype", sms_type);
+
+    auto ssmst_out = sns.SetSMSAttributes(ssmst_req);
+
+    if (ssmst_out.IsSuccess())
+    {
+      std::cout << "SMS Type set successfully " << std::endl;
+    }
+    else
+    {
+      std::cout << "Error while setting SMS Type " << ssmst_out.GetError().GetMessage()
+        << std::endl;
+    }
+  }
+
+  Aws::ShutdownAPI(options);
+  return 0;
+}