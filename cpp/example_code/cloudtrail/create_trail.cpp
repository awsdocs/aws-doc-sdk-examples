--- conflicted
+++ resolved
@@ -1,75 +1,68 @@
- 
-//snippet-sourcedescription:[<<FILENAME>> demonstrates how to ...]
-//snippet-keyword:[C++]
-//snippet-keyword:[Code Sample]
-<<<<<<< HEAD
-//snippet-service:[<<ADD SERVICE>>]
-//snippet-sourcetype:[<<snippet or full-example>>]
-//snippet-sourcedate:[]
-//snippet-sourceauthor:[AWS]
-=======
-//snippet-service:[AWS CloudTrail]
-//snippet-sourcetype:[full-example]
-//snippet-sourcedate:[]
-//snippet-sourceauthor:[tapasweni-pathak]
->>>>>>> 7c6537b5
-
-
-/*
-   Copyright 2010-2018 Amazon.com, Inc. or its affiliates. All Rights Reserved.
-   This file is licensed under the Apache License, Version 2.0 (the "License").
-   You may not use this file except in compliance with the License. A copy of
-   the License is located at
-    http://aws.amazon.com/apache2.0/
-   This file is distributed on an "AS IS" BASIS, WITHOUT WARRANTIES OR
-   CONDITIONS OF ANY KIND, either express or implied. See the License for the
-   specific language governing permissions and limitations under the License.
-*/
-
-#include <aws/core/Aws.h>
-#include <aws/core/utils/Outcome.h>
-#include <aws/cloudtrail/CloudTrailClient.h>
-#include <aws/cloudtrail/model/CreateTrailRequest.h>
-#include <aws/cloudtrail/model/CreateTrailResult.h>
-#include <iostream>
-
-/**
- * Creates a cloud trail on command line input
- */
-
-int main(int argc, char **argv)
-{
-  if (argc != 3)
-  {
-    std::cout << "Usage: create_trail <trail_name> <bucket_name>";
-    return 1;
-  }
-  Aws::SDKOptions options;
-  Aws::InitAPI(options);
-  {
-    Aws::String trail_name(argv[1]);
-    Aws::String bucket_name(argv[2]);
-
-    Aws::CloudTrail::CloudTrailClient ct;
-
-    Aws::CloudTrail::Model::CreateTrailRequest ct_req;
-    ct_req.SetName(trail_name);
-    ct_req.SetS3BucketName(bucket_name);
-
-    auto ct_out = ct.CreateTrail(ct_req);
-
-    if (ct_out.IsSuccess())
-    {
-      std::cout << "Successfully created cloud trail" << std::endl;
-    }
-
-    else
-    {
-      std::cout << "Error creating cloud trail " << ct_out.GetError().GetMessage()
-        << std::endl;
-    }
-  }
-
-  Aws::ShutdownAPI(options);
-  return 0;
-}
+ 
+//snippet-sourcedescription:[<<FILENAME>> demonstrates how to ...]
+//snippet-keyword:[C++]
+//snippet-keyword:[Code Sample]
+//snippet-service:[AWS CloudTrail]
+//snippet-sourcetype:[full-example]
+//snippet-sourcedate:[]
+//snippet-sourceauthor:[tapasweni-pathak]
+
+
+/*
+   Copyright 2010-2018 Amazon.com, Inc. or its affiliates. All Rights Reserved.
+   This file is licensed under the Apache License, Version 2.0 (the "License").
+   You may not use this file except in compliance with the License. A copy of
+   the License is located at
+    http://aws.amazon.com/apache2.0/
+   This file is distributed on an "AS IS" BASIS, WITHOUT WARRANTIES OR
+   CONDITIONS OF ANY KIND, either express or implied. See the License for the
+   specific language governing permissions and limitations under the License.
+*/
+
+#include <aws/core/Aws.h>
+#include <aws/core/utils/Outcome.h>
+#include <aws/cloudtrail/CloudTrailClient.h>
+#include <aws/cloudtrail/model/CreateTrailRequest.h>
+#include <aws/cloudtrail/model/CreateTrailResult.h>
+#include <iostream>
+
+/**
+ * Creates a cloud trail on command line input
+ */
+
+int main(int argc, char **argv)
+{
+  if (argc != 3)
+  {
+    std::cout << "Usage: create_trail <trail_name> <bucket_name>";
+    return 1;
+  }
+  Aws::SDKOptions options;
+  Aws::InitAPI(options);
+  {
+    Aws::String trail_name(argv[1]);
+    Aws::String bucket_name(argv[2]);
+
+    Aws::CloudTrail::CloudTrailClient ct;
+
+    Aws::CloudTrail::Model::CreateTrailRequest ct_req;
+    ct_req.SetName(trail_name);
+    ct_req.SetS3BucketName(bucket_name);
+
+    auto ct_out = ct.CreateTrail(ct_req);
+
+    if (ct_out.IsSuccess())
+    {
+      std::cout << "Successfully created cloud trail" << std::endl;
+    }
+
+    else
+    {
+      std::cout << "Error creating cloud trail " << ct_out.GetError().GetMessage()
+        << std::endl;
+    }
+  }
+
+  Aws::ShutdownAPI(options);
+  return 0;
+}