 
//snippet-sourcedescription:[<<FILENAME>> demonstrates how to ...]
//snippet-keyword:[C++]
//snippet-keyword:[Code Sample]
<<<<<<< HEAD
//snippet-service:[<<ADD SERVICE>>]
=======
//snippet-keyword:[Amazon S3]
//snippet-service:[s3]
>>>>>>> 7c6537b5
//snippet-sourcetype:[<<snippet or full-example>>]
//snippet-sourcedate:[]
//snippet-sourceauthor:[AWS]


/*
   Copyright 2010-2017 Amazon.com, Inc. or its affiliates. All Rights Reserved.

   This file is licensed under the Apache License, Version 2.0 (the "License").
   You may not use this file except in compliance with the License. A copy of
   the License is located at

    http://aws.amazon.com/apache2.0/

   This file is distributed on an "AS IS" BASIS, WITHOUT WARRANTIES OR
   CONDITIONS OF ANY KIND, either express or implied. See the License for the
   specific language governing permissions and limitations under the License.
*/
#include <aws/core/Aws.h>
#include <aws/s3/S3Client.h>
#include <aws/s3/model/AccessControlPolicy.h>
#include <aws/s3/model/GetBucketAclRequest.h>
#include <aws/s3/model/PutBucketAclRequest.h>
#include <aws/s3/model/GetObjectAclRequest.h>
#include <aws/s3/model/PutObjectAclRequest.h>
#include <aws/s3/model/Grantee.h>
#include <aws/s3/model/Permission.h>

Aws::S3::Model::Permission GetPermission(Aws::String access)
{
    if (access == "FULL_CONTROL")
        return Aws::S3::Model::Permission::FULL_CONTROL;
    if (access == "WRITE")
        return Aws::S3::Model::Permission::WRITE;
    if (access == "READ")
        return Aws::S3::Model::Permission::READ;
    if (access == "WRITE_ACP")
        return Aws::S3::Model::Permission::WRITE_ACP;
    if (access == "READ_ACP")
        return Aws::S3::Model::Permission::READ_ACP;
    return Aws::S3::Model::Permission::NOT_SET;
}

void SetAclForBucket(Aws::String bucket_name, Aws::String email,
    Aws::String access, Aws::String user_region)
{
    std::cout << "Setting ACL for bucket: " << bucket_name << std::endl;

    Aws::Client::ClientConfiguration config;
    config.region = user_region;
    Aws::S3::S3Client s3_client(config);

    Aws::S3::Model::GetBucketAclRequest get_request;
    get_request.SetBucket(bucket_name);

    auto get_outcome = s3_client.GetBucketAcl(get_request);

    if (get_outcome.IsSuccess())
    {
        Aws::S3::Model::Grantee grantee;
        grantee.SetEmailAddress(email);
        Aws::S3::Model::PutBucketAclRequest put_request;
        put_request.SetBucket(bucket_name);
        s3_client.PutBucketAcl(put_request);
    }
    else
    {
        std::cout << "GetBucketAcl error: "
            << get_outcome.GetError().GetExceptionName() << " - "
            << get_outcome.GetError().GetMessage() << std::endl;
    }
}

void SetAclForObject(Aws::String bucket_name, Aws::String object_key,
    Aws::String email, Aws::String access, Aws::String user_region)
{
    std::cout << "Setting ACL for object: " << object_key << std::endl
        << "             in bucket: " << bucket_name << std::endl;

    Aws::Client::ClientConfiguration config;
    config.region = user_region;
    Aws::S3::S3Client s3_client(config);

    Aws::S3::Model::GetObjectAclRequest get_request;
    get_request.SetBucket(bucket_name);
    get_request.SetKey(object_key);

    auto get_outcome = s3_client.GetObjectAcl(get_request);

    if (get_outcome.IsSuccess())
    {
        Aws::S3::Model::Grantee grantee;
        grantee.SetEmailAddress(email);
        Aws::S3::Model::PutObjectAclRequest put_request;
        put_request.SetBucket(bucket_name);
        put_request.SetKey(object_key);
        s3_client.PutObjectAcl(put_request);
    }
    else
    {
        std::cout << "GetObjectAcl error: "
            << get_outcome.GetError().GetExceptionName() << " - "
            << get_outcome.GetError().GetMessage() << std::endl;
    }
}

/**
 * Get an Amazon S3 bucket website configuration.
 */
int main(int argc, char** argv)
{
    if (argc < 2)
    {
        std::cout << "set_acl - get the access control list (ACL) for" << std::endl
            << "          an S3 bucket (or object)" << std::endl
            << "\nUsage:" << std::endl
            << "  set_acl <bucket>/[object] <email> <access> [region]" << std::endl
            << "\nWhere:" << std::endl
            << "  bucket - the bucket name" << std::endl
            << "  object - the object name" << std::endl
            << "           (optional, if specified, the ACL will be retrieved" << std::endl
            << "            for the named object instead of the bucket)" << std::endl
            << "  email  - email of user to set permission for" << std::endl
            << "  access - type of access to set" << std::endl
            << "  region - AWS region for the bucket" << std::endl
            << "           (optional, default: us-east-1)" << std::endl
            << "\nExample:" << std::endl
            << "  set_acl testbucket" << std::endl << std::endl;
        exit(1);
    }

    Aws::SDKOptions options;
    Aws::InitAPI(options);
    {
        int cur_arg = 1;
        const Aws::String s3_path = argv[cur_arg++];
        const Aws::String email = argv[cur_arg++];
        const Aws::String access = argv[cur_arg++];
        const Aws::String user_region = (argc > cur_arg) ? argv[cur_arg] : "us-east-1";

        size_t slash_pos = s3_path.find_first_of('/');

        Aws::String bucket_name = "";
        Aws::String object_key = "";

        if (slash_pos == std::string::npos)
        {
            bucket_name = s3_path;
        }
        else
        {
            bucket_name = s3_path.substr(0, slash_pos);
            object_key = s3_path.substr(slash_pos, std::string::npos);
        }

        if (object_key == "")
        {
            SetAclForBucket(bucket_name, email, access, user_region);
        }
        else
        {
            SetAclForObject(bucket_name, object_key, email, access, user_region);
        }
    }
    Aws::ShutdownAPI(options);
}

<|MERGE_RESOLUTION|>--- conflicted
+++ resolved
@@ -1,177 +1,173 @@
- 
-//snippet-sourcedescription:[<<FILENAME>> demonstrates how to ...]
-//snippet-keyword:[C++]
-//snippet-keyword:[Code Sample]
-<<<<<<< HEAD
-//snippet-service:[<<ADD SERVICE>>]
-=======
-//snippet-keyword:[Amazon S3]
-//snippet-service:[s3]
->>>>>>> 7c6537b5
-//snippet-sourcetype:[<<snippet or full-example>>]
-//snippet-sourcedate:[]
-//snippet-sourceauthor:[AWS]
-
-
-/*
-   Copyright 2010-2017 Amazon.com, Inc. or its affiliates. All Rights Reserved.
-
-   This file is licensed under the Apache License, Version 2.0 (the "License").
-   You may not use this file except in compliance with the License. A copy of
-   the License is located at
-
-    http://aws.amazon.com/apache2.0/
-
-   This file is distributed on an "AS IS" BASIS, WITHOUT WARRANTIES OR
-   CONDITIONS OF ANY KIND, either express or implied. See the License for the
-   specific language governing permissions and limitations under the License.
-*/
-#include <aws/core/Aws.h>
-#include <aws/s3/S3Client.h>
-#include <aws/s3/model/AccessControlPolicy.h>
-#include <aws/s3/model/GetBucketAclRequest.h>
-#include <aws/s3/model/PutBucketAclRequest.h>
-#include <aws/s3/model/GetObjectAclRequest.h>
-#include <aws/s3/model/PutObjectAclRequest.h>
-#include <aws/s3/model/Grantee.h>
-#include <aws/s3/model/Permission.h>
-
-Aws::S3::Model::Permission GetPermission(Aws::String access)
-{
-    if (access == "FULL_CONTROL")
-        return Aws::S3::Model::Permission::FULL_CONTROL;
-    if (access == "WRITE")
-        return Aws::S3::Model::Permission::WRITE;
-    if (access == "READ")
-        return Aws::S3::Model::Permission::READ;
-    if (access == "WRITE_ACP")
-        return Aws::S3::Model::Permission::WRITE_ACP;
-    if (access == "READ_ACP")
-        return Aws::S3::Model::Permission::READ_ACP;
-    return Aws::S3::Model::Permission::NOT_SET;
-}
-
-void SetAclForBucket(Aws::String bucket_name, Aws::String email,
-    Aws::String access, Aws::String user_region)
-{
-    std::cout << "Setting ACL for bucket: " << bucket_name << std::endl;
-
-    Aws::Client::ClientConfiguration config;
-    config.region = user_region;
-    Aws::S3::S3Client s3_client(config);
-
-    Aws::S3::Model::GetBucketAclRequest get_request;
-    get_request.SetBucket(bucket_name);
-
-    auto get_outcome = s3_client.GetBucketAcl(get_request);
-
-    if (get_outcome.IsSuccess())
-    {
-        Aws::S3::Model::Grantee grantee;
-        grantee.SetEmailAddress(email);
-        Aws::S3::Model::PutBucketAclRequest put_request;
-        put_request.SetBucket(bucket_name);
-        s3_client.PutBucketAcl(put_request);
-    }
-    else
-    {
-        std::cout << "GetBucketAcl error: "
-            << get_outcome.GetError().GetExceptionName() << " - "
-            << get_outcome.GetError().GetMessage() << std::endl;
-    }
-}
-
-void SetAclForObject(Aws::String bucket_name, Aws::String object_key,
-    Aws::String email, Aws::String access, Aws::String user_region)
-{
-    std::cout << "Setting ACL for object: " << object_key << std::endl
-        << "             in bucket: " << bucket_name << std::endl;
-
-    Aws::Client::ClientConfiguration config;
-    config.region = user_region;
-    Aws::S3::S3Client s3_client(config);
-
-    Aws::S3::Model::GetObjectAclRequest get_request;
-    get_request.SetBucket(bucket_name);
-    get_request.SetKey(object_key);
-
-    auto get_outcome = s3_client.GetObjectAcl(get_request);
-
-    if (get_outcome.IsSuccess())
-    {
-        Aws::S3::Model::Grantee grantee;
-        grantee.SetEmailAddress(email);
-        Aws::S3::Model::PutObjectAclRequest put_request;
-        put_request.SetBucket(bucket_name);
-        put_request.SetKey(object_key);
-        s3_client.PutObjectAcl(put_request);
-    }
-    else
-    {
-        std::cout << "GetObjectAcl error: "
-            << get_outcome.GetError().GetExceptionName() << " - "
-            << get_outcome.GetError().GetMessage() << std::endl;
-    }
-}
-
-/**
- * Get an Amazon S3 bucket website configuration.
- */
-int main(int argc, char** argv)
-{
-    if (argc < 2)
-    {
-        std::cout << "set_acl - get the access control list (ACL) for" << std::endl
-            << "          an S3 bucket (or object)" << std::endl
-            << "\nUsage:" << std::endl
-            << "  set_acl <bucket>/[object] <email> <access> [region]" << std::endl
-            << "\nWhere:" << std::endl
-            << "  bucket - the bucket name" << std::endl
-            << "  object - the object name" << std::endl
-            << "           (optional, if specified, the ACL will be retrieved" << std::endl
-            << "            for the named object instead of the bucket)" << std::endl
-            << "  email  - email of user to set permission for" << std::endl
-            << "  access - type of access to set" << std::endl
-            << "  region - AWS region for the bucket" << std::endl
-            << "           (optional, default: us-east-1)" << std::endl
-            << "\nExample:" << std::endl
-            << "  set_acl testbucket" << std::endl << std::endl;
-        exit(1);
-    }
-
-    Aws::SDKOptions options;
-    Aws::InitAPI(options);
-    {
-        int cur_arg = 1;
-        const Aws::String s3_path = argv[cur_arg++];
-        const Aws::String email = argv[cur_arg++];
-        const Aws::String access = argv[cur_arg++];
-        const Aws::String user_region = (argc > cur_arg) ? argv[cur_arg] : "us-east-1";
-
-        size_t slash_pos = s3_path.find_first_of('/');
-
-        Aws::String bucket_name = "";
-        Aws::String object_key = "";
-
-        if (slash_pos == std::string::npos)
-        {
-            bucket_name = s3_path;
-        }
-        else
-        {
-            bucket_name = s3_path.substr(0, slash_pos);
-            object_key = s3_path.substr(slash_pos, std::string::npos);
-        }
-
-        if (object_key == "")
-        {
-            SetAclForBucket(bucket_name, email, access, user_region);
-        }
-        else
-        {
-            SetAclForObject(bucket_name, object_key, email, access, user_region);
-        }
-    }
-    Aws::ShutdownAPI(options);
-}
-
+ 
+//snippet-sourcedescription:[<<FILENAME>> demonstrates how to ...]
+//snippet-keyword:[C++]
+//snippet-keyword:[Code Sample]
+//snippet-keyword:[Amazon S3]
+//snippet-service:[s3]
+//snippet-sourcetype:[<<snippet or full-example>>]
+//snippet-sourcedate:[]
+//snippet-sourceauthor:[AWS]
+
+
+/*
+   Copyright 2010-2017 Amazon.com, Inc. or its affiliates. All Rights Reserved.
+
+   This file is licensed under the Apache License, Version 2.0 (the "License").
+   You may not use this file except in compliance with the License. A copy of
+   the License is located at
+
+    http://aws.amazon.com/apache2.0/
+
+   This file is distributed on an "AS IS" BASIS, WITHOUT WARRANTIES OR
+   CONDITIONS OF ANY KIND, either express or implied. See the License for the
+   specific language governing permissions and limitations under the License.
+*/
+#include <aws/core/Aws.h>
+#include <aws/s3/S3Client.h>
+#include <aws/s3/model/AccessControlPolicy.h>
+#include <aws/s3/model/GetBucketAclRequest.h>
+#include <aws/s3/model/PutBucketAclRequest.h>
+#include <aws/s3/model/GetObjectAclRequest.h>
+#include <aws/s3/model/PutObjectAclRequest.h>
+#include <aws/s3/model/Grantee.h>
+#include <aws/s3/model/Permission.h>
+
+Aws::S3::Model::Permission GetPermission(Aws::String access)
+{
+    if (access == "FULL_CONTROL")
+        return Aws::S3::Model::Permission::FULL_CONTROL;
+    if (access == "WRITE")
+        return Aws::S3::Model::Permission::WRITE;
+    if (access == "READ")
+        return Aws::S3::Model::Permission::READ;
+    if (access == "WRITE_ACP")
+        return Aws::S3::Model::Permission::WRITE_ACP;
+    if (access == "READ_ACP")
+        return Aws::S3::Model::Permission::READ_ACP;
+    return Aws::S3::Model::Permission::NOT_SET;
+}
+
+void SetAclForBucket(Aws::String bucket_name, Aws::String email,
+    Aws::String access, Aws::String user_region)
+{
+    std::cout << "Setting ACL for bucket: " << bucket_name << std::endl;
+
+    Aws::Client::ClientConfiguration config;
+    config.region = user_region;
+    Aws::S3::S3Client s3_client(config);
+
+    Aws::S3::Model::GetBucketAclRequest get_request;
+    get_request.SetBucket(bucket_name);
+
+    auto get_outcome = s3_client.GetBucketAcl(get_request);
+
+    if (get_outcome.IsSuccess())
+    {
+        Aws::S3::Model::Grantee grantee;
+        grantee.SetEmailAddress(email);
+        Aws::S3::Model::PutBucketAclRequest put_request;
+        put_request.SetBucket(bucket_name);
+        s3_client.PutBucketAcl(put_request);
+    }
+    else
+    {
+        std::cout << "GetBucketAcl error: "
+            << get_outcome.GetError().GetExceptionName() << " - "
+            << get_outcome.GetError().GetMessage() << std::endl;
+    }
+}
+
+void SetAclForObject(Aws::String bucket_name, Aws::String object_key,
+    Aws::String email, Aws::String access, Aws::String user_region)
+{
+    std::cout << "Setting ACL for object: " << object_key << std::endl
+        << "             in bucket: " << bucket_name << std::endl;
+
+    Aws::Client::ClientConfiguration config;
+    config.region = user_region;
+    Aws::S3::S3Client s3_client(config);
+
+    Aws::S3::Model::GetObjectAclRequest get_request;
+    get_request.SetBucket(bucket_name);
+    get_request.SetKey(object_key);
+
+    auto get_outcome = s3_client.GetObjectAcl(get_request);
+
+    if (get_outcome.IsSuccess())
+    {
+        Aws::S3::Model::Grantee grantee;
+        grantee.SetEmailAddress(email);
+        Aws::S3::Model::PutObjectAclRequest put_request;
+        put_request.SetBucket(bucket_name);
+        put_request.SetKey(object_key);
+        s3_client.PutObjectAcl(put_request);
+    }
+    else
+    {
+        std::cout << "GetObjectAcl error: "
+            << get_outcome.GetError().GetExceptionName() << " - "
+            << get_outcome.GetError().GetMessage() << std::endl;
+    }
+}
+
+/**
+ * Get an Amazon S3 bucket website configuration.
+ */
+int main(int argc, char** argv)
+{
+    if (argc < 2)
+    {
+        std::cout << "set_acl - get the access control list (ACL) for" << std::endl
+            << "          an S3 bucket (or object)" << std::endl
+            << "\nUsage:" << std::endl
+            << "  set_acl <bucket>/[object] <email> <access> [region]" << std::endl
+            << "\nWhere:" << std::endl
+            << "  bucket - the bucket name" << std::endl
+            << "  object - the object name" << std::endl
+            << "           (optional, if specified, the ACL will be retrieved" << std::endl
+            << "            for the named object instead of the bucket)" << std::endl
+            << "  email  - email of user to set permission for" << std::endl
+            << "  access - type of access to set" << std::endl
+            << "  region - AWS region for the bucket" << std::endl
+            << "           (optional, default: us-east-1)" << std::endl
+            << "\nExample:" << std::endl
+            << "  set_acl testbucket" << std::endl << std::endl;
+        exit(1);
+    }
+
+    Aws::SDKOptions options;
+    Aws::InitAPI(options);
+    {
+        int cur_arg = 1;
+        const Aws::String s3_path = argv[cur_arg++];
+        const Aws::String email = argv[cur_arg++];
+        const Aws::String access = argv[cur_arg++];
+        const Aws::String user_region = (argc > cur_arg) ? argv[cur_arg] : "us-east-1";
+
+        size_t slash_pos = s3_path.find_first_of('/');
+
+        Aws::String bucket_name = "";
+        Aws::String object_key = "";
+
+        if (slash_pos == std::string::npos)
+        {
+            bucket_name = s3_path;
+        }
+        else
+        {
+            bucket_name = s3_path.substr(0, slash_pos);
+            object_key = s3_path.substr(slash_pos, std::string::npos);
+        }
+
+        if (object_key == "")
+        {
+            SetAclForBucket(bucket_name, email, access, user_region);
+        }
+        else
+        {
+            SetAclForObject(bucket_name, object_key, email, access, user_region);
+        }
+    }
+    Aws::ShutdownAPI(options);
+}
+