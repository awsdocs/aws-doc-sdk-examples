--- conflicted
+++ resolved
@@ -71,10 +71,7 @@
     Aws::SDKOptions options;
     Aws::InitAPI(options);
     {
-<<<<<<< HEAD
         // TODO: Change bucket_name to the name of a bucket in your account.
-=======
->>>>>>> 58e7e04e
         const Aws::String bucket_name = "DOC-EXAMPLE-BUCKET";
         const Aws::String object_name = "my-file.txt";
         const std::string object_content = "This is my sample text content.";
@@ -90,4 +87,4 @@
 
     return 0;
 }
-// snippet-end:[s3.cpp.objects.put_string_into_object_bucket]
+// snippet-end:[s3.cpp.objects.put_string_into_object_bucket]