// Copyright Amazon.com, Inc. or its affiliates. All Rights Reserved.
// SPDX - License - Identifier: Apache - 2.0

//snippet-start:[s3.cpp.put_bucket_policy.inc]
#include <iostream>
#include <cstdio>
#include <aws/core/Aws.h>
#include <aws/s3/S3Client.h>
#include <aws/s3/model/PutBucketPolicyRequest.h>
#include <aws/sts/STSClient.h>
#include <aws/sts/model/GetCallerIdentityRequest.h>
#include <awsdoc/s3/s3_examples.h>
//snippet-end:[s3.cpp.put_bucket_policy.inc]

/* ////////////////////////////////////////////////////////////////////////////
 * Purpose: Gets a string representing a bucket policy. This particular string 
 * demonstrates allowing the s3:GetObject action by the specified account's 
 * root user for all objects in the target bucket. You can modify 
 * this function's signature and implementation to form other kinds of bucket 
 * policies, for example, by allowing various principals, actions, 
 * and resources.
 *
 * Prerequisites: The AWS account ID and Amazon S3 bucket name to be inserted
 * into the bucket policy.
 *
 * Inputs:
 * - accountID: The account ID to be inserted into the bucket policy.
 * - bucketName: The bucket name to be inserted into the bucket policy.
 *
 * Outputs: A string representing the bucket policy.
 * ///////////////////////////////////////////////////////////////////////// */

Aws::String GetPolicyString(const Aws::String& accountID,
    const Aws::String& bucketName)
{
    return
        // snippet-start:[s3.cpp.put_bucket_policy01.code]
        "{\n"
        "   \"Version\":\"2012-10-17\",\n"
        "   \"Statement\":[\n"
        "       {\n"
        "           \"Sid\": \"1\",\n"
        "           \"Effect\": \"Allow\",\n"
        "           \"Principal\": {\n"
        "               \"AWS\": \"arn:aws:iam::" + accountID + ":root\"\n"
        "           },\n"
        "           \"Action\": [ \"s3:GetObject\" ],\n"
        "           \"Resource\": [ \"arn:aws:s3:::" + bucketName + "/*\" ]\n"
        "       }\n"
        "   ]\n"
        "}";
        // snippet-end:[s3.cpp.put_bucket_policy01.code]
}

/* ////////////////////////////////////////////////////////////////////////////
 * Purpose: Adds a bucket policy to a bucket in Amazon S3.
 *
 * Prerequisites: The bucket for the bucket policy to be added with 
 * the bucket policy to add.
 *
 * Inputs:
 * - bucketName: The name of the bucket to add the bucket policy to.
 * - policyBody: The bucket policy to add.
 * - region: The AWS Region of the bucket.
 *
 * Outputs: true if the bucket policy was added; otherwise, false.
 * ///////////////////////////////////////////////////////////////////////// */

// snippet-start:[s3.cpp.put_bucket_policy02.code]
bool AwsDoc::S3::PutBucketPolicy(const Aws::String& bucketName, 
    const Aws::String& policyBody,
    const Aws::String& region)
{
    Aws::Client::ClientConfiguration config;

    if (!region.empty())
    {
        config.region = region;
    }

    Aws::S3::S3Client s3_client(config);

    std::shared_ptr<Aws::StringStream> request_body = 
        Aws::MakeShared<Aws::StringStream>("");
    *request_body << policyBody;

    Aws::S3::Model::PutBucketPolicyRequest request;
    request.SetBucket(bucketName);
    request.SetBody(request_body);

    Aws::S3::Model::PutBucketPolicyOutcome outcome = 
        s3_client.PutBucketPolicy(request);

    if (outcome.IsSuccess()) {
        std::cout << "Set the following policy body for the bucket '" <<
            bucketName << "':" << std::endl << std::endl;
        std::cout << policyBody << std::endl;

        return true;
    }
    else {
        std::cout << "Error: PutBucketPolicy: "
            << outcome.GetError().GetMessage() << std::endl;

        return false;
    }
}

int main()
{
    Aws::SDKOptions options;
    Aws::InitAPI(options);
    {
        //TODO: Change bucket_name to the name of a bucket in your account.
        const Aws::String bucket_name = "DOC-EXAMPLE-BUCKET";
<<<<<<< HEAD
        //TODO: Set to the AWS Region in which the bucket was created.
=======
        //TODO: Set to the region in which the bucket was created.
>>>>>>> 58e7e04e
        const Aws::String region = "us-east-1";


        // Get the caller's AWS account ID to be used in the bucket policy.
        Aws::STS::STSClient sts_client;
        Aws::STS::Model::GetCallerIdentityRequest request;
        Aws::STS::Model::GetCallerIdentityOutcome outcome =
            sts_client.GetCallerIdentity(request);

        if (!outcome.IsSuccess())
        {
            std::cout << "Error: GetBucketPolicy setup: Get identity information: " 
                << outcome.GetError().GetMessage() << std::endl;

            return 1;
        }

        // Extract the caller's AWS account ID from the call to AWS STS.
        Aws::String account_id = outcome.GetResult().GetAccount();

        // Use the account ID and bucket name to form the bucket policy to be added.
        Aws::String policy_string = GetPolicyString(account_id, bucket_name);

        if (!AwsDoc::S3::PutBucketPolicy(bucket_name, policy_string, region))
        {
            return 1;
        }
    }
    Aws::ShutdownAPI(options);

    return 0;
}
// snippet-end:[s3.cpp.put_bucket_policy02.code]
<|MERGE_RESOLUTION|>--- conflicted
+++ resolved
@@ -113,11 +113,7 @@
     {
         //TODO: Change bucket_name to the name of a bucket in your account.
         const Aws::String bucket_name = "DOC-EXAMPLE-BUCKET";
-<<<<<<< HEAD
         //TODO: Set to the AWS Region in which the bucket was created.
-=======
-        //TODO: Set to the region in which the bucket was created.
->>>>>>> 58e7e04e
         const Aws::String region = "us-east-1";
 
 
@@ -150,4 +146,4 @@
 
     return 0;
 }
-// snippet-end:[s3.cpp.put_bucket_policy02.code]
+// snippet-end:[s3.cpp.put_bucket_policy02.code]