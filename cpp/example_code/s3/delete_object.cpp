--- conflicted
+++ resolved
@@ -62,15 +62,9 @@
     //TODO: The object_key is the unique identifier for the object in the bucket. In this example set,
     //it is the filename you added in put_object.cpp.
     Aws::String object_key = "my-file.txt";
-<<<<<<< HEAD
     //TODO: Change from_bucket to the name of a bucket in your account.
     Aws::String from_bucket = "DOC-EXAMPLE-BUCKET";
     //TODO: Set to the AWS Region in which the bucket was created.
-=======
-    //TODO: Name of a bucket in your account.
-    Aws::String from_bucket = "DOC-EXAMPLE-BUCKET";
-    //TODO: Set to the region in which the bucket was created.
->>>>>>> 58e7e04e
     Aws::String region = "us-east-1";
 
     Aws::SDKOptions options;
