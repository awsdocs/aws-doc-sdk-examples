// Copyright Amazon.com, Inc. or its affiliates. All Rights Reserved.
// SPDX - License - Identifier: Apache - 2.0 

//snippet-start:[s3.cpp.get_put_object_acl.inc]
#include <iostream>
#include <aws/core/Aws.h>
#include <aws/s3/model/Permission.h>
#include <aws/s3/model/Type.h>
#include <aws/s3/S3Client.h>
#include <aws/s3/model/Owner.h>
#include <aws/s3/model/Grantee.h>
#include <aws/s3/model/Grant.h>
#include <aws/s3/model/AccessControlPolicy.h>
#include <aws/s3/model/AccessControlPolicy.h>
#include <aws/s3/model/GetObjectAclRequest.h>
#include <aws/s3/model/PutObjectAclRequest.h>
#include <awsdoc/s3/s3_examples.h>
//snippet-end:[s3.cpp.get_put_object_acl.inc]

/* ////////////////////////////////////////////////////////////////////////////
 * Function: SetGranteePermission
 *
 * Purpose: Converts a human-readable string to a
 * built-in permission enumeration.
 *
 * Inputs: A human-readable string.
 *
 * Outputs: A related built-in permission enumeration, if one exists;
 * otherwise, the enumeration Aws::S3::Model::Permission::NOT_SET.
 * ////////////////////////////////////////////////////////////////////////////
 * Function: GetGranteeType
 *
 * Purpose: Converts a built-in permission enumeration to a
 * human-readable string.
 *
 * Inputs: A built-in permission enumeration.
 *
 * Outputs: A related human-readable string, if one exists; otherwise,
 * the string "Not set".
 * ////////////////////////////////////////////////////////////////////////////
 * Function: SetGranteeType
 *
 * Purpose: Converts a human-readable string to a
 * built-in type enumeration.
 *
 * Prerequisites:
 *
 * Inputs: A human-readable string.
 *
 * Outputs: A related built-in type enumeration, if one exists; otherwise,
 * the enumeration Aws::S3::Model::Type::NOT_SET.
 * ////////////////////////////////////////////////////////////////////////////
 * Function: PutObjectAcl
 *
 * Purpose: Set the access control list (ACL) for an object in 
 * an Amazon S3 bucket.
 *
 * Prerequisites: An existing bucket that contains the object you want to set 
 * the ACL for.
 *
 * Inputs:
 * - bucketName: The name of the bucket to which the ACL is applied. For example,
 *   "DOC-EXAMPLE-BUCKET".
 * - objectKey: The name of the object in the bucket. For example, "my-file.txt".
 * - region: The AWS Region identifier for the bucket. For example, "us-east-1".
 * - ownerID: The canonical ID of the bucket owner. For example,
 *   "b380d412791d395dbcdc1fb1728b32a7cd07edae6467220ac4b7c0769EXAMPLE".
 *   See https://docs.aws.amazon.com/AmazonS3/latest/userguide/finding-canonical-user-id.html for more information.
 * - granteePermission: The access level to enable for the grantee. For example:
 *   - "FULL_CONTROL": Can read the object's data and its metadata, 
 *     and read/write the object's permissions.
 *   - "READ": Can read the object's data and its metadata.
 *   - "WRITE_ACP": Can write the object's permissions.
 *   - "READ_ACP": Can read the object's permissions.
 * - granteeType: The type of grantee. For example:
 *   - "Amazon customer by email": A user identified by the email associated with
 *     their AWS account.
 *   - "Canonical user": A user identified by their canonical ID or display name.
 *   - "Group": A built-in access group. For example, all authenticated users.
 * - granteeID: The canonical ID of the grantee. For example,
 *   "51ffd418eb142601651cc9d54984604a32b51a23153b4898fd2224772EXAMPLE".
 * - granteeDisplayName: The display name of the grantee. For example, "janedoe".
 * - granteeEmailAddress: The email address associated with the grantee's AWS
 *   account. For example, "janedoe@example.com".
 * - granteeURI: The URI of a built-in access group. For example,
 *   "http://acs.amazonaws.com/groups/global/AuthenticatedUsers"
 *   for all authenticated users.
 *
 * Outputs: true if the ACL was set for the object; otherwise, false.
 * ////////////////////////////////////////////////////////////////////////////
 * Function: GetObjectAcl
 *
 * Purpose: Gets information about the access control list (ACL) for an
 * object in an Amazon S3 bucket.
 *
 * Prerequisites: An existing bucket that contains the object you want to get 
 * information about the ACL for.
 *
 * Inputs:
 * - bucketName: The name of the bucket. For example,
 *   "DOC-EXAMPLE-BUCKET".
 * - objectKey: The name of the object to get ACL information 
 *   about. For example, "my-file.txt".
 * - region: The AWS Region identifier for the bucket. For example, "us-east-1".
 *
 * Outputs: true if ACL information was retrieved for the bucket;
 * otherwise, false.
 * ///////////////////////////////////////////////////////////////////////// */

Aws::S3::Model::Permission SetGranteePermission(const Aws::String& access)
{
    if (access == "FULL_CONTROL")
        return Aws::S3::Model::Permission::FULL_CONTROL;
    if (access == "WRITE")
        return Aws::S3::Model::Permission::WRITE;
    if (access == "READ")
        return Aws::S3::Model::Permission::READ;
    if (access == "WRITE_ACP")
        return Aws::S3::Model::Permission::WRITE_ACP;
    if (access == "READ_ACP")
        return Aws::S3::Model::Permission::READ_ACP;
    return Aws::S3::Model::Permission::NOT_SET;
}

Aws::String GetGranteeType(const Aws::S3::Model::Type& type)
{
    if (type == Aws::S3::Model::Type::AmazonCustomerByEmail)
        return "Amazon customer by email";
    if (type == Aws::S3::Model::Type::CanonicalUser)
        return "Canonical user";
    if (type == Aws::S3::Model::Type::Group)
        return "Group";
    return "Not set";
}

Aws::S3::Model::Type SetGranteeType(const Aws::String& type)
{
    if (type == "Amazon customer by email")
        return Aws::S3::Model::Type::AmazonCustomerByEmail;
    if (type == "Canonical user")
        return Aws::S3::Model::Type::CanonicalUser;
    if (type == "Group")
        return Aws::S3::Model::Type::Group;
    return Aws::S3::Model::Type::NOT_SET;
}
// snippet-start:[s3.cpp.put_object_acl.code]
bool AwsDoc::S3::PutObjectAcl(const Aws::String& bucketName,
    const Aws::String& objectKey, 
    const Aws::String& region, 
    const Aws::String& ownerID, 
    const Aws::String& granteePermission, 
    const Aws::String& granteeType, 
    const Aws::String& granteeID, 
    const Aws::String& granteeDisplayName, 
    const Aws::String& granteeEmailAddress, 
    const Aws::String& granteeURI)
{
    Aws::Client::ClientConfiguration config;
    config.region = region;

    Aws::S3::S3Client s3_client(config);

    Aws::S3::Model::Owner owner;
    owner.SetID(ownerID);

    Aws::S3::Model::Grantee grantee;
    grantee.SetType(SetGranteeType(granteeType));

    if (granteeEmailAddress != "")
    {
        grantee.SetEmailAddress(granteeEmailAddress);
    }

    if (granteeID != "")
    {
        grantee.SetID(granteeID);
    }

    if (granteeDisplayName != "")
    {
        grantee.SetDisplayName(granteeDisplayName);
    }

    if (granteeURI != "")
    {
        grantee.SetURI(granteeURI);
    }

    Aws::S3::Model::Grant grant;
    grant.SetGrantee(grantee);
    grant.SetPermission(SetGranteePermission(granteePermission));

    Aws::Vector<Aws::S3::Model::Grant> grants;
    grants.push_back(grant);

    Aws::S3::Model::AccessControlPolicy acp;
    acp.SetOwner(owner);
    acp.SetGrants(grants);

    Aws::S3::Model::PutObjectAclRequest request;
    request.SetAccessControlPolicy(acp);
    request.SetBucket(bucketName);
    request.SetKey(objectKey);

    Aws::S3::Model::PutObjectAclOutcome outcome =
        s3_client.PutObjectAcl(request);

    if (outcome.IsSuccess())
    {
        return true;
    }
    else
    {
        auto error = outcome.GetError();
        std::cout << "Error: PutObjectAcl: " << error.GetExceptionName()
            << " - " << error.GetMessage() << std::endl;

        return false;
    }
}
// snippet-end:[s3.cpp.put_object_acl.code]

// snippet-start:[s3.cpp.get_object_acl.code]
bool AwsDoc::S3::GetObjectAcl(const Aws::String& bucketName,
    const Aws::String& objectKey, 
    const Aws::String& region)
{
    Aws::Client::ClientConfiguration config;
    config.region = region;

    Aws::S3::S3Client s3_client(config);

    Aws::S3::Model::GetObjectAclRequest request;
    request.SetBucket(bucketName);
    request.SetKey(objectKey);

    Aws::S3::Model::GetObjectAclOutcome outcome =
        s3_client.GetObjectAcl(request);

    if (outcome.IsSuccess())
    {
        Aws::S3::Model::Owner owner = outcome.GetResult().GetOwner();
        Aws::Vector<Aws::S3::Model::Grant> grants =
            outcome.GetResult().GetGrants();

        std::cout << "Object ACL information for object '" << objectKey <<
            "' in bucket '" << bucketName << "':" << std::endl << std::endl;

        std::cout << "Owner:" << std::endl << std::endl;
        std::cout << "Display name:  " << owner.GetDisplayName() << std::endl;
        std::cout << "ID:            " << owner.GetID() << std::endl <<
            std::endl;

        std::cout << "Grantees:" << std::endl << std::endl;

        for (auto it = std::begin(grants); it != end(grants); ++it) {
            auto grantee = it->GetGrantee();
            std::cout << "Display name:  " << grantee.GetDisplayName() <<
                std::endl;
            std::cout << "Email address: " << grantee.GetEmailAddress() <<
                std::endl;
            std::cout << "ID:            " << grantee.GetID() << std::endl;
            std::cout << "Type:          " << GetGranteeType(
                grantee.GetType()) <<
                std::endl;
            std::cout << "URI:           " << grantee.GetURI() << std::endl <<
                std::endl;
        }

        return true;
    }
    else
    {
        auto error = outcome.GetError();
        std::cout << "Error: GetObjectAcl: " << error.GetExceptionName()
            << " - " << error.GetMessage() << std::endl;

        return false;
    }
}
// snippet-end:[s3.cpp.get_object_acl.code]

int main()
{
    Aws::SDKOptions options;
    Aws::InitAPI(options);
    {
        //TODO: Change bucket_name to the name of a bucket in your account.
        const Aws::String bucket_name = "DOC-EXAMPLE-BUCKET";
        //TODO: Create a file called "my-file.txt" in the local folder where your executables are built to.
        const Aws::String object_name = "my-file.txt";
<<<<<<< HEAD
        //TODO: Set to the AWS Region in which the bucket was created.
        const Aws::String region = "us-east-1";


        //TODO: Set owner_id to your canonical id.  It is your bucket so you are the ACL owner. 
        //See https://docs.aws.amazon.com/AmazonS3/latest/userguide/finding-canonical-user-id.html for more information.
        //You can also find it by running the executable run_get_acl.exe of this project. 
=======
        //TODO: Set to the region in which the bucket was created.
        const Aws::String region = "us-east-1";


        //TODO: Set owner_id to your canonical id.  Since it is your bucket you are the ACL owner. 
        //See https://docs.aws.amazon.com/AmazonS3/latest/userguide/finding-canonical-user-id.html for more information.,
        //or you can find it by running the executable run_get_acl.exe of this project. 
>>>>>>> 58e7e04e
        const Aws::String owner_id = 
            "b380d412791d395dbcdc1fb1728b32a7cd07edae6467220ac4b7c0769EXAMPLE";

        // Set the ACL's grantee information.
        const Aws::String grantee_permission = "READ"; //Give the grantee Read permissions.

<<<<<<< HEAD
        //TODO: Select which form of grantee (grantee_type) you want, then you must update the data
        // corresponding to that selected type.
        // If the grantee is by canonical user, then you must specify either the user's ID or 
        // grantee_display_name:
=======
        //TODO: Select which form of grantee you want to specify, and update the corresponding data.
        // If the grantee is by canonical user, then either the user's ID or 
        // grantee_display_name must be specified:
>>>>>>> 58e7e04e
        const Aws::String grantee_type = "Canonical user";
        const Aws::String grantee_id = 
            "51ffd418eb142601651cc9d54984604a32b51a23153b4898fd2224772EXAMPLE";
        // const Aws::String grantee_display_name = "janedoe";

        // If the grantee is by Amazon customer by email, then you must specify the email 
        // address:
        // const Aws::String grantee_type = "Amazon customer by email";
        // const Aws::String grantee_email_address = "janedoe@example.com";

<<<<<<< HEAD
        // If the grantee is by group, then you must specify the predefined group URI:
=======
        // If the grantee is by group, then the predefined group URI must 
        // be specified:
>>>>>>> 58e7e04e
        //const Aws::String grantee_type = "Group";
        //// This example uses one of Amazon S3 predefined groups: Authenticated Users group (Access permission to this group allows any AWS account to access the resource. )
        //// See https://docs.aws.amazon.com/AmazonS3/latest/userguide/acl-overview.html#specifying-grantee for more information.
        // const Aws::String grantee_uri = 
        //     "http://acs.amazonaws.com/groups/global/AllUsers";

        // Set the object's ACL.
<<<<<<< HEAD
        //TODO: If you elected to use a grantee type other than canonical user above, update this method to 
        //uncomment the additional parameters so that you are supplying the information necessary for the 
        //grantee type you selected (e.g. the name, email address, etc).
=======
        //TODO: If you elected to use a grantee type other than canonical user above, update this method to not use default parameters.
>>>>>>> 58e7e04e
        if (!AwsDoc::S3::PutObjectAcl(bucket_name,
            object_name, 
            region,
            owner_id, 
            grantee_permission, 
            grantee_type,
            grantee_id))
            // grantee_display_name, 
            // grantee_email_address, 
            // grantee_uri))
        {
            return 1;
        }

        // Get the object's ACL information that was just set.
        if (!AwsDoc::S3::GetObjectAcl(bucket_name, object_name, region))
        {
            return 1;
        }
    }
    Aws::ShutdownAPI(options);

    return 0;
}<|MERGE_RESOLUTION|>--- conflicted
+++ resolved
@@ -289,7 +289,6 @@
         const Aws::String bucket_name = "DOC-EXAMPLE-BUCKET";
         //TODO: Create a file called "my-file.txt" in the local folder where your executables are built to.
         const Aws::String object_name = "my-file.txt";
-<<<<<<< HEAD
         //TODO: Set to the AWS Region in which the bucket was created.
         const Aws::String region = "us-east-1";
 
@@ -297,31 +296,17 @@
         //TODO: Set owner_id to your canonical id.  It is your bucket so you are the ACL owner. 
         //See https://docs.aws.amazon.com/AmazonS3/latest/userguide/finding-canonical-user-id.html for more information.
         //You can also find it by running the executable run_get_acl.exe of this project. 
-=======
-        //TODO: Set to the region in which the bucket was created.
-        const Aws::String region = "us-east-1";
-
-
-        //TODO: Set owner_id to your canonical id.  Since it is your bucket you are the ACL owner. 
-        //See https://docs.aws.amazon.com/AmazonS3/latest/userguide/finding-canonical-user-id.html for more information.,
-        //or you can find it by running the executable run_get_acl.exe of this project. 
->>>>>>> 58e7e04e
+
         const Aws::String owner_id = 
             "b380d412791d395dbcdc1fb1728b32a7cd07edae6467220ac4b7c0769EXAMPLE";
 
         // Set the ACL's grantee information.
         const Aws::String grantee_permission = "READ"; //Give the grantee Read permissions.
 
-<<<<<<< HEAD
         //TODO: Select which form of grantee (grantee_type) you want, then you must update the data
         // corresponding to that selected type.
         // If the grantee is by canonical user, then you must specify either the user's ID or 
         // grantee_display_name:
-=======
-        //TODO: Select which form of grantee you want to specify, and update the corresponding data.
-        // If the grantee is by canonical user, then either the user's ID or 
-        // grantee_display_name must be specified:
->>>>>>> 58e7e04e
         const Aws::String grantee_type = "Canonical user";
         const Aws::String grantee_id = 
             "51ffd418eb142601651cc9d54984604a32b51a23153b4898fd2224772EXAMPLE";
@@ -332,12 +317,7 @@
         // const Aws::String grantee_type = "Amazon customer by email";
         // const Aws::String grantee_email_address = "janedoe@example.com";
 
-<<<<<<< HEAD
         // If the grantee is by group, then you must specify the predefined group URI:
-=======
-        // If the grantee is by group, then the predefined group URI must 
-        // be specified:
->>>>>>> 58e7e04e
         //const Aws::String grantee_type = "Group";
         //// This example uses one of Amazon S3 predefined groups: Authenticated Users group (Access permission to this group allows any AWS account to access the resource. )
         //// See https://docs.aws.amazon.com/AmazonS3/latest/userguide/acl-overview.html#specifying-grantee for more information.
@@ -345,13 +325,9 @@
         //     "http://acs.amazonaws.com/groups/global/AllUsers";
 
         // Set the object's ACL.
-<<<<<<< HEAD
         //TODO: If you elected to use a grantee type other than canonical user above, update this method to 
         //uncomment the additional parameters so that you are supplying the information necessary for the 
         //grantee type you selected (e.g. the name, email address, etc).
-=======
-        //TODO: If you elected to use a grantee type other than canonical user above, update this method to not use default parameters.
->>>>>>> 58e7e04e
         if (!AwsDoc::S3::PutObjectAcl(bucket_name,
             object_name, 
             region,
