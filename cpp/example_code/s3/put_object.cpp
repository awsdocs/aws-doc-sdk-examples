 
//snippet-sourcedescription:[<<FILENAME>> demonstrates how to ...]
//snippet-keyword:[C++]
//snippet-keyword:[Code Sample]
<<<<<<< HEAD
//snippet-service:[<<ADD SERVICE>>]
=======
//snippet-keyword:[Amazon S3]
//snippet-service:[s3]
>>>>>>> 7c6537b5
//snippet-sourcetype:[<<snippet or full-example>>]
//snippet-sourcedate:[]
//snippet-sourceauthor:[AWS]


/*
   Copyright 2010-2017 Amazon.com, Inc. or its affiliates. All Rights Reserved.

   This file is licensed under the Apache License, Version 2.0 (the "License").
   You may not use this file except in compliance with the License. A copy of
   the License is located at

    http://aws.amazon.com/apache2.0/

   This file is distributed on an "AS IS" BASIS, WITHOUT WARRANTIES OR
   CONDITIONS OF ANY KIND, either express or implied. See the License for the
   specific language governing permissions and limitations under the License.
*/
#include <aws/core/Aws.h>
#include <aws/s3/S3Client.h>
#include <aws/s3/model/PutObjectRequest.h>
#include <iostream>
#include <fstream>

/**
 * Put an object from an Amazon S3 bucket.
 */
int main(int argc, char** argv)
{
    if (argc < 4)
    {
        std::cout << std::endl <<
            "To run this example, supply the name of an S3 bucket, destination key, and file to upload."
            << std::endl << std::endl <<
            "Ex: put_object <bucketname> <keyname> <filename> <optional:region>" << std::endl;
        exit(1);
    }

    Aws::SDKOptions options;
    Aws::InitAPI(options);
    {
        const Aws::String bucket_name = argv[1];
        const Aws::String key_name = argv[2];
        const Aws::String file_name = argv[3];
        const Aws::String region(argc > 4 ? argv[4] : "");

        std::cout << "Uploading " << file_name << " to S3 bucket " <<
            bucket_name << " at key " << key_name << std::endl;

        Aws::Client::ClientConfiguration clientConfig;
        if (!region.empty())
            clientConfig.region = region;
        Aws::S3::S3Client s3_client(clientConfig);

        Aws::S3::Model::PutObjectRequest object_request;
        object_request.WithBucket(bucket_name).WithKey(key_name);

        // Binary files must also have the std::ios_base::bin flag or'ed in
        auto input_data = Aws::MakeShared<Aws::FStream>("PutObjectInputStream",
            file_name.c_str(), std::ios_base::in | std::ios_base::binary);

        object_request.SetBody(input_data);

        auto put_object_outcome = s3_client.PutObject(object_request);

        if (put_object_outcome.IsSuccess())
        {
            std::cout << "Done!" << std::endl;
        }
        else
        {
            std::cout << "PutObject error: " <<
                put_object_outcome.GetError().GetExceptionName() << " " <<
                put_object_outcome.GetError().GetMessage() << std::endl;
        }
    }
    Aws::ShutdownAPI(options);
}

<|MERGE_RESOLUTION|>--- conflicted
+++ resolved
@@ -1,89 +1,85 @@
- 
-//snippet-sourcedescription:[<<FILENAME>> demonstrates how to ...]
-//snippet-keyword:[C++]
-//snippet-keyword:[Code Sample]
-<<<<<<< HEAD
-//snippet-service:[<<ADD SERVICE>>]
-=======
-//snippet-keyword:[Amazon S3]
-//snippet-service:[s3]
->>>>>>> 7c6537b5
-//snippet-sourcetype:[<<snippet or full-example>>]
-//snippet-sourcedate:[]
-//snippet-sourceauthor:[AWS]
-
-
-/*
-   Copyright 2010-2017 Amazon.com, Inc. or its affiliates. All Rights Reserved.
-
-   This file is licensed under the Apache License, Version 2.0 (the "License").
-   You may not use this file except in compliance with the License. A copy of
-   the License is located at
-
-    http://aws.amazon.com/apache2.0/
-
-   This file is distributed on an "AS IS" BASIS, WITHOUT WARRANTIES OR
-   CONDITIONS OF ANY KIND, either express or implied. See the License for the
-   specific language governing permissions and limitations under the License.
-*/
-#include <aws/core/Aws.h>
-#include <aws/s3/S3Client.h>
-#include <aws/s3/model/PutObjectRequest.h>
-#include <iostream>
-#include <fstream>
-
-/**
- * Put an object from an Amazon S3 bucket.
- */
-int main(int argc, char** argv)
-{
-    if (argc < 4)
-    {
-        std::cout << std::endl <<
-            "To run this example, supply the name of an S3 bucket, destination key, and file to upload."
-            << std::endl << std::endl <<
-            "Ex: put_object <bucketname> <keyname> <filename> <optional:region>" << std::endl;
-        exit(1);
-    }
-
-    Aws::SDKOptions options;
-    Aws::InitAPI(options);
-    {
-        const Aws::String bucket_name = argv[1];
-        const Aws::String key_name = argv[2];
-        const Aws::String file_name = argv[3];
-        const Aws::String region(argc > 4 ? argv[4] : "");
-
-        std::cout << "Uploading " << file_name << " to S3 bucket " <<
-            bucket_name << " at key " << key_name << std::endl;
-
-        Aws::Client::ClientConfiguration clientConfig;
-        if (!region.empty())
-            clientConfig.region = region;
-        Aws::S3::S3Client s3_client(clientConfig);
-
-        Aws::S3::Model::PutObjectRequest object_request;
-        object_request.WithBucket(bucket_name).WithKey(key_name);
-
-        // Binary files must also have the std::ios_base::bin flag or'ed in
-        auto input_data = Aws::MakeShared<Aws::FStream>("PutObjectInputStream",
-            file_name.c_str(), std::ios_base::in | std::ios_base::binary);
-
-        object_request.SetBody(input_data);
-
-        auto put_object_outcome = s3_client.PutObject(object_request);
-
-        if (put_object_outcome.IsSuccess())
-        {
-            std::cout << "Done!" << std::endl;
-        }
-        else
-        {
-            std::cout << "PutObject error: " <<
-                put_object_outcome.GetError().GetExceptionName() << " " <<
-                put_object_outcome.GetError().GetMessage() << std::endl;
-        }
-    }
-    Aws::ShutdownAPI(options);
-}
-
+ 
+//snippet-sourcedescription:[<<FILENAME>> demonstrates how to ...]
+//snippet-keyword:[C++]
+//snippet-keyword:[Code Sample]
+//snippet-keyword:[Amazon S3]
+//snippet-service:[s3]
+//snippet-sourcetype:[<<snippet or full-example>>]
+//snippet-sourcedate:[]
+//snippet-sourceauthor:[AWS]
+
+
+/*
+   Copyright 2010-2017 Amazon.com, Inc. or its affiliates. All Rights Reserved.
+
+   This file is licensed under the Apache License, Version 2.0 (the "License").
+   You may not use this file except in compliance with the License. A copy of
+   the License is located at
+
+    http://aws.amazon.com/apache2.0/
+
+   This file is distributed on an "AS IS" BASIS, WITHOUT WARRANTIES OR
+   CONDITIONS OF ANY KIND, either express or implied. See the License for the
+   specific language governing permissions and limitations under the License.
+*/
+#include <aws/core/Aws.h>
+#include <aws/s3/S3Client.h>
+#include <aws/s3/model/PutObjectRequest.h>
+#include <iostream>
+#include <fstream>
+
+/**
+ * Put an object from an Amazon S3 bucket.
+ */
+int main(int argc, char** argv)
+{
+    if (argc < 4)
+    {
+        std::cout << std::endl <<
+            "To run this example, supply the name of an S3 bucket, destination key, and file to upload."
+            << std::endl << std::endl <<
+            "Ex: put_object <bucketname> <keyname> <filename> <optional:region>" << std::endl;
+        exit(1);
+    }
+
+    Aws::SDKOptions options;
+    Aws::InitAPI(options);
+    {
+        const Aws::String bucket_name = argv[1];
+        const Aws::String key_name = argv[2];
+        const Aws::String file_name = argv[3];
+        const Aws::String region(argc > 4 ? argv[4] : "");
+
+        std::cout << "Uploading " << file_name << " to S3 bucket " <<
+            bucket_name << " at key " << key_name << std::endl;
+
+        Aws::Client::ClientConfiguration clientConfig;
+        if (!region.empty())
+            clientConfig.region = region;
+        Aws::S3::S3Client s3_client(clientConfig);
+
+        Aws::S3::Model::PutObjectRequest object_request;
+        object_request.WithBucket(bucket_name).WithKey(key_name);
+
+        // Binary files must also have the std::ios_base::bin flag or'ed in
+        auto input_data = Aws::MakeShared<Aws::FStream>("PutObjectInputStream",
+            file_name.c_str(), std::ios_base::in | std::ios_base::binary);
+
+        object_request.SetBody(input_data);
+
+        auto put_object_outcome = s3_client.PutObject(object_request);
+
+        if (put_object_outcome.IsSuccess())
+        {
+            std::cout << "Done!" << std::endl;
+        }
+        else
+        {
+            std::cout << "PutObject error: " <<
+                put_object_outcome.GetError().GetExceptionName() << " " <<
+                put_object_outcome.GetError().GetMessage() << std::endl;
+        }
+    }
+    Aws::ShutdownAPI(options);
+}
+