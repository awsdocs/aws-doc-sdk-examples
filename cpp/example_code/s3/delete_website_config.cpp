--- conflicted
+++ resolved
@@ -1,84 +1,80 @@
- 
-//snippet-sourcedescription:[<<FILENAME>> demonstrates how to ...]
-//snippet-keyword:[C++]
-//snippet-keyword:[Code Sample]
-<<<<<<< HEAD
-//snippet-service:[<<ADD SERVICE>>]
-=======
-//snippet-keyword:[Amazon S3]
-//snippet-service:[s3]
->>>>>>> 7c6537b5
-//snippet-sourcetype:[<<snippet or full-example>>]
-//snippet-sourcedate:[]
-//snippet-sourceauthor:[AWS]
-
-
-/*
-   Copyright 2010-2017 Amazon.com, Inc. or its affiliates. All Rights Reserved.
-
-   This file is licensed under the Apache License, Version 2.0 (the "License").
-   You may not use this file except in compliance with the License. A copy of
-   the License is located at
-
-    http://aws.amazon.com/apache2.0/
-
-   This file is distributed on an "AS IS" BASIS, WITHOUT WARRANTIES OR
-   CONDITIONS OF ANY KIND, either express or implied. See the License for the
-   specific language governing permissions and limitations under the License.
-*/
-#include <aws/core/Aws.h>
-#include <aws/s3/S3Client.h>
-#include <aws/s3/model/DeleteBucketWebsiteRequest.h>
-
-/**
- * Delete an Amazon S3 bucket website configuration.
- */
-int main(int argc, char** argv)
-{
-    if (argc < 2)
-    {
-        std::cout << "delete_website_config - delete the website configuration for an S3 bucket"
-            << std::endl
-            << "\nUsage:" << std::endl
-            << "  delete_website_config <bucket> [region]" << std::endl
-            << "\nWhere:" << std::endl
-            << "  bucket - the bucket to delete the website config from." << std::endl
-            << "  region - AWS region for the bucket" << std::endl
-            << "           (optional, default: us-east-1)" << std::endl
-            << "\nExample:" << std::endl
-            << "  delete_website_config testbucket" << std::endl << std::endl;
-        exit(1);
-    }
-
-    Aws::SDKOptions options;
-    Aws::InitAPI(options);
-    {
-        const Aws::String bucket_name = argv[1];
-        const Aws::String user_region = (argc >= 3) ? argv[2] : "us-east-1";
-
-        std::cout << "Deleting website configuration from bucket: " << bucket_name
-            << std::endl;
-
-        Aws::Client::ClientConfiguration config;
-        config.region = user_region;
-        Aws::S3::S3Client s3_client(config);
-
-        Aws::S3::Model::DeleteBucketWebsiteRequest request;
-        request.SetBucket(bucket_name);
-
-        auto outcome = s3_client.DeleteBucketWebsite(request);
-
-        if (outcome.IsSuccess())
-        {
-            std::cout << "Done!" << std::endl;
-        }
-        else
-        {
-            std::cout << "DeleteBucketWebsite error: "
-                << outcome.GetError().GetExceptionName() << std::endl
-                << outcome.GetError().GetMessage() << std::endl;
-        }
-    }
-    Aws::ShutdownAPI(options);
-}
-
+ 
+//snippet-sourcedescription:[<<FILENAME>> demonstrates how to ...]
+//snippet-keyword:[C++]
+//snippet-keyword:[Code Sample]
+//snippet-keyword:[Amazon S3]
+//snippet-service:[s3]
+//snippet-sourcetype:[<<snippet or full-example>>]
+//snippet-sourcedate:[]
+//snippet-sourceauthor:[AWS]
+
+
+/*
+   Copyright 2010-2017 Amazon.com, Inc. or its affiliates. All Rights Reserved.
+
+   This file is licensed under the Apache License, Version 2.0 (the "License").
+   You may not use this file except in compliance with the License. A copy of
+   the License is located at
+
+    http://aws.amazon.com/apache2.0/
+
+   This file is distributed on an "AS IS" BASIS, WITHOUT WARRANTIES OR
+   CONDITIONS OF ANY KIND, either express or implied. See the License for the
+   specific language governing permissions and limitations under the License.
+*/
+#include <aws/core/Aws.h>
+#include <aws/s3/S3Client.h>
+#include <aws/s3/model/DeleteBucketWebsiteRequest.h>
+
+/**
+ * Delete an Amazon S3 bucket website configuration.
+ */
+int main(int argc, char** argv)
+{
+    if (argc < 2)
+    {
+        std::cout << "delete_website_config - delete the website configuration for an S3 bucket"
+            << std::endl
+            << "\nUsage:" << std::endl
+            << "  delete_website_config <bucket> [region]" << std::endl
+            << "\nWhere:" << std::endl
+            << "  bucket - the bucket to delete the website config from." << std::endl
+            << "  region - AWS region for the bucket" << std::endl
+            << "           (optional, default: us-east-1)" << std::endl
+            << "\nExample:" << std::endl
+            << "  delete_website_config testbucket" << std::endl << std::endl;
+        exit(1);
+    }
+
+    Aws::SDKOptions options;
+    Aws::InitAPI(options);
+    {
+        const Aws::String bucket_name = argv[1];
+        const Aws::String user_region = (argc >= 3) ? argv[2] : "us-east-1";
+
+        std::cout << "Deleting website configuration from bucket: " << bucket_name
+            << std::endl;
+
+        Aws::Client::ClientConfiguration config;
+        config.region = user_region;
+        Aws::S3::S3Client s3_client(config);
+
+        Aws::S3::Model::DeleteBucketWebsiteRequest request;
+        request.SetBucket(bucket_name);
+
+        auto outcome = s3_client.DeleteBucketWebsite(request);
+
+        if (outcome.IsSuccess())
+        {
+            std::cout << "Done!" << std::endl;
+        }
+        else
+        {
+            std::cout << "DeleteBucketWebsite error: "
+                << outcome.GetError().GetExceptionName() << std::endl
+                << outcome.GetError().GetMessage() << std::endl;
+        }
+    }
+    Aws::ShutdownAPI(options);
+}
+