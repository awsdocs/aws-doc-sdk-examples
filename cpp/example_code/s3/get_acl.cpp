--- conflicted
+++ resolved
@@ -268,14 +268,10 @@
 
 int main()
 {
-<<<<<<< HEAD
     //TODO: Name of your bucket that already contains "my-file.txt".  
     //See create_bucket.cpp and put_object.cpp to create a bucket and load an object into that bucket.
     Aws::String bucket_name = "DOC-EXAMPLE-BUCKET";
     //TODO: Name of object already in bucket.
-=======
-    Aws::String bucket_name = "DOC-EXAMPLE-BUCKET";
->>>>>>> 58e7e04e
     Aws::String object_name = "my-file.txt";
     //TODO: Set to the AWS Region in which the bucket was created.
     Aws::String region = "us-east-1";
