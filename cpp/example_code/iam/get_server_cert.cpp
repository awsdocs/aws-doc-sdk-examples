 
//snippet-sourcedescription:[<<FILENAME>> demonstrates how to ...]
//snippet-keyword:[C++]
//snippet-keyword:[Code Sample]
<<<<<<< HEAD
//snippet-service:[<<ADD SERVICE>>]
=======
//snippet-keyword:[AWS Identity and Access Management (IAM)]
//snippet-service:[iam]
>>>>>>> 7c6537b5
//snippet-sourcetype:[<<snippet or full-example>>]
//snippet-sourcedate:[]
//snippet-sourceauthor:[AWS]


/*
   Copyright 2010-2017 Amazon.com, Inc. or its affiliates. All Rights Reserved.

   This file is licensed under the Apache License, Version 2.0 (the "License").
   You may not use this file except in compliance with the License. A copy of
   the License is located at

    http://aws.amazon.com/apache2.0/

   This file is distributed on an "AS IS" BASIS, WITHOUT WARRANTIES OR
   CONDITIONS OF ANY KIND, either express or implied. See the License for the
   specific language governing permissions and limitations under the License.
*/
#include <aws/core/Aws.h>
#include <aws/iam/IAMClient.h>
#include <aws/iam/model/GetServerCertificateRequest.h>
#include <aws/iam/model/GetServerCertificateResult.h>
#include <iostream>

/**
 * Gets a server certificate, based on command line input
 */
int main(int argc, char** argv)
{
    if (argc != 2)
    {
        std::cout << "Usage: get_server_cert <cert_name>" << std::endl;
        return 1;
    }

    Aws::SDKOptions options;
    Aws::InitAPI(options);
    {
        Aws::String cert_name(argv[1]);

        Aws::IAM::IAMClient iam;
        Aws::IAM::Model::GetServerCertificateRequest request;
        request.SetServerCertificateName(cert_name);

        auto outcome = iam.GetServerCertificate(request);
        if (!outcome.IsSuccess())
        {
            std::cout << "Error getting server certificate " << cert_name <<
                ": " << outcome.GetError().GetMessage() << std::endl;
        }
        else
        {
            const auto &certificate = outcome.GetResult().GetServerCertificate();
            std::cout << "Name: " <<
                certificate.GetServerCertificateMetadata().GetServerCertificateName()
                << std::endl << "Body: " << certificate.GetCertificateBody() <<
                std::endl << "Chain: " << certificate.GetCertificateChain() <<
                std::endl;
        }
    }
    Aws::ShutdownAPI(options);
    return 0;
}

<|MERGE_RESOLUTION|>--- conflicted
+++ resolved
@@ -1,74 +1,70 @@
- 
-//snippet-sourcedescription:[<<FILENAME>> demonstrates how to ...]
-//snippet-keyword:[C++]
-//snippet-keyword:[Code Sample]
-<<<<<<< HEAD
-//snippet-service:[<<ADD SERVICE>>]
-=======
-//snippet-keyword:[AWS Identity and Access Management (IAM)]
-//snippet-service:[iam]
->>>>>>> 7c6537b5
-//snippet-sourcetype:[<<snippet or full-example>>]
-//snippet-sourcedate:[]
-//snippet-sourceauthor:[AWS]
-
-
-/*
-   Copyright 2010-2017 Amazon.com, Inc. or its affiliates. All Rights Reserved.
-
-   This file is licensed under the Apache License, Version 2.0 (the "License").
-   You may not use this file except in compliance with the License. A copy of
-   the License is located at
-
-    http://aws.amazon.com/apache2.0/
-
-   This file is distributed on an "AS IS" BASIS, WITHOUT WARRANTIES OR
-   CONDITIONS OF ANY KIND, either express or implied. See the License for the
-   specific language governing permissions and limitations under the License.
-*/
-#include <aws/core/Aws.h>
-#include <aws/iam/IAMClient.h>
-#include <aws/iam/model/GetServerCertificateRequest.h>
-#include <aws/iam/model/GetServerCertificateResult.h>
-#include <iostream>
-
-/**
- * Gets a server certificate, based on command line input
- */
-int main(int argc, char** argv)
-{
-    if (argc != 2)
-    {
-        std::cout << "Usage: get_server_cert <cert_name>" << std::endl;
-        return 1;
-    }
-
-    Aws::SDKOptions options;
-    Aws::InitAPI(options);
-    {
-        Aws::String cert_name(argv[1]);
-
-        Aws::IAM::IAMClient iam;
-        Aws::IAM::Model::GetServerCertificateRequest request;
-        request.SetServerCertificateName(cert_name);
-
-        auto outcome = iam.GetServerCertificate(request);
-        if (!outcome.IsSuccess())
-        {
-            std::cout << "Error getting server certificate " << cert_name <<
-                ": " << outcome.GetError().GetMessage() << std::endl;
-        }
-        else
-        {
-            const auto &certificate = outcome.GetResult().GetServerCertificate();
-            std::cout << "Name: " <<
-                certificate.GetServerCertificateMetadata().GetServerCertificateName()
-                << std::endl << "Body: " << certificate.GetCertificateBody() <<
-                std::endl << "Chain: " << certificate.GetCertificateChain() <<
-                std::endl;
-        }
-    }
-    Aws::ShutdownAPI(options);
-    return 0;
-}
-
+ 
+//snippet-sourcedescription:[<<FILENAME>> demonstrates how to ...]
+//snippet-keyword:[C++]
+//snippet-keyword:[Code Sample]
+//snippet-keyword:[AWS Identity and Access Management (IAM)]
+//snippet-service:[iam]
+//snippet-sourcetype:[<<snippet or full-example>>]
+//snippet-sourcedate:[]
+//snippet-sourceauthor:[AWS]
+
+
+/*
+   Copyright 2010-2017 Amazon.com, Inc. or its affiliates. All Rights Reserved.
+
+   This file is licensed under the Apache License, Version 2.0 (the "License").
+   You may not use this file except in compliance with the License. A copy of
+   the License is located at
+
+    http://aws.amazon.com/apache2.0/
+
+   This file is distributed on an "AS IS" BASIS, WITHOUT WARRANTIES OR
+   CONDITIONS OF ANY KIND, either express or implied. See the License for the
+   specific language governing permissions and limitations under the License.
+*/
+#include <aws/core/Aws.h>
+#include <aws/iam/IAMClient.h>
+#include <aws/iam/model/GetServerCertificateRequest.h>
+#include <aws/iam/model/GetServerCertificateResult.h>
+#include <iostream>
+
+/**
+ * Gets a server certificate, based on command line input
+ */
+int main(int argc, char** argv)
+{
+    if (argc != 2)
+    {
+        std::cout << "Usage: get_server_cert <cert_name>" << std::endl;
+        return 1;
+    }
+
+    Aws::SDKOptions options;
+    Aws::InitAPI(options);
+    {
+        Aws::String cert_name(argv[1]);
+
+        Aws::IAM::IAMClient iam;
+        Aws::IAM::Model::GetServerCertificateRequest request;
+        request.SetServerCertificateName(cert_name);
+
+        auto outcome = iam.GetServerCertificate(request);
+        if (!outcome.IsSuccess())
+        {
+            std::cout << "Error getting server certificate " << cert_name <<
+                ": " << outcome.GetError().GetMessage() << std::endl;
+        }
+        else
+        {
+            const auto &certificate = outcome.GetResult().GetServerCertificate();
+            std::cout << "Name: " <<
+                certificate.GetServerCertificateMetadata().GetServerCertificateName()
+                << std::endl << "Body: " << certificate.GetCertificateBody() <<
+                std::endl << "Chain: " << certificate.GetCertificateChain() <<
+                std::endl;
+        }
+    }
+    Aws::ShutdownAPI(options);
+    return 0;
+}
+