 
//snippet-sourcedescription:[<<FILENAME>> demonstrates how to ...]
//snippet-keyword:[C++]
//snippet-keyword:[Code Sample]
<<<<<<< HEAD
//snippet-service:[<<ADD SERVICE>>]
=======
//snippet-keyword:[AWS Identity and Access Management (IAM)]
//snippet-service:[iam]
>>>>>>> 7c6537b5
//snippet-sourcetype:[<<snippet or full-example>>]
//snippet-sourcedate:[]
//snippet-sourceauthor:[AWS]


/*
   Copyright 2010-2017 Amazon.com, Inc. or its affiliates. All Rights Reserved.

   This file is licensed under the Apache License, Version 2.0 (the "License").
   You may not use this file except in compliance with the License. A copy of
   the License is located at

    http://aws.amazon.com/apache2.0/

   This file is distributed on an "AS IS" BASIS, WITHOUT WARRANTIES OR
   CONDITIONS OF ANY KIND, either express or implied. See the License for the
   specific language governing permissions and limitations under the License.
*/
#include <aws/core/Aws.h>
#include <aws/iam/IAMClient.h>
#include <aws/iam/model/CreatePolicyRequest.h>
#include <aws/iam/model/CreatePolicyResult.h>
#include <iostream>

static const char* const POLICY_TEMPLATE =
"{"
"  \"Version\": \"2012-10-17\","
"  \"Statement\": ["
"    {"
"        \"Effect\": \"Allow\","
"        \"Action\": \"logs:CreateLogGroup\","
"        \"Resource\": \"%s\""
"    },"
"    {"
"        \"Effect\": \"Allow\","
"        \"Action\": ["
"            \"dynamodb:DeleteItem\","
"            \"dynamodb:GetItem\","
"            \"dynamodb:PutItem\","
"            \"dynamodb:Scan\","
"            \"dynamodb:UpdateItem\""
"       ],"
"       \"Resource\": \"%s\""
"    }"
"   ]"
"}";

Aws::String BuildSamplePolicyDocument(const Aws::String& rsrc_arn)
{
    char policyBuffer[512];
#ifdef WIN32
    sprintf_s(policyBuffer, POLICY_TEMPLATE, rsrc_arn.c_str(), rsrc_arn.c_str());
#else
    sprintf(policyBuffer, POLICY_TEMPLATE, rsrc_arn.c_str(), rsrc_arn.c_str());
#endif // WIN32
    return Aws::String(policyBuffer);
}

/**
 * Creates a fixed policy with name based on command line input
 */
int main(int argc, char** argv)
{
    if (argc != 3)
    {
        std::cout << "Usage: create_policy <policy_name> <resource_arn>" <<
            std::endl;
        return 1;
    }

    Aws::SDKOptions options;
    Aws::InitAPI(options);
    {
        Aws::String policy_name(argv[1]);
        Aws::String rsrc_arn(argv[2]);

        Aws::IAM::IAMClient iam;

        Aws::IAM::Model::CreatePolicyRequest request;
        request.SetPolicyName(policy_name);
        request.SetPolicyDocument(BuildSamplePolicyDocument(rsrc_arn));

        auto outcome = iam.CreatePolicy(request);
        if (!outcome.IsSuccess())
        {
            std::cout << "Error creating policy " << policy_name << ": " <<
                outcome.GetError().GetMessage() << std::endl;
        }
        else
        {
            std::cout << "Successfully created policy " << policy_name <<
                std::endl;
        }
    }
    Aws::ShutdownAPI(options);
    return 0;
}

<|MERGE_RESOLUTION|>--- conflicted
+++ resolved
@@ -1,108 +1,104 @@
- 
-//snippet-sourcedescription:[<<FILENAME>> demonstrates how to ...]
-//snippet-keyword:[C++]
-//snippet-keyword:[Code Sample]
-<<<<<<< HEAD
-//snippet-service:[<<ADD SERVICE>>]
-=======
-//snippet-keyword:[AWS Identity and Access Management (IAM)]
-//snippet-service:[iam]
->>>>>>> 7c6537b5
-//snippet-sourcetype:[<<snippet or full-example>>]
-//snippet-sourcedate:[]
-//snippet-sourceauthor:[AWS]
-
-
-/*
-   Copyright 2010-2017 Amazon.com, Inc. or its affiliates. All Rights Reserved.
-
-   This file is licensed under the Apache License, Version 2.0 (the "License").
-   You may not use this file except in compliance with the License. A copy of
-   the License is located at
-
-    http://aws.amazon.com/apache2.0/
-
-   This file is distributed on an "AS IS" BASIS, WITHOUT WARRANTIES OR
-   CONDITIONS OF ANY KIND, either express or implied. See the License for the
-   specific language governing permissions and limitations under the License.
-*/
-#include <aws/core/Aws.h>
-#include <aws/iam/IAMClient.h>
-#include <aws/iam/model/CreatePolicyRequest.h>
-#include <aws/iam/model/CreatePolicyResult.h>
-#include <iostream>
-
-static const char* const POLICY_TEMPLATE =
-"{"
-"  \"Version\": \"2012-10-17\","
-"  \"Statement\": ["
-"    {"
-"        \"Effect\": \"Allow\","
-"        \"Action\": \"logs:CreateLogGroup\","
-"        \"Resource\": \"%s\""
-"    },"
-"    {"
-"        \"Effect\": \"Allow\","
-"        \"Action\": ["
-"            \"dynamodb:DeleteItem\","
-"            \"dynamodb:GetItem\","
-"            \"dynamodb:PutItem\","
-"            \"dynamodb:Scan\","
-"            \"dynamodb:UpdateItem\""
-"       ],"
-"       \"Resource\": \"%s\""
-"    }"
-"   ]"
-"}";
-
-Aws::String BuildSamplePolicyDocument(const Aws::String& rsrc_arn)
-{
-    char policyBuffer[512];
-#ifdef WIN32
-    sprintf_s(policyBuffer, POLICY_TEMPLATE, rsrc_arn.c_str(), rsrc_arn.c_str());
-#else
-    sprintf(policyBuffer, POLICY_TEMPLATE, rsrc_arn.c_str(), rsrc_arn.c_str());
-#endif // WIN32
-    return Aws::String(policyBuffer);
-}
-
-/**
- * Creates a fixed policy with name based on command line input
- */
-int main(int argc, char** argv)
-{
-    if (argc != 3)
-    {
-        std::cout << "Usage: create_policy <policy_name> <resource_arn>" <<
-            std::endl;
-        return 1;
-    }
-
-    Aws::SDKOptions options;
-    Aws::InitAPI(options);
-    {
-        Aws::String policy_name(argv[1]);
-        Aws::String rsrc_arn(argv[2]);
-
-        Aws::IAM::IAMClient iam;
-
-        Aws::IAM::Model::CreatePolicyRequest request;
-        request.SetPolicyName(policy_name);
-        request.SetPolicyDocument(BuildSamplePolicyDocument(rsrc_arn));
-
-        auto outcome = iam.CreatePolicy(request);
-        if (!outcome.IsSuccess())
-        {
-            std::cout << "Error creating policy " << policy_name << ": " <<
-                outcome.GetError().GetMessage() << std::endl;
-        }
-        else
-        {
-            std::cout << "Successfully created policy " << policy_name <<
-                std::endl;
-        }
-    }
-    Aws::ShutdownAPI(options);
-    return 0;
-}
-
+ 
+//snippet-sourcedescription:[<<FILENAME>> demonstrates how to ...]
+//snippet-keyword:[C++]
+//snippet-keyword:[Code Sample]
+//snippet-keyword:[AWS Identity and Access Management (IAM)]
+//snippet-service:[iam]
+//snippet-sourcetype:[<<snippet or full-example>>]
+//snippet-sourcedate:[]
+//snippet-sourceauthor:[AWS]
+
+
+/*
+   Copyright 2010-2017 Amazon.com, Inc. or its affiliates. All Rights Reserved.
+
+   This file is licensed under the Apache License, Version 2.0 (the "License").
+   You may not use this file except in compliance with the License. A copy of
+   the License is located at
+
+    http://aws.amazon.com/apache2.0/
+
+   This file is distributed on an "AS IS" BASIS, WITHOUT WARRANTIES OR
+   CONDITIONS OF ANY KIND, either express or implied. See the License for the
+   specific language governing permissions and limitations under the License.
+*/
+#include <aws/core/Aws.h>
+#include <aws/iam/IAMClient.h>
+#include <aws/iam/model/CreatePolicyRequest.h>
+#include <aws/iam/model/CreatePolicyResult.h>
+#include <iostream>
+
+static const char* const POLICY_TEMPLATE =
+"{"
+"  \"Version\": \"2012-10-17\","
+"  \"Statement\": ["
+"    {"
+"        \"Effect\": \"Allow\","
+"        \"Action\": \"logs:CreateLogGroup\","
+"        \"Resource\": \"%s\""
+"    },"
+"    {"
+"        \"Effect\": \"Allow\","
+"        \"Action\": ["
+"            \"dynamodb:DeleteItem\","
+"            \"dynamodb:GetItem\","
+"            \"dynamodb:PutItem\","
+"            \"dynamodb:Scan\","
+"            \"dynamodb:UpdateItem\""
+"       ],"
+"       \"Resource\": \"%s\""
+"    }"
+"   ]"
+"}";
+
+Aws::String BuildSamplePolicyDocument(const Aws::String& rsrc_arn)
+{
+    char policyBuffer[512];
+#ifdef WIN32
+    sprintf_s(policyBuffer, POLICY_TEMPLATE, rsrc_arn.c_str(), rsrc_arn.c_str());
+#else
+    sprintf(policyBuffer, POLICY_TEMPLATE, rsrc_arn.c_str(), rsrc_arn.c_str());
+#endif // WIN32
+    return Aws::String(policyBuffer);
+}
+
+/**
+ * Creates a fixed policy with name based on command line input
+ */
+int main(int argc, char** argv)
+{
+    if (argc != 3)
+    {
+        std::cout << "Usage: create_policy <policy_name> <resource_arn>" <<
+            std::endl;
+        return 1;
+    }
+
+    Aws::SDKOptions options;
+    Aws::InitAPI(options);
+    {
+        Aws::String policy_name(argv[1]);
+        Aws::String rsrc_arn(argv[2]);
+
+        Aws::IAM::IAMClient iam;
+
+        Aws::IAM::Model::CreatePolicyRequest request;
+        request.SetPolicyName(policy_name);
+        request.SetPolicyDocument(BuildSamplePolicyDocument(rsrc_arn));
+
+        auto outcome = iam.CreatePolicy(request);
+        if (!outcome.IsSuccess())
+        {
+            std::cout << "Error creating policy " << policy_name << ": " <<
+                outcome.GetError().GetMessage() << std::endl;
+        }
+        else
+        {
+            std::cout << "Successfully created policy " << policy_name <<
+                std::endl;
+        }
+    }
+    Aws::ShutdownAPI(options);
+    return 0;
+}
+