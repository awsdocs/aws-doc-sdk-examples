--- conflicted
+++ resolved
@@ -1,90 +1,86 @@
- 
-//snippet-sourcedescription:[<<FILENAME>> demonstrates how to ...]
-//snippet-keyword:[C++]
-//snippet-keyword:[Code Sample]
-<<<<<<< HEAD
-//snippet-service:[<<ADD SERVICE>>]
-=======
-//snippet-keyword:[AWS Identity and Access Management (IAM)]
-//snippet-service:[iam]
->>>>>>> 7c6537b5
-//snippet-sourcetype:[<<snippet or full-example>>]
-//snippet-sourcedate:[]
-//snippet-sourceauthor:[AWS]
-
-
-/*
-   Copyright 2010-2017 Amazon.com, Inc. or its affiliates. All Rights Reserved.
-
-   This file is licensed under the Apache License, Version 2.0 (the "License").
-   You may not use this file except in compliance with the License. A copy of
-   the License is located at
-
-    http://aws.amazon.com/apache2.0/
-
-   This file is distributed on an "AS IS" BASIS, WITHOUT WARRANTIES OR
-   CONDITIONS OF ANY KIND, either express or implied. See the License for the
-   specific language governing permissions and limitations under the License.
-*/
-#include <aws/core/Aws.h>
-#include <aws/iam/IAMClient.h>
-#include <aws/iam/model/UpdateAccessKeyRequest.h>
-#include <iostream>
-
-void PrintUsage()
-{
-    std::cout <<
-        "Usage: update_access_key <user_name> <access_key_id> <Active|Inactive>"
-        << std::endl;
-}
-
-/**
- * Updates the status (active/inactive) of an iam user's access key, based on
- * command line input
- */
-int main(int argc, char** argv)
-{
-    if (argc != 4)
-    {
-        PrintUsage();
-        return 1;
-    }
-
-    Aws::SDKOptions options;
-    Aws::InitAPI(options);
-    {
-        Aws::String user_name(argv[1]);
-        Aws::String accessKeyId(argv[2]);
-
-        auto status =
-            Aws::IAM::Model::StatusTypeMapper::GetStatusTypeForName(argv[3]);
-
-        if (status == Aws::IAM::Model::StatusType::NOT_SET)
-        {
-            PrintUsage();
-            return 1;
-        }
-
-        Aws::IAM::IAMClient iam;
-        Aws::IAM::Model::UpdateAccessKeyRequest request;
-        request.SetUserName(user_name);
-        request.SetAccessKeyId(accessKeyId);
-        request.SetStatus(status);
-
-        auto outcome = iam.UpdateAccessKey(request);
-        if (outcome.IsSuccess())
-        {
-            std::cout << "Successfully updated status of access key " <<
-                accessKeyId << " for user " << user_name << std::endl;
-        }
-        else
-        {
-            std::cout << "Error updated status of access key " << accessKeyId <<
-                " for user " << user_name << ": " <<
-                outcome.GetError().GetMessage() << std::endl;
-        }
-    }
-    Aws::ShutdownAPI(options);
-    return 0;
-}
-
+ 
+//snippet-sourcedescription:[<<FILENAME>> demonstrates how to ...]
+//snippet-keyword:[C++]
+//snippet-keyword:[Code Sample]
+//snippet-keyword:[AWS Identity and Access Management (IAM)]
+//snippet-service:[iam]
+//snippet-sourcetype:[<<snippet or full-example>>]
+//snippet-sourcedate:[]
+//snippet-sourceauthor:[AWS]
+
+
+/*
+   Copyright 2010-2017 Amazon.com, Inc. or its affiliates. All Rights Reserved.
+
+   This file is licensed under the Apache License, Version 2.0 (the "License").
+   You may not use this file except in compliance with the License. A copy of
+   the License is located at
+
+    http://aws.amazon.com/apache2.0/
+
+   This file is distributed on an "AS IS" BASIS, WITHOUT WARRANTIES OR
+   CONDITIONS OF ANY KIND, either express or implied. See the License for the
+   specific language governing permissions and limitations under the License.
+*/
+#include <aws/core/Aws.h>
+#include <aws/iam/IAMClient.h>
+#include <aws/iam/model/UpdateAccessKeyRequest.h>
+#include <iostream>
+
+void PrintUsage()
+{
+    std::cout <<
+        "Usage: update_access_key <user_name> <access_key_id> <Active|Inactive>"
+        << std::endl;
+}
+
+/**
+ * Updates the status (active/inactive) of an iam user's access key, based on
+ * command line input
+ */
+int main(int argc, char** argv)
+{
+    if (argc != 4)
+    {
+        PrintUsage();
+        return 1;
+    }
+
+    Aws::SDKOptions options;
+    Aws::InitAPI(options);
+    {
+        Aws::String user_name(argv[1]);
+        Aws::String accessKeyId(argv[2]);
+
+        auto status =
+            Aws::IAM::Model::StatusTypeMapper::GetStatusTypeForName(argv[3]);
+
+        if (status == Aws::IAM::Model::StatusType::NOT_SET)
+        {
+            PrintUsage();
+            return 1;
+        }
+
+        Aws::IAM::IAMClient iam;
+        Aws::IAM::Model::UpdateAccessKeyRequest request;
+        request.SetUserName(user_name);
+        request.SetAccessKeyId(accessKeyId);
+        request.SetStatus(status);
+
+        auto outcome = iam.UpdateAccessKey(request);
+        if (outcome.IsSuccess())
+        {
+            std::cout << "Successfully updated status of access key " <<
+                accessKeyId << " for user " << user_name << std::endl;
+        }
+        else
+        {
+            std::cout << "Error updated status of access key " << accessKeyId <<
+                " for user " << user_name << ": " <<
+                outcome.GetError().GetMessage() << std::endl;
+        }
+    }
+    Aws::ShutdownAPI(options);
+    return 0;
+}
+