 
//snippet-sourcedescription:[<<FILENAME>> demonstrates how to ...]
//snippet-keyword:[C++]
//snippet-keyword:[Code Sample]
<<<<<<< HEAD
//snippet-service:[<<ADD SERVICE>>]
=======
//snippet-keyword:[AWS Identity and Access Management (IAM)]
//snippet-service:[iam]
>>>>>>> 7c6537b5
//snippet-sourcetype:[<<snippet or full-example>>]
//snippet-sourcedate:[]
//snippet-sourceauthor:[AWS]


/*
   Copyright 2010-2017 Amazon.com, Inc. or its affiliates. All Rights Reserved.

   This file is licensed under the Apache License, Version 2.0 (the "License").
   You may not use this file except in compliance with the License. A copy of
   the License is located at

    http://aws.amazon.com/apache2.0/

   This file is distributed on an "AS IS" BASIS, WITHOUT WARRANTIES OR
   CONDITIONS OF ANY KIND, either express or implied. See the License for the
   specific language governing permissions and limitations under the License.
*/
#include <aws/core/Aws.h>
#include <aws/iam/IAMClient.h>
#include <aws/iam/model/DetachRolePolicyRequest.h>
#include <aws/iam/model/ListAttachedRolePoliciesRequest.h>
#include <aws/iam/model/ListAttachedRolePoliciesResult.h>
#include <iostream>

void DetachRolePolicy(const Aws::String& role_name, const Aws::String& policy_arn)
{
    Aws::IAM::IAMClient iam;

    Aws::IAM::Model::ListAttachedRolePoliciesRequest list_request;
    list_request.SetRoleName(role_name);

    bool done = false;
    bool attached = false;
    while (!done)
    {
        auto list_outcome = iam.ListAttachedRolePolicies(list_request);
        if (!list_outcome.IsSuccess())
        {
            std::cout << "Failed to list attached policies of role " <<
                role_name << ": " << list_outcome.GetError().GetMessage() <<
                std::endl;
            return;
        }

        const auto& policies = list_outcome.GetResult().GetAttachedPolicies();
        attached = std::any_of(
            policies.cbegin(), policies.cend(),
            [=](const Aws::IAM::Model::AttachedPolicy& policy)
        {
            return policy.GetPolicyArn() == policy_arn;
        });
        if (attached)
        {
            break;
        }

        done = !list_outcome.GetResult().GetIsTruncated();
        list_request.SetMarker(list_outcome.GetResult().GetMarker());
    }

    if (!attached)
    {
        std::cout << "Policy " << policy_arn << " is not attached to role " <<
            role_name << std::endl;
        return;
    }

    Aws::IAM::Model::DetachRolePolicyRequest detach_request;
    detach_request.SetRoleName(role_name);
    detach_request.SetPolicyArn(policy_arn);

    auto detach_outcome = iam.DetachRolePolicy(detach_request);
    if (!detach_outcome.IsSuccess())
    {
        std::cout << "Failed to detach policy " << policy_arn << " from role "
            << role_name << ": " << detach_outcome.GetError().GetMessage() <<
            std::endl;
        return;
    }

    std::cout << "Successfully detached policy " << policy_arn << " from role "
        << role_name << std::endl;
}

/**
 * Detaches a policy from a role, based on command line input
 */
int main(int argc, char** argv)
{
    if (argc != 3)
    {
        std::cout << "Usage: detach_role_policy <role_name> <policy_arn>" <<
            std::endl;
        return 1;
    }

    Aws::SDKOptions options;
    Aws::InitAPI(options);
    {
        Aws::String role_name(argv[1]);
        Aws::String policy_arn = argv[2];

        DetachRolePolicy(role_name, policy_arn);
    }Aws::ShutdownAPI(options);
    return 0;
}

<|MERGE_RESOLUTION|>--- conflicted
+++ resolved
@@ -1,118 +1,114 @@
- 
-//snippet-sourcedescription:[<<FILENAME>> demonstrates how to ...]
-//snippet-keyword:[C++]
-//snippet-keyword:[Code Sample]
-<<<<<<< HEAD
-//snippet-service:[<<ADD SERVICE>>]
-=======
-//snippet-keyword:[AWS Identity and Access Management (IAM)]
-//snippet-service:[iam]
->>>>>>> 7c6537b5
-//snippet-sourcetype:[<<snippet or full-example>>]
-//snippet-sourcedate:[]
-//snippet-sourceauthor:[AWS]
-
-
-/*
-   Copyright 2010-2017 Amazon.com, Inc. or its affiliates. All Rights Reserved.
-
-   This file is licensed under the Apache License, Version 2.0 (the "License").
-   You may not use this file except in compliance with the License. A copy of
-   the License is located at
-
-    http://aws.amazon.com/apache2.0/
-
-   This file is distributed on an "AS IS" BASIS, WITHOUT WARRANTIES OR
-   CONDITIONS OF ANY KIND, either express or implied. See the License for the
-   specific language governing permissions and limitations under the License.
-*/
-#include <aws/core/Aws.h>
-#include <aws/iam/IAMClient.h>
-#include <aws/iam/model/DetachRolePolicyRequest.h>
-#include <aws/iam/model/ListAttachedRolePoliciesRequest.h>
-#include <aws/iam/model/ListAttachedRolePoliciesResult.h>
-#include <iostream>
-
-void DetachRolePolicy(const Aws::String& role_name, const Aws::String& policy_arn)
-{
-    Aws::IAM::IAMClient iam;
-
-    Aws::IAM::Model::ListAttachedRolePoliciesRequest list_request;
-    list_request.SetRoleName(role_name);
-
-    bool done = false;
-    bool attached = false;
-    while (!done)
-    {
-        auto list_outcome = iam.ListAttachedRolePolicies(list_request);
-        if (!list_outcome.IsSuccess())
-        {
-            std::cout << "Failed to list attached policies of role " <<
-                role_name << ": " << list_outcome.GetError().GetMessage() <<
-                std::endl;
-            return;
-        }
-
-        const auto& policies = list_outcome.GetResult().GetAttachedPolicies();
-        attached = std::any_of(
-            policies.cbegin(), policies.cend(),
-            [=](const Aws::IAM::Model::AttachedPolicy& policy)
-        {
-            return policy.GetPolicyArn() == policy_arn;
-        });
-        if (attached)
-        {
-            break;
-        }
-
-        done = !list_outcome.GetResult().GetIsTruncated();
-        list_request.SetMarker(list_outcome.GetResult().GetMarker());
-    }
-
-    if (!attached)
-    {
-        std::cout << "Policy " << policy_arn << " is not attached to role " <<
-            role_name << std::endl;
-        return;
-    }
-
-    Aws::IAM::Model::DetachRolePolicyRequest detach_request;
-    detach_request.SetRoleName(role_name);
-    detach_request.SetPolicyArn(policy_arn);
-
-    auto detach_outcome = iam.DetachRolePolicy(detach_request);
-    if (!detach_outcome.IsSuccess())
-    {
-        std::cout << "Failed to detach policy " << policy_arn << " from role "
-            << role_name << ": " << detach_outcome.GetError().GetMessage() <<
-            std::endl;
-        return;
-    }
-
-    std::cout << "Successfully detached policy " << policy_arn << " from role "
-        << role_name << std::endl;
-}
-
-/**
- * Detaches a policy from a role, based on command line input
- */
-int main(int argc, char** argv)
-{
-    if (argc != 3)
-    {
-        std::cout << "Usage: detach_role_policy <role_name> <policy_arn>" <<
-            std::endl;
-        return 1;
-    }
-
-    Aws::SDKOptions options;
-    Aws::InitAPI(options);
-    {
-        Aws::String role_name(argv[1]);
-        Aws::String policy_arn = argv[2];
-
-        DetachRolePolicy(role_name, policy_arn);
-    }Aws::ShutdownAPI(options);
-    return 0;
-}
-
+ 
+//snippet-sourcedescription:[<<FILENAME>> demonstrates how to ...]
+//snippet-keyword:[C++]
+//snippet-keyword:[Code Sample]
+//snippet-keyword:[AWS Identity and Access Management (IAM)]
+//snippet-service:[iam]
+//snippet-sourcetype:[<<snippet or full-example>>]
+//snippet-sourcedate:[]
+//snippet-sourceauthor:[AWS]
+
+
+/*
+   Copyright 2010-2017 Amazon.com, Inc. or its affiliates. All Rights Reserved.
+
+   This file is licensed under the Apache License, Version 2.0 (the "License").
+   You may not use this file except in compliance with the License. A copy of
+   the License is located at
+
+    http://aws.amazon.com/apache2.0/
+
+   This file is distributed on an "AS IS" BASIS, WITHOUT WARRANTIES OR
+   CONDITIONS OF ANY KIND, either express or implied. See the License for the
+   specific language governing permissions and limitations under the License.
+*/
+#include <aws/core/Aws.h>
+#include <aws/iam/IAMClient.h>
+#include <aws/iam/model/DetachRolePolicyRequest.h>
+#include <aws/iam/model/ListAttachedRolePoliciesRequest.h>
+#include <aws/iam/model/ListAttachedRolePoliciesResult.h>
+#include <iostream>
+
+void DetachRolePolicy(const Aws::String& role_name, const Aws::String& policy_arn)
+{
+    Aws::IAM::IAMClient iam;
+
+    Aws::IAM::Model::ListAttachedRolePoliciesRequest list_request;
+    list_request.SetRoleName(role_name);
+
+    bool done = false;
+    bool attached = false;
+    while (!done)
+    {
+        auto list_outcome = iam.ListAttachedRolePolicies(list_request);
+        if (!list_outcome.IsSuccess())
+        {
+            std::cout << "Failed to list attached policies of role " <<
+                role_name << ": " << list_outcome.GetError().GetMessage() <<
+                std::endl;
+            return;
+        }
+
+        const auto& policies = list_outcome.GetResult().GetAttachedPolicies();
+        attached = std::any_of(
+            policies.cbegin(), policies.cend(),
+            [=](const Aws::IAM::Model::AttachedPolicy& policy)
+        {
+            return policy.GetPolicyArn() == policy_arn;
+        });
+        if (attached)
+        {
+            break;
+        }
+
+        done = !list_outcome.GetResult().GetIsTruncated();
+        list_request.SetMarker(list_outcome.GetResult().GetMarker());
+    }
+
+    if (!attached)
+    {
+        std::cout << "Policy " << policy_arn << " is not attached to role " <<
+            role_name << std::endl;
+        return;
+    }
+
+    Aws::IAM::Model::DetachRolePolicyRequest detach_request;
+    detach_request.SetRoleName(role_name);
+    detach_request.SetPolicyArn(policy_arn);
+
+    auto detach_outcome = iam.DetachRolePolicy(detach_request);
+    if (!detach_outcome.IsSuccess())
+    {
+        std::cout << "Failed to detach policy " << policy_arn << " from role "
+            << role_name << ": " << detach_outcome.GetError().GetMessage() <<
+            std::endl;
+        return;
+    }
+
+    std::cout << "Successfully detached policy " << policy_arn << " from role "
+        << role_name << std::endl;
+}
+
+/**
+ * Detaches a policy from a role, based on command line input
+ */
+int main(int argc, char** argv)
+{
+    if (argc != 3)
+    {
+        std::cout << "Usage: detach_role_policy <role_name> <policy_arn>" <<
+            std::endl;
+        return 1;
+    }
+
+    Aws::SDKOptions options;
+    Aws::InitAPI(options);
+    {
+        Aws::String role_name(argv[1]);
+        Aws::String policy_arn = argv[2];
+
+        DetachRolePolicy(role_name, policy_arn);
+    }Aws::ShutdownAPI(options);
+    return 0;
+}
+