--- conflicted
+++ resolved
@@ -1,78 +1,74 @@
- 
-//snippet-sourcedescription:[<<FILENAME>> demonstrates how to ...]
-//snippet-keyword:[C++]
-//snippet-keyword:[Code Sample]
-<<<<<<< HEAD
-//snippet-service:[<<ADD SERVICE>>]
-=======
-//snippet-keyword:[AWS Identity and Access Management (IAM)]
-//snippet-service:[iam]
->>>>>>> 7c6537b5
-//snippet-sourcetype:[<<snippet or full-example>>]
-//snippet-sourcedate:[]
-//snippet-sourceauthor:[AWS]
-
-
-/*
-   Copyright 2010-2017 Amazon.com, Inc. or its affiliates. All Rights Reserved.
-
-   This file is licensed under the Apache License, Version 2.0 (the "License").
-   You may not use this file except in compliance with the License. A copy of
-   the License is located at
-
-    http://aws.amazon.com/apache2.0/
-
-   This file is distributed on an "AS IS" BASIS, WITHOUT WARRANTIES OR
-   CONDITIONS OF ANY KIND, either express or implied. See the License for the
-   specific language governing permissions and limitations under the License.
-*/
-#include <aws/core/Aws.h>
-#include <aws/iam/IAMClient.h>
-#include <aws/iam/model/GetAccessKeyLastUsedRequest.h>
-#include <aws/iam/model/GetAccessKeyLastUsedResult.h>
-#include <iostream>
-
-/**
- * Displays the time an access key was last used, based on command line input
- */
-int main(int argc, char** argv)
-{
-    if (argc != 2)
-    {
-        std::cout << "Usage: access_key_last_used <access_key_id>" <<
-            std::endl;
-        return 1;
-    }
-
-    Aws::SDKOptions options;
-    Aws::InitAPI(options);
-    {
-        Aws::String key_id(argv[1]);
-
-        Aws::IAM::IAMClient iam;
-        Aws::IAM::Model::GetAccessKeyLastUsedRequest request;
-
-        request.SetAccessKeyId(key_id);
-
-        auto outcome = iam.GetAccessKeyLastUsed(request);
-
-        if (!outcome.IsSuccess())
-        {
-            std::cout << "Error querying last used time for access key " <<
-                key_id << ":" << outcome.GetError().GetMessage() << std::endl;
-        }
-        else
-        {
-            auto lastUsedTimeString =
-                outcome.GetResult()
-                .GetAccessKeyLastUsed()
-                .GetLastUsedDate()
-                .ToGmtString(Aws::Utils::DateFormat::ISO_8601);
-            std::cout << "Access key " << key_id << " last used at time " <<
-                lastUsedTimeString << std::endl;
-        }
-    }
-    Aws::ShutdownAPI(options);
-    return 0;
-}
-
+ 
+//snippet-sourcedescription:[<<FILENAME>> demonstrates how to ...]
+//snippet-keyword:[C++]
+//snippet-keyword:[Code Sample]
+//snippet-keyword:[AWS Identity and Access Management (IAM)]
+//snippet-service:[iam]
+//snippet-sourcetype:[<<snippet or full-example>>]
+//snippet-sourcedate:[]
+//snippet-sourceauthor:[AWS]
+
+
+/*
+   Copyright 2010-2017 Amazon.com, Inc. or its affiliates. All Rights Reserved.
+
+   This file is licensed under the Apache License, Version 2.0 (the "License").
+   You may not use this file except in compliance with the License. A copy of
+   the License is located at
+
+    http://aws.amazon.com/apache2.0/
+
+   This file is distributed on an "AS IS" BASIS, WITHOUT WARRANTIES OR
+   CONDITIONS OF ANY KIND, either express or implied. See the License for the
+   specific language governing permissions and limitations under the License.
+*/
+#include <aws/core/Aws.h>
+#include <aws/iam/IAMClient.h>
+#include <aws/iam/model/GetAccessKeyLastUsedRequest.h>
+#include <aws/iam/model/GetAccessKeyLastUsedResult.h>
+#include <iostream>
+
+/**
+ * Displays the time an access key was last used, based on command line input
+ */
+int main(int argc, char** argv)
+{
+    if (argc != 2)
+    {
+        std::cout << "Usage: access_key_last_used <access_key_id>" <<
+            std::endl;
+        return 1;
+    }
+
+    Aws::SDKOptions options;
+    Aws::InitAPI(options);
+    {
+        Aws::String key_id(argv[1]);
+
+        Aws::IAM::IAMClient iam;
+        Aws::IAM::Model::GetAccessKeyLastUsedRequest request;
+
+        request.SetAccessKeyId(key_id);
+
+        auto outcome = iam.GetAccessKeyLastUsed(request);
+
+        if (!outcome.IsSuccess())
+        {
+            std::cout << "Error querying last used time for access key " <<
+                key_id << ":" << outcome.GetError().GetMessage() << std::endl;
+        }
+        else
+        {
+            auto lastUsedTimeString =
+                outcome.GetResult()
+                .GetAccessKeyLastUsed()
+                .GetLastUsedDate()
+                .ToGmtString(Aws::Utils::DateFormat::ISO_8601);
+            std::cout << "Access key " << key_id << " last used at time " <<
+                lastUsedTimeString << std::endl;
+        }
+    }
+    Aws::ShutdownAPI(options);
+    return 0;
+}
+