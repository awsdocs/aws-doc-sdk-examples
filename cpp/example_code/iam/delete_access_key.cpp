/*
   Copyright 2010-2017 Amazon.com, Inc. or its affiliates. All Rights Reserved.

   This file is licensed under the Apache License, Version 2.0 (the "License").
   You may not use this file except in compliance with the License. A copy of
   the License is located at

    http://aws.amazon.com/apache2.0/

   This file is distributed on an "AS IS" BASIS, WITHOUT WARRANTIES OR
   CONDITIONS OF ANY KIND, either express or implied. See the License for the
   specific language governing permissions and limitations under the License.
*/
#include <aws/core/Aws.h>
#include <aws/iam/IAMClient.h>
#include <aws/iam/model/DeleteAccessKeyRequest.h>
#include <iostream>

/**
 * Deletes an access key from an IAM user, based on command line input
 */
int main(int argc, char** argv)
{
    if (argc != 3)
    {
        std::cout << "Usage: delete_access_key <user_name> <access_key_id>"
            << std::endl;
        return 1;
    }

    Aws::SDKOptions options;
    Aws::InitAPI(options);
    {
        Aws::String user_name(argv[1]);
        Aws::String key_id(argv[2]);

        Aws::IAM::IAMClient iam;

        Aws::IAM::Model::DeleteAccessKeyRequest request;
        request.SetUserName(user_name);
        request.SetAccessKeyId(key_id);

        auto outcome = iam.DeleteAccessKey(request);

        if (!outcome.IsSuccess())
        {
            std::cout << "Error deleting access key " << key_id << " from user "
                << user_name << ": " << outcome.GetError().GetMessage() <<
                std::endl;
<<<<<<< HEAD
        } else {
=======
        }
        else
        {
>>>>>>> 978bae55
            std::cout << "Successfully deleted access key " << key_id
                << " for IAM user " << user_name << std::endl;
        }
    }
    Aws::ShutdownAPI(options);
    return 0;
}
<|MERGE_RESOLUTION|>--- conflicted
+++ resolved
@@ -47,13 +47,9 @@
             std::cout << "Error deleting access key " << key_id << " from user "
                 << user_name << ": " << outcome.GetError().GetMessage() <<
                 std::endl;
-<<<<<<< HEAD
-        } else {
-=======
         }
         else
         {
->>>>>>> 978bae55
             std::cout << "Successfully deleted access key " << key_id
                 << " for IAM user " << user_name << std::endl;
         }
