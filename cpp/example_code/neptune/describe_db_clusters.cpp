--- conflicted
+++ resolved
@@ -1,74 +1,67 @@
- 
-//snippet-sourcedescription:[<<FILENAME>> demonstrates how to ...]
-//snippet-keyword:[C++]
-//snippet-keyword:[Code Sample]
-<<<<<<< HEAD
-//snippet-service:[<<ADD SERVICE>>]
-//snippet-sourcetype:[<<snippet or full-example>>]
-//snippet-sourcedate:[]
-//snippet-sourceauthor:[AWS]
-=======
-//snippet-service:[Amazon Neptune]
-//snippet-sourcetype:[full-example]
-//snippet-sourcedate:[]
-//snippet-sourceauthor:[tapasweni-pathak]
->>>>>>> 7c6537b5
-
-
-/*
-   Copyright 2010-2018 Amazon.com, Inc. or its affiliates. All Rights Reserved.
-   This file is licensed under the Apache License, Version 2.0 (the "License").
-   You may not use this file except in compliance with the License. A copy of
-   the License is located at
-    http://aws.amazon.com/apache2.0/
-   This file is distributed on an "AS IS" BASIS, WITHOUT WARRANTIES OR
-   CONDITIONS OF ANY KIND, either express or implied. See the License for the
-   specific language governing permissions and limitations under the License.
-*/
-
-#include <aws/core/Aws.h>
-#include <aws/neptune/NeptuneClient.h>
-#include <aws/neptune/model/DescribeDBClustersRequest.h>
-#include <aws/neptune/model/DescribeDBClustersResult.h>
-#include <iostream>
-
-/**
- * Describes Neptune db cluster based on command line input
- */
-
-int main(int argc, char **argv)
-{
-  if (argc != 1)
-  {
-    std::cout << "Usage: describe_db_cluster";
-    return 1;
-  }
-  Aws::SDKOptions options;
-  Aws::InitAPI(options);
-  {
-    Aws::Neptune::NeptuneClient neptune;
-
-    Aws::Neptune::Model::DescribeDBClustersRequest ddbc_req;
-
-    auto ddbc_out = neptune.DescribeDBClusters(ddbc_req);
-
-    if (ddbc_out.IsSuccess())
-    {
-      std::cout << "Successfully described db clusters request:";
-
-      for (auto val: ddbc_out.GetResult().GetDBClusters())
-      {
-        std::cout << " " << val.GetDBClusterIdentifier() << std::endl;
-      }
-    }
-
-    else
-    {
-      std::cout << "Error describing neptune db clusters " << ddbc_out.GetError().GetMessage()
-        << std::endl;
-    }
-  }
-
-  Aws::ShutdownAPI(options);
-  return 0;
-}
+ 
+//snippet-sourcedescription:[<<FILENAME>> demonstrates how to ...]
+//snippet-keyword:[C++]
+//snippet-keyword:[Code Sample]
+//snippet-service:[Amazon Neptune]
+//snippet-sourcetype:[full-example]
+//snippet-sourcedate:[]
+//snippet-sourceauthor:[tapasweni-pathak]
+
+
+/*
+   Copyright 2010-2018 Amazon.com, Inc. or its affiliates. All Rights Reserved.
+   This file is licensed under the Apache License, Version 2.0 (the "License").
+   You may not use this file except in compliance with the License. A copy of
+   the License is located at
+    http://aws.amazon.com/apache2.0/
+   This file is distributed on an "AS IS" BASIS, WITHOUT WARRANTIES OR
+   CONDITIONS OF ANY KIND, either express or implied. See the License for the
+   specific language governing permissions and limitations under the License.
+*/
+
+#include <aws/core/Aws.h>
+#include <aws/neptune/NeptuneClient.h>
+#include <aws/neptune/model/DescribeDBClustersRequest.h>
+#include <aws/neptune/model/DescribeDBClustersResult.h>
+#include <iostream>
+
+/**
+ * Describes Neptune db cluster based on command line input
+ */
+
+int main(int argc, char **argv)
+{
+  if (argc != 1)
+  {
+    std::cout << "Usage: describe_db_cluster";
+    return 1;
+  }
+  Aws::SDKOptions options;
+  Aws::InitAPI(options);
+  {
+    Aws::Neptune::NeptuneClient neptune;
+
+    Aws::Neptune::Model::DescribeDBClustersRequest ddbc_req;
+
+    auto ddbc_out = neptune.DescribeDBClusters(ddbc_req);
+
+    if (ddbc_out.IsSuccess())
+    {
+      std::cout << "Successfully described db clusters request:";
+
+      for (auto val: ddbc_out.GetResult().GetDBClusters())
+      {
+        std::cout << " " << val.GetDBClusterIdentifier() << std::endl;
+      }
+    }
+
+    else
+    {
+      std::cout << "Error describing neptune db clusters " << ddbc_out.GetError().GetMessage()
+        << std::endl;
+    }
+  }
+
+  Aws::ShutdownAPI(options);
+  return 0;
+}