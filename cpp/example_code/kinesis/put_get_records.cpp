--- conflicted
+++ resolved
@@ -1,183 +1,179 @@
- 
-//snippet-sourcedescription:[<<FILENAME>> demonstrates how to ...]
-//snippet-keyword:[C++]
-//snippet-keyword:[Code Sample]
-<<<<<<< HEAD
-//snippet-service:[<<ADD SERVICE>>]
-=======
-//snippet-keyword:[Amazon Kinesis]
-//snippet-service:[kinesis]
->>>>>>> 7c6537b5
-//snippet-sourcetype:[<<snippet or full-example>>]
-//snippet-sourcedate:[]
-//snippet-sourceauthor:[AWS]
-
-
-/*
-Copyright 2010-2017 Amazon.com, Inc. or its affiliates. All Rights Reserved.
-
-This file is licensed under the Apache License, Version 2.0 (the "License").
-You may not use this file except in compliance with the License. A copy of
-the License is located at
-
-http://aws.amazon.com/apache2.0/
-
-This file is distributed on an "AS IS" BASIS, WITHOUT WARRANTIES OR
-CONDITIONS OF ANY KIND, either express or implied. See the License for the
-specific language governing permissions and limitations under the License.
-*/
-#include <iostream>
-#include <random>
-#include <aws/core/Aws.h>
-#include <aws/core/utils/Outcome.h>
-#include <aws/kinesis/KinesisClient.h>
-#include <aws/kinesis/model/DescribeStreamRequest.h>
-#include <aws/kinesis/model/DescribeStreamResult.h>
-#include <aws/kinesis/model/GetRecordsRequest.h>
-#include <aws/kinesis/model/GetRecordsResult.h>
-#include <aws/kinesis/model/GetShardIteratorRequest.h>
-#include <aws/kinesis/model/GetShardIteratorResult.h>
-#include <aws/kinesis/model/Shard.h>
-#include <aws/kinesis/model/PutRecordsResult.h>
-#include <aws/kinesis/model/PutRecordsRequest.h>
-#include <aws/kinesis/model/PutRecordsRequestEntry.h>
-
-/**
-* Puts multiple records into a stream. Retrieves some records
-* using a shard iterator.
-*
-* Takes name of a data stream to populate.
-*
-* This code expects that you have AWS credentials set up per:
-* http://docs.aws.amazon.com/sdk-for-cpp/v1/developer-guide/credentials.html
-*/
-int main(int argc, char** argv)
-{
-    const std::string USAGE = "\n" \
-        "Usage:\n"
-        "    put_get_records <streamname>\n\n"
-        "Where:\n"
-        "    streamname - the table to delete the item from.\n\n"
-        "Example:\n"
-        "    put_get_records sample-stream\n\n";
-
-    if (argc != 2)
-    {
-        std::cout << USAGE;
-        return 1;
-    }
-
-    Aws::SDKOptions options;
-    Aws::InitAPI(options);
-    {
-        const Aws::String streamName(argv[1]);
-
-        std::random_device rd;
-        std::mt19937 mt_rand(rd());
-
-        Aws::Client::ClientConfiguration clientConfig;
-        // set your region
-        clientConfig.region = Aws::Region::US_WEST_2;
-        Aws::Kinesis::KinesisClient kinesisClient(clientConfig);
-
-        Aws::Vector<Aws::String> animals{"dog", "cat", "owl", "horse", "stoat", "snake"};
-        Aws::Kinesis::Model::PutRecordsRequest putRecordsRequest;
-        putRecordsRequest.SetStreamName(streamName);
-        Aws::Vector<Aws::Kinesis::Model::PutRecordsRequestEntry> putRecordsRequestEntryList;
-
-        // create 500 records
-        std::cout << "Adding records to stream \"" << streamName << "\"" << std::endl;
-        for (int i = 0; i < 500; i++)
-        {
-            Aws::Kinesis::Model::PutRecordsRequestEntry putRecordsRequestEntry;
-            Aws::StringStream pk;
-            pk << "pk-" << (i % 100);
-            putRecordsRequestEntry.SetPartitionKey(pk.str()); 
-            Aws::StringStream data;
-            data << i << ", " << animals[mt_rand() % animals.size()] << ", " << mt_rand() << ", " << mt_rand() * (float).001;
-            Aws::Utils::ByteBuffer bytes((unsigned char*)data.str().c_str(), data.str().length());
-            putRecordsRequestEntry.SetData(bytes);
-            putRecordsRequestEntryList.emplace_back(putRecordsRequestEntry);
-        }
-        putRecordsRequest.SetRecords(putRecordsRequestEntryList);
-        Aws::Kinesis::Model::PutRecordsOutcome putRecordsResult = kinesisClient.PutRecords(putRecordsRequest);
-
-        // if one or more records were not put, retry them
-        while (putRecordsResult.GetResult().GetFailedRecordCount() > 0)
-        {
-            std::cout << "Some records failed, retrying" << std::endl;
-            Aws::Vector<Aws::Kinesis::Model::PutRecordsRequestEntry> failedRecordsList;
-            Aws::Vector<Aws::Kinesis::Model::PutRecordsResultEntry> putRecordsResultEntryList = putRecordsResult.GetResult().GetRecords();
-            for (unsigned int i = 0; i < putRecordsResultEntryList.size(); i++)
-            {
-                Aws::Kinesis::Model::PutRecordsRequestEntry putRecordRequestEntry = putRecordsRequestEntryList[i];
-                Aws::Kinesis::Model::PutRecordsResultEntry putRecordsResultEntry = putRecordsResultEntryList[i];
-                if (putRecordsResultEntry.GetErrorCode().length() > 0)
-                    failedRecordsList.emplace_back(putRecordRequestEntry);
-            }
-            putRecordsRequestEntryList = failedRecordsList;
-            putRecordsRequest.SetRecords(putRecordsRequestEntryList);
-            putRecordsResult = kinesisClient.PutRecords(putRecordsRequest);
-        }
-
-        // Describe shards
-        Aws::Kinesis::Model::DescribeStreamRequest describeStreamRequest;
-        describeStreamRequest.SetStreamName(streamName);
-        Aws::Vector<Aws::Kinesis::Model::Shard> shards;
-        Aws::String exclusiveStartShardId = "";
-        do
-        {
-            Aws::Kinesis::Model::DescribeStreamOutcome describeStreamResult = kinesisClient.DescribeStream(describeStreamRequest);
-            Aws::Vector<Aws::Kinesis::Model::Shard> shardsTemp = describeStreamResult.GetResult().GetStreamDescription().GetShards();
-            shards.insert(shards.end(), shardsTemp.begin(), shardsTemp.end());
-            std::cout << describeStreamResult.GetError().GetMessage();
-            if (describeStreamResult.GetResult().GetStreamDescription().GetHasMoreShards() && shards.size() > 0)
-            {
-                exclusiveStartShardId = shards[shards.size() - 1].GetShardId();
-                describeStreamRequest.SetExclusiveStartShardId(exclusiveStartShardId);
-            }
-            else
-                exclusiveStartShardId = "";
-        } while (exclusiveStartShardId.length() != 0);
-
-        if (shards.size() > 0)
-        {
-            std::cout << "Shards found:" << std::endl;
-            for (auto shard : shards)
-            {
-                std::cout << shard.GetShardId() << std::endl;
-            }
-
-            Aws::Kinesis::Model::GetShardIteratorRequest getShardIteratorRequest;
-            getShardIteratorRequest.SetStreamName(streamName);
-            // use the first shard found
-            getShardIteratorRequest.SetShardId(shards[0].GetShardId());
-            getShardIteratorRequest.SetShardIteratorType(Aws::Kinesis::Model::ShardIteratorType::TRIM_HORIZON);
-
-            Aws::Kinesis::Model::GetShardIteratorOutcome getShardIteratorResult = kinesisClient.GetShardIterator(getShardIteratorRequest);
-            Aws::String shardIterator = getShardIteratorResult.GetResult().GetShardIterator();
-
-            Aws::Kinesis::Model::GetRecordsRequest getRecordsRequest;
-            getRecordsRequest.SetShardIterator(shardIterator);
-            getRecordsRequest.SetLimit(25);
-
-            // pull down 100 records
-            std::cout << "Retrieving 100 records" << std::endl;
-            for (int i = 0; i < 4; i++)
-            {
-                Aws::Kinesis::Model::GetRecordsOutcome getRecordsResult = kinesisClient.GetRecords(getRecordsRequest);
-                for (auto r : getRecordsResult.GetResult().GetRecords())
-                {
-                    Aws::String s((char*)r.GetData().GetUnderlyingData());
-                    std::cout << s.substr(0, r.GetData().GetLength()) << std::endl;
-                }
-                shardIterator = getRecordsResult.GetResult().GetNextShardIterator();
-            }
-        }
-    }
-    Aws::ShutdownAPI(options);
-
-    return 0;
-}
-
-
+ 
+//snippet-sourcedescription:[<<FILENAME>> demonstrates how to ...]
+//snippet-keyword:[C++]
+//snippet-keyword:[Code Sample]
+//snippet-keyword:[Amazon Kinesis]
+//snippet-service:[kinesis]
+//snippet-sourcetype:[<<snippet or full-example>>]
+//snippet-sourcedate:[]
+//snippet-sourceauthor:[AWS]
+
+
+/*
+Copyright 2010-2017 Amazon.com, Inc. or its affiliates. All Rights Reserved.
+
+This file is licensed under the Apache License, Version 2.0 (the "License").
+You may not use this file except in compliance with the License. A copy of
+the License is located at
+
+http://aws.amazon.com/apache2.0/
+
+This file is distributed on an "AS IS" BASIS, WITHOUT WARRANTIES OR
+CONDITIONS OF ANY KIND, either express or implied. See the License for the
+specific language governing permissions and limitations under the License.
+*/
+#include <iostream>
+#include <random>
+#include <aws/core/Aws.h>
+#include <aws/core/utils/Outcome.h>
+#include <aws/kinesis/KinesisClient.h>
+#include <aws/kinesis/model/DescribeStreamRequest.h>
+#include <aws/kinesis/model/DescribeStreamResult.h>
+#include <aws/kinesis/model/GetRecordsRequest.h>
+#include <aws/kinesis/model/GetRecordsResult.h>
+#include <aws/kinesis/model/GetShardIteratorRequest.h>
+#include <aws/kinesis/model/GetShardIteratorResult.h>
+#include <aws/kinesis/model/Shard.h>
+#include <aws/kinesis/model/PutRecordsResult.h>
+#include <aws/kinesis/model/PutRecordsRequest.h>
+#include <aws/kinesis/model/PutRecordsRequestEntry.h>
+
+/**
+* Puts multiple records into a stream. Retrieves some records
+* using a shard iterator.
+*
+* Takes name of a data stream to populate.
+*
+* This code expects that you have AWS credentials set up per:
+* http://docs.aws.amazon.com/sdk-for-cpp/v1/developer-guide/credentials.html
+*/
+int main(int argc, char** argv)
+{
+    const std::string USAGE = "\n" \
+        "Usage:\n"
+        "    put_get_records <streamname>\n\n"
+        "Where:\n"
+        "    streamname - the table to delete the item from.\n\n"
+        "Example:\n"
+        "    put_get_records sample-stream\n\n";
+
+    if (argc != 2)
+    {
+        std::cout << USAGE;
+        return 1;
+    }
+
+    Aws::SDKOptions options;
+    Aws::InitAPI(options);
+    {
+        const Aws::String streamName(argv[1]);
+
+        std::random_device rd;
+        std::mt19937 mt_rand(rd());
+
+        Aws::Client::ClientConfiguration clientConfig;
+        // set your region
+        clientConfig.region = Aws::Region::US_WEST_2;
+        Aws::Kinesis::KinesisClient kinesisClient(clientConfig);
+
+        Aws::Vector<Aws::String> animals{"dog", "cat", "owl", "horse", "stoat", "snake"};
+        Aws::Kinesis::Model::PutRecordsRequest putRecordsRequest;
+        putRecordsRequest.SetStreamName(streamName);
+        Aws::Vector<Aws::Kinesis::Model::PutRecordsRequestEntry> putRecordsRequestEntryList;
+
+        // create 500 records
+        std::cout << "Adding records to stream \"" << streamName << "\"" << std::endl;
+        for (int i = 0; i < 500; i++)
+        {
+            Aws::Kinesis::Model::PutRecordsRequestEntry putRecordsRequestEntry;
+            Aws::StringStream pk;
+            pk << "pk-" << (i % 100);
+            putRecordsRequestEntry.SetPartitionKey(pk.str()); 
+            Aws::StringStream data;
+            data << i << ", " << animals[mt_rand() % animals.size()] << ", " << mt_rand() << ", " << mt_rand() * (float).001;
+            Aws::Utils::ByteBuffer bytes((unsigned char*)data.str().c_str(), data.str().length());
+            putRecordsRequestEntry.SetData(bytes);
+            putRecordsRequestEntryList.emplace_back(putRecordsRequestEntry);
+        }
+        putRecordsRequest.SetRecords(putRecordsRequestEntryList);
+        Aws::Kinesis::Model::PutRecordsOutcome putRecordsResult = kinesisClient.PutRecords(putRecordsRequest);
+
+        // if one or more records were not put, retry them
+        while (putRecordsResult.GetResult().GetFailedRecordCount() > 0)
+        {
+            std::cout << "Some records failed, retrying" << std::endl;
+            Aws::Vector<Aws::Kinesis::Model::PutRecordsRequestEntry> failedRecordsList;
+            Aws::Vector<Aws::Kinesis::Model::PutRecordsResultEntry> putRecordsResultEntryList = putRecordsResult.GetResult().GetRecords();
+            for (unsigned int i = 0; i < putRecordsResultEntryList.size(); i++)
+            {
+                Aws::Kinesis::Model::PutRecordsRequestEntry putRecordRequestEntry = putRecordsRequestEntryList[i];
+                Aws::Kinesis::Model::PutRecordsResultEntry putRecordsResultEntry = putRecordsResultEntryList[i];
+                if (putRecordsResultEntry.GetErrorCode().length() > 0)
+                    failedRecordsList.emplace_back(putRecordRequestEntry);
+            }
+            putRecordsRequestEntryList = failedRecordsList;
+            putRecordsRequest.SetRecords(putRecordsRequestEntryList);
+            putRecordsResult = kinesisClient.PutRecords(putRecordsRequest);
+        }
+
+        // Describe shards
+        Aws::Kinesis::Model::DescribeStreamRequest describeStreamRequest;
+        describeStreamRequest.SetStreamName(streamName);
+        Aws::Vector<Aws::Kinesis::Model::Shard> shards;
+        Aws::String exclusiveStartShardId = "";
+        do
+        {
+            Aws::Kinesis::Model::DescribeStreamOutcome describeStreamResult = kinesisClient.DescribeStream(describeStreamRequest);
+            Aws::Vector<Aws::Kinesis::Model::Shard> shardsTemp = describeStreamResult.GetResult().GetStreamDescription().GetShards();
+            shards.insert(shards.end(), shardsTemp.begin(), shardsTemp.end());
+            std::cout << describeStreamResult.GetError().GetMessage();
+            if (describeStreamResult.GetResult().GetStreamDescription().GetHasMoreShards() && shards.size() > 0)
+            {
+                exclusiveStartShardId = shards[shards.size() - 1].GetShardId();
+                describeStreamRequest.SetExclusiveStartShardId(exclusiveStartShardId);
+            }
+            else
+                exclusiveStartShardId = "";
+        } while (exclusiveStartShardId.length() != 0);
+
+        if (shards.size() > 0)
+        {
+            std::cout << "Shards found:" << std::endl;
+            for (auto shard : shards)
+            {
+                std::cout << shard.GetShardId() << std::endl;
+            }
+
+            Aws::Kinesis::Model::GetShardIteratorRequest getShardIteratorRequest;
+            getShardIteratorRequest.SetStreamName(streamName);
+            // use the first shard found
+            getShardIteratorRequest.SetShardId(shards[0].GetShardId());
+            getShardIteratorRequest.SetShardIteratorType(Aws::Kinesis::Model::ShardIteratorType::TRIM_HORIZON);
+
+            Aws::Kinesis::Model::GetShardIteratorOutcome getShardIteratorResult = kinesisClient.GetShardIterator(getShardIteratorRequest);
+            Aws::String shardIterator = getShardIteratorResult.GetResult().GetShardIterator();
+
+            Aws::Kinesis::Model::GetRecordsRequest getRecordsRequest;
+            getRecordsRequest.SetShardIterator(shardIterator);
+            getRecordsRequest.SetLimit(25);
+
+            // pull down 100 records
+            std::cout << "Retrieving 100 records" << std::endl;
+            for (int i = 0; i < 4; i++)
+            {
+                Aws::Kinesis::Model::GetRecordsOutcome getRecordsResult = kinesisClient.GetRecords(getRecordsRequest);
+                for (auto r : getRecordsResult.GetResult().GetRecords())
+                {
+                    Aws::String s((char*)r.GetData().GetUnderlyingData());
+                    std::cout << s.substr(0, r.GetData().GetLength()) << std::endl;
+                }
+                shardIterator = getRecordsResult.GetResult().GetNextShardIterator();
+            }
+        }
+    }
+    Aws::ShutdownAPI(options);
+
+    return 0;
+}
+
+