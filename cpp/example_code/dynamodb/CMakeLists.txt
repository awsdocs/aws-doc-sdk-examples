--- conflicted
+++ resolved
@@ -5,11 +5,7 @@
 cmake_minimum_required(VERSION 3.8)
 
 set(SERVICE_NAME dynamodb)
-<<<<<<< HEAD
-set(SERVICE_COMPONENTS dynamodb s3) # s3 is needed for the tests and must be included here because of caching.
-=======
 set(SERVICE_COMPONENTS dynamodb s3) # s3 is required for tests, and it must be included here because of caching.
->>>>>>> f26f7874
 
 # Set this project's name.
 project("${SERVICE_NAME}-examples")
