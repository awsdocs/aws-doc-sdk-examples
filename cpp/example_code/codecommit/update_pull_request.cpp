--- conflicted
+++ resolved
@@ -1,106 +1,99 @@
- 
-//snippet-sourcedescription:[<<FILENAME>> demonstrates how to ...]
-//snippet-keyword:[C++]
-//snippet-keyword:[Code Sample]
-<<<<<<< HEAD
-//snippet-service:[<<ADD SERVICE>>]
-//snippet-sourcetype:[<<snippet or full-example>>]
-//snippet-sourcedate:[]
-//snippet-sourceauthor:[AWS]
-=======
-//snippet-service:[AWS CodeCommit]
-//snippet-sourcetype:[full-example]
-//snippet-sourcedate:[]
-//snippet-sourceauthor:[tapasweni-pathak]
->>>>>>> 7c6537b5
-
-
-/*
-   Copyright 2010-2018 Amazon.com, Inc. or its affiliates. All Rights Reserved.
-   This file is licensed under the Apache License, Version 2.0 (the "License").
-   You may not use this file except in compliance with the License. A copy of
-   the License is located at
-    http://aws.amazon.com/apache2.0/
-   This file is distributed on an "AS IS" BASIS, WITHOUT WARRANTIES OR
-   CONDITIONS OF ANY KIND, either express or implied. See the License for the
-   specific language governing permissions and limitations under the License.
-*/
-
-#include <aws/core/Aws.h>
-#include <aws/codecommit/CodeCommitClient.h>
-#include <aws/codecommit/model/UpdatePullRequestDescriptionRequest.h>
-#include <aws/codecommit/model/UpdatePullRequestDescriptionResult.h>
-#include <aws/codecommit/model/UpdatePullRequestStatusRequest.h>
-#include <aws/codecommit/model/UpdatePullRequestStatusResult.h>
-#include <aws/codecommit/model/UpdatePullRequestTitleRequest.h>
-#include <aws/codecommit/model/UpdatePullRequestTitleRequest.h>
-#include <aws/codecommit/model/Target.h>
-#include <aws/core/utils/Outcome.h>
-#include <iostream>
-
-/**
- * Updates pull request based on command line input.
- */
-
-int main(int argc, char ** argv)
-{
-  if (argc != 5)
-  {
-    std::cout << "Usage: update_pull_request <pull_request_id> <pull_request_description>"
-                 "<pull_request_status> <pull_request_title>" << std::endl;
-    return 1;
-  }
-
-  Aws::SDKOptions options;
-  Aws::InitAPI(options);
-  {
-    Aws::String pull_request_id(argv[1]);
-    Aws::String pull_request_description(argv[2]);
-    Aws::String pull_request_status(argv[3]);
-    Aws::String pull_request_title(argv[4]);
-
-    Aws::CodeCommit::CodeCommitClient codecommit;
-
-    Aws::CodeCommit::Model::UpdatePullRequestDescriptionRequest uprd_req;
-    Aws::CodeCommit::Model::UpdatePullRequestStatusRequest uprs_req;
-    Aws::CodeCommit::Model::UpdatePullRequestTitleRequest uprt_req;
-
-    uprd_req.SetPullRequestId(pull_request_id);
-    uprd_req.SetDescription(pull_request_description);
-
-    uprs_req.SetPullRequestId(pull_request_id);
-    if (pull_request_status == "OPEN")
-    {
-      uprs_req.SetPullRequestStatus(Aws::CodeCommit::Model::PullRequestStatusEnum::OPEN);
-    }
-    if (pull_request_status == "CLOSED")
-    {
-      uprs_req.SetPullRequestStatus(Aws::CodeCommit::Model::PullRequestStatusEnum::CLOSED);
-    }
-    else
-    {
-      uprs_req.SetPullRequestStatus(Aws::CodeCommit::Model::PullRequestStatusEnum::NOT_SET);
-    }
-
-    uprt_req.SetPullRequestId(pull_request_id);
-    uprt_req.SetTitle(pull_request_title);
-
-    auto uprd_out = codecommit.UpdatePullRequestDescription(uprd_req);
-    auto uprs_out = codecommit.UpdatePullRequestStatus(uprs_req);
-    auto uprt_out = codecommit.UpdatePullRequestTitle(uprt_req);
-
-    if (uprd_out.IsSuccess() and uprs_out.IsSuccess() and uprt_out.IsSuccess())
-    {
-      std::cout << "Successfully updated pull request title, status and description."
-                << std::endl;
-    }
-    else
-    {
-      std::cout << "Error updating pull request."
-                << std::endl;
-    }
-  }
-
-  Aws::ShutdownAPI(options);
-  return 0;
-}
+ 
+//snippet-sourcedescription:[<<FILENAME>> demonstrates how to ...]
+//snippet-keyword:[C++]
+//snippet-keyword:[Code Sample]
+//snippet-service:[AWS CodeCommit]
+//snippet-sourcetype:[full-example]
+//snippet-sourcedate:[]
+//snippet-sourceauthor:[tapasweni-pathak]
+
+
+/*
+   Copyright 2010-2018 Amazon.com, Inc. or its affiliates. All Rights Reserved.
+   This file is licensed under the Apache License, Version 2.0 (the "License").
+   You may not use this file except in compliance with the License. A copy of
+   the License is located at
+    http://aws.amazon.com/apache2.0/
+   This file is distributed on an "AS IS" BASIS, WITHOUT WARRANTIES OR
+   CONDITIONS OF ANY KIND, either express or implied. See the License for the
+   specific language governing permissions and limitations under the License.
+*/
+
+#include <aws/core/Aws.h>
+#include <aws/codecommit/CodeCommitClient.h>
+#include <aws/codecommit/model/UpdatePullRequestDescriptionRequest.h>
+#include <aws/codecommit/model/UpdatePullRequestDescriptionResult.h>
+#include <aws/codecommit/model/UpdatePullRequestStatusRequest.h>
+#include <aws/codecommit/model/UpdatePullRequestStatusResult.h>
+#include <aws/codecommit/model/UpdatePullRequestTitleRequest.h>
+#include <aws/codecommit/model/UpdatePullRequestTitleRequest.h>
+#include <aws/codecommit/model/Target.h>
+#include <aws/core/utils/Outcome.h>
+#include <iostream>
+
+/**
+ * Updates pull request based on command line input.
+ */
+
+int main(int argc, char ** argv)
+{
+  if (argc != 5)
+  {
+    std::cout << "Usage: update_pull_request <pull_request_id> <pull_request_description>"
+                 "<pull_request_status> <pull_request_title>" << std::endl;
+    return 1;
+  }
+
+  Aws::SDKOptions options;
+  Aws::InitAPI(options);
+  {
+    Aws::String pull_request_id(argv[1]);
+    Aws::String pull_request_description(argv[2]);
+    Aws::String pull_request_status(argv[3]);
+    Aws::String pull_request_title(argv[4]);
+
+    Aws::CodeCommit::CodeCommitClient codecommit;
+
+    Aws::CodeCommit::Model::UpdatePullRequestDescriptionRequest uprd_req;
+    Aws::CodeCommit::Model::UpdatePullRequestStatusRequest uprs_req;
+    Aws::CodeCommit::Model::UpdatePullRequestTitleRequest uprt_req;
+
+    uprd_req.SetPullRequestId(pull_request_id);
+    uprd_req.SetDescription(pull_request_description);
+
+    uprs_req.SetPullRequestId(pull_request_id);
+    if (pull_request_status == "OPEN")
+    {
+      uprs_req.SetPullRequestStatus(Aws::CodeCommit::Model::PullRequestStatusEnum::OPEN);
+    }
+    if (pull_request_status == "CLOSED")
+    {
+      uprs_req.SetPullRequestStatus(Aws::CodeCommit::Model::PullRequestStatusEnum::CLOSED);
+    }
+    else
+    {
+      uprs_req.SetPullRequestStatus(Aws::CodeCommit::Model::PullRequestStatusEnum::NOT_SET);
+    }
+
+    uprt_req.SetPullRequestId(pull_request_id);
+    uprt_req.SetTitle(pull_request_title);
+
+    auto uprd_out = codecommit.UpdatePullRequestDescription(uprd_req);
+    auto uprs_out = codecommit.UpdatePullRequestStatus(uprs_req);
+    auto uprt_out = codecommit.UpdatePullRequestTitle(uprt_req);
+
+    if (uprd_out.IsSuccess() and uprs_out.IsSuccess() and uprt_out.IsSuccess())
+    {
+      std::cout << "Successfully updated pull request title, status and description."
+                << std::endl;
+    }
+    else
+    {
+      std::cout << "Error updating pull request."
+                << std::endl;
+    }
+  }
+
+  Aws::ShutdownAPI(options);
+  return 0;
+}