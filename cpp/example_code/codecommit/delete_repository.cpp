 
//snippet-sourcedescription:[<<FILENAME>> demonstrates how to ...]
//snippet-keyword:[C++]
//snippet-keyword:[Code Sample]
<<<<<<< HEAD
//snippet-service:[<<ADD SERVICE>>]
//snippet-sourcetype:[<<snippet or full-example>>]
//snippet-sourcedate:[]
//snippet-sourceauthor:[AWS]
=======
//snippet-service:[AWS CodeCommit]
//snippet-sourcetype:[full-example]
//snippet-sourcedate:[]
//snippet-sourceauthor:[tapasweni-pathak]
>>>>>>> 7c6537b5


/*
   Copyright 2010-2018 Amazon.com, Inc. or its affiliates. All Rights Reserved.
   This file is licensed under the Apache License, Version 2.0 (the "License").
   You may not use this file except in compliance with the License. A copy of
   the License is located at
    http://aws.amazon.com/apache2.0/
   This file is distributed on an "AS IS" BASIS, WITHOUT WARRANTIES OR
   CONDITIONS OF ANY KIND, either express or implied. See the License for the
   specific language governing permissions and limitations under the License.
*/

#include <aws/core/Aws.h>
#include <aws/core/utils/Outcome.h>
#include <aws/codecommit/CodeCommitClient.h>
#include <aws/codecommit/model/DeleteRepositoryRequest.h>
#include <aws/codecommit/model/DeleteRepositoryResult.h>
#include <iostream>

/**
 * Deletes a repository based on command line inputs
 */

int main(int argc, char ** argv)
{
  if (argc != 2)
  {
    std::cout << "Usage: delete_repository <repository_name>"
              << std::endl;
    return 1;
  }

  Aws::SDKOptions options;
  Aws::InitAPI(options);
  {
    Aws::String repository_name(argv[1]);

    Aws::CodeCommit::CodeCommitClient codecommit;

    Aws::CodeCommit::Model::DeleteRepositoryRequest dr_req;

    dr_req.SetRepositoryName(repository_name);

    auto dr_out = codecommit.DeleteRepository(dr_req);

    if (dr_out.IsSuccess())
    {
      std::cout << "Successfully deleted repository with repository id:"
                << dr_out.GetResult().GetRepositoryId()
                << std::endl;
    }
    else
    {
      std::cout << "Error deleting repository" << dr_out.GetError().GetMessage()
                << std::endl;
    }
  }

  Aws::ShutdownAPI(options);
  return 0;
}
<|MERGE_RESOLUTION|>--- conflicted
+++ resolved
@@ -1,77 +1,70 @@
- 
-//snippet-sourcedescription:[<<FILENAME>> demonstrates how to ...]
-//snippet-keyword:[C++]
-//snippet-keyword:[Code Sample]
-<<<<<<< HEAD
-//snippet-service:[<<ADD SERVICE>>]
-//snippet-sourcetype:[<<snippet or full-example>>]
-//snippet-sourcedate:[]
-//snippet-sourceauthor:[AWS]
-=======
-//snippet-service:[AWS CodeCommit]
-//snippet-sourcetype:[full-example]
-//snippet-sourcedate:[]
-//snippet-sourceauthor:[tapasweni-pathak]
->>>>>>> 7c6537b5
-
-
-/*
-   Copyright 2010-2018 Amazon.com, Inc. or its affiliates. All Rights Reserved.
-   This file is licensed under the Apache License, Version 2.0 (the "License").
-   You may not use this file except in compliance with the License. A copy of
-   the License is located at
-    http://aws.amazon.com/apache2.0/
-   This file is distributed on an "AS IS" BASIS, WITHOUT WARRANTIES OR
-   CONDITIONS OF ANY KIND, either express or implied. See the License for the
-   specific language governing permissions and limitations under the License.
-*/
-
-#include <aws/core/Aws.h>
-#include <aws/core/utils/Outcome.h>
-#include <aws/codecommit/CodeCommitClient.h>
-#include <aws/codecommit/model/DeleteRepositoryRequest.h>
-#include <aws/codecommit/model/DeleteRepositoryResult.h>
-#include <iostream>
-
-/**
- * Deletes a repository based on command line inputs
- */
-
-int main(int argc, char ** argv)
-{
-  if (argc != 2)
-  {
-    std::cout << "Usage: delete_repository <repository_name>"
-              << std::endl;
-    return 1;
-  }
-
-  Aws::SDKOptions options;
-  Aws::InitAPI(options);
-  {
-    Aws::String repository_name(argv[1]);
-
-    Aws::CodeCommit::CodeCommitClient codecommit;
-
-    Aws::CodeCommit::Model::DeleteRepositoryRequest dr_req;
-
-    dr_req.SetRepositoryName(repository_name);
-
-    auto dr_out = codecommit.DeleteRepository(dr_req);
-
-    if (dr_out.IsSuccess())
-    {
-      std::cout << "Successfully deleted repository with repository id:"
-                << dr_out.GetResult().GetRepositoryId()
-                << std::endl;
-    }
-    else
-    {
-      std::cout << "Error deleting repository" << dr_out.GetError().GetMessage()
-                << std::endl;
-    }
-  }
-
-  Aws::ShutdownAPI(options);
-  return 0;
-}
+ 
+//snippet-sourcedescription:[<<FILENAME>> demonstrates how to ...]
+//snippet-keyword:[C++]
+//snippet-keyword:[Code Sample]
+//snippet-service:[AWS CodeCommit]
+//snippet-sourcetype:[full-example]
+//snippet-sourcedate:[]
+//snippet-sourceauthor:[tapasweni-pathak]
+
+
+/*
+   Copyright 2010-2018 Amazon.com, Inc. or its affiliates. All Rights Reserved.
+   This file is licensed under the Apache License, Version 2.0 (the "License").
+   You may not use this file except in compliance with the License. A copy of
+   the License is located at
+    http://aws.amazon.com/apache2.0/
+   This file is distributed on an "AS IS" BASIS, WITHOUT WARRANTIES OR
+   CONDITIONS OF ANY KIND, either express or implied. See the License for the
+   specific language governing permissions and limitations under the License.
+*/
+
+#include <aws/core/Aws.h>
+#include <aws/core/utils/Outcome.h>
+#include <aws/codecommit/CodeCommitClient.h>
+#include <aws/codecommit/model/DeleteRepositoryRequest.h>
+#include <aws/codecommit/model/DeleteRepositoryResult.h>
+#include <iostream>
+
+/**
+ * Deletes a repository based on command line inputs
+ */
+
+int main(int argc, char ** argv)
+{
+  if (argc != 2)
+  {
+    std::cout << "Usage: delete_repository <repository_name>"
+              << std::endl;
+    return 1;
+  }
+
+  Aws::SDKOptions options;
+  Aws::InitAPI(options);
+  {
+    Aws::String repository_name(argv[1]);
+
+    Aws::CodeCommit::CodeCommitClient codecommit;
+
+    Aws::CodeCommit::Model::DeleteRepositoryRequest dr_req;
+
+    dr_req.SetRepositoryName(repository_name);
+
+    auto dr_out = codecommit.DeleteRepository(dr_req);
+
+    if (dr_out.IsSuccess())
+    {
+      std::cout << "Successfully deleted repository with repository id:"
+                << dr_out.GetResult().GetRepositoryId()
+                << std::endl;
+    }
+    else
+    {
+      std::cout << "Error deleting repository" << dr_out.GetError().GetMessage()
+                << std::endl;
+    }
+  }
+
+  Aws::ShutdownAPI(options);
+  return 0;
+}