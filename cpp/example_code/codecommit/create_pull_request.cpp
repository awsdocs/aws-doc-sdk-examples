--- conflicted
+++ resolved
@@ -1,88 +1,81 @@
- 
-//snippet-sourcedescription:[<<FILENAME>> demonstrates how to ...]
-//snippet-keyword:[C++]
-//snippet-keyword:[Code Sample]
-<<<<<<< HEAD
-//snippet-service:[<<ADD SERVICE>>]
-//snippet-sourcetype:[<<snippet or full-example>>]
-//snippet-sourcedate:[]
-//snippet-sourceauthor:[AWS]
-=======
-//snippet-service:[AWS CodeCommit]
-//snippet-sourcetype:[full-example]
-//snippet-sourcedate:[]
-//snippet-sourceauthor:[tapasweni-pathak]
->>>>>>> 7c6537b5
-
-
-/*
-   Copyright 2010-2018 Amazon.com, Inc. or its affiliates. All Rights Reserved.
-   This file is licensed under the Apache License, Version 2.0 (the "License").
-   You may not use this file except in compliance with the License. A copy of
-   the License is located at
-    http://aws.amazon.com/apache2.0/
-   This file is distributed on an "AS IS" BASIS, WITHOUT WARRANTIES OR
-   CONDITIONS OF ANY KIND, either express or implied. See the License for the
-   specific language governing permissions and limitations under the License.
-*/
-
-#include <aws/core/Aws.h>
-#include <aws/codecommit/CodeCommitClient.h>
-#include <aws/codecommit/model/CreatePullRequestRequest.h>
-#include <aws/codecommit/model/CreatePullRequestResult.h>
-#include <aws/codecommit/model/Target.h>
-#include <aws/core/utils/Outcome.h>
-#include <iostream>
-
-/**
- * Creates a pull request based with title, description, repository name, source branch
- * and destination branch name based on command line inputs
- */
-
-int main(int argc, char ** argv)
-{
-  if (argc != 6)
-  {
-    std::cout << "Usage: create_pull_request <title> <description> <repository_name>"
-              << "<source_branch_name> <destination_branch_name>" << std::endl;
-    return 1;
-  }
-
-  Aws::SDKOptions options;
-  Aws::InitAPI(options);
-  {
-    Aws::String title(argv[1]);
-    Aws::String description(argv[2]);
-    Aws::String repository_name(argv[3]);
-    Aws::String source_branch_name(argv[4]);
-    Aws::String destination_branch_name(argv[5]);
-
-    Aws::CodeCommit::CodeCommitClient codecommit;
-
-    Aws::CodeCommit::Model::Target targets;
-    Aws::CodeCommit::Model::CreatePullRequestRequest cpr_req;
-
-    targets.SetRepositoryName(repository_name);
-    targets.SetSourceReference(source_branch_name);
-    targets.SetDestinationReference(destination_branch_name);
-
-    cpr_req.SetTitle(title);
-    cpr_req.SetDescription(description);
-    cpr_req.AddTargets(targets);
-
-    auto cpr_out = codecommit.CreatePullRequest(cpr_req);
-
-    if (cpr_out.IsSuccess())
-    {
-      std::cout << "Successfully created pull request " << std::endl;
-    }
-    else
-    {
-      std::cout << "Error creating pull request " << cpr_out.GetError().GetMessage()
-        << std::endl;
-    }
-  }
-
-  Aws::ShutdownAPI(options);
-  return 0;
-}
+ 
+//snippet-sourcedescription:[<<FILENAME>> demonstrates how to ...]
+//snippet-keyword:[C++]
+//snippet-keyword:[Code Sample]
+//snippet-service:[AWS CodeCommit]
+//snippet-sourcetype:[full-example]
+//snippet-sourcedate:[]
+//snippet-sourceauthor:[tapasweni-pathak]
+
+
+/*
+   Copyright 2010-2018 Amazon.com, Inc. or its affiliates. All Rights Reserved.
+   This file is licensed under the Apache License, Version 2.0 (the "License").
+   You may not use this file except in compliance with the License. A copy of
+   the License is located at
+    http://aws.amazon.com/apache2.0/
+   This file is distributed on an "AS IS" BASIS, WITHOUT WARRANTIES OR
+   CONDITIONS OF ANY KIND, either express or implied. See the License for the
+   specific language governing permissions and limitations under the License.
+*/
+
+#include <aws/core/Aws.h>
+#include <aws/codecommit/CodeCommitClient.h>
+#include <aws/codecommit/model/CreatePullRequestRequest.h>
+#include <aws/codecommit/model/CreatePullRequestResult.h>
+#include <aws/codecommit/model/Target.h>
+#include <aws/core/utils/Outcome.h>
+#include <iostream>
+
+/**
+ * Creates a pull request based with title, description, repository name, source branch
+ * and destination branch name based on command line inputs
+ */
+
+int main(int argc, char ** argv)
+{
+  if (argc != 6)
+  {
+    std::cout << "Usage: create_pull_request <title> <description> <repository_name>"
+              << "<source_branch_name> <destination_branch_name>" << std::endl;
+    return 1;
+  }
+
+  Aws::SDKOptions options;
+  Aws::InitAPI(options);
+  {
+    Aws::String title(argv[1]);
+    Aws::String description(argv[2]);
+    Aws::String repository_name(argv[3]);
+    Aws::String source_branch_name(argv[4]);
+    Aws::String destination_branch_name(argv[5]);
+
+    Aws::CodeCommit::CodeCommitClient codecommit;
+
+    Aws::CodeCommit::Model::Target targets;
+    Aws::CodeCommit::Model::CreatePullRequestRequest cpr_req;
+
+    targets.SetRepositoryName(repository_name);
+    targets.SetSourceReference(source_branch_name);
+    targets.SetDestinationReference(destination_branch_name);
+
+    cpr_req.SetTitle(title);
+    cpr_req.SetDescription(description);
+    cpr_req.AddTargets(targets);
+
+    auto cpr_out = codecommit.CreatePullRequest(cpr_req);
+
+    if (cpr_out.IsSuccess())
+    {
+      std::cout << "Successfully created pull request " << std::endl;
+    }
+    else
+    {
+      std::cout << "Error creating pull request " << cpr_out.GetError().GetMessage()
+        << std::endl;
+    }
+  }
+
+  Aws::ShutdownAPI(options);
+  return 0;
+}