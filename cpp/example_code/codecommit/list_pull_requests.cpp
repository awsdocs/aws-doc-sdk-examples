--- conflicted
+++ resolved
@@ -1,80 +1,73 @@
- 
-//snippet-sourcedescription:[<<FILENAME>> demonstrates how to ...]
-//snippet-keyword:[C++]
-//snippet-keyword:[Code Sample]
-<<<<<<< HEAD
-//snippet-service:[<<ADD SERVICE>>]
-//snippet-sourcetype:[<<snippet or full-example>>]
-//snippet-sourcedate:[]
-//snippet-sourceauthor:[AWS]
-=======
-//snippet-service:[AWS CodeCommit]
-//snippet-sourcetype:[full-example]
-//snippet-sourcedate:[]
-//snippet-sourceauthor:[tapasweni-pathak]
->>>>>>> 7c6537b5
-
-
-/*
-   Copyright 2010-2018 Amazon.com, Inc. or its affiliates. All Rights Reserved.
-   This file is licensed under the Apache License, Version 2.0 (the "License").
-   You may not use this file except in compliance with the License. A copy of
-   the License is located at
-    http://aws.amazon.com/apache2.0/
-   This file is distributed on an "AS IS" BASIS, WITHOUT WARRANTIES OR
-   CONDITIONS OF ANY KIND, either express or implied. See the License for the
-   specific language governing permissions and limitations under the License.
-*/
-
-#include <aws/core/Aws.h>
-#include <aws/core/utils/Outcome.h>
-#include <aws/codecommit/CodeCommitClient.h>
-#include <aws/codecommit/model/ListPullRequestsRequest.h>
-#include <aws/codecommit/model/ListPullRequestsResult.h>
-#include <iostream>
-
-/**
- * Lists pull requests of a repository based on command line inputs
- */
-
-int main(int argc, char ** argv)
-{
-  if (argc != 2)
-  {
-    std::cout << "Usage: list_pull_requests <repository_name>"
-              << std::endl;
-    return 1;
-  }
-
-  Aws::SDKOptions options;
-  Aws::InitAPI(options);
-  {
-    Aws::String repository_name(argv[1]);
-
-    Aws::CodeCommit::CodeCommitClient codecommit;
-
-    Aws::CodeCommit::Model::ListPullRequestsRequest lpr_req;
-
-    lpr_req.SetRepositoryName(repository_name);
-
-    auto lpr_out = codecommit.ListPullRequests(lpr_req);
-
-    if (lpr_out.IsSuccess())
-    {
-      std::cout << "Successfully listed pull requests with pull request ids as: ";
-
-      for (auto val: lpr_out.GetResult().GetPullRequestIds())
-      {
-        std::cout << " " << val;
-      }
-    }
-    else
-    {
-      std::cout << "Error getting pull requests" << lpr_out.GetError().GetMessage()
-                << std::endl;
-    }
-  }
-
-  Aws::ShutdownAPI(options);
-  return 0;
-}
+ 
+//snippet-sourcedescription:[<<FILENAME>> demonstrates how to ...]
+//snippet-keyword:[C++]
+//snippet-keyword:[Code Sample]
+//snippet-service:[AWS CodeCommit]
+//snippet-sourcetype:[full-example]
+//snippet-sourcedate:[]
+//snippet-sourceauthor:[tapasweni-pathak]
+
+
+/*
+   Copyright 2010-2018 Amazon.com, Inc. or its affiliates. All Rights Reserved.
+   This file is licensed under the Apache License, Version 2.0 (the "License").
+   You may not use this file except in compliance with the License. A copy of
+   the License is located at
+    http://aws.amazon.com/apache2.0/
+   This file is distributed on an "AS IS" BASIS, WITHOUT WARRANTIES OR
+   CONDITIONS OF ANY KIND, either express or implied. See the License for the
+   specific language governing permissions and limitations under the License.
+*/
+
+#include <aws/core/Aws.h>
+#include <aws/core/utils/Outcome.h>
+#include <aws/codecommit/CodeCommitClient.h>
+#include <aws/codecommit/model/ListPullRequestsRequest.h>
+#include <aws/codecommit/model/ListPullRequestsResult.h>
+#include <iostream>
+
+/**
+ * Lists pull requests of a repository based on command line inputs
+ */
+
+int main(int argc, char ** argv)
+{
+  if (argc != 2)
+  {
+    std::cout << "Usage: list_pull_requests <repository_name>"
+              << std::endl;
+    return 1;
+  }
+
+  Aws::SDKOptions options;
+  Aws::InitAPI(options);
+  {
+    Aws::String repository_name(argv[1]);
+
+    Aws::CodeCommit::CodeCommitClient codecommit;
+
+    Aws::CodeCommit::Model::ListPullRequestsRequest lpr_req;
+
+    lpr_req.SetRepositoryName(repository_name);
+
+    auto lpr_out = codecommit.ListPullRequests(lpr_req);
+
+    if (lpr_out.IsSuccess())
+    {
+      std::cout << "Successfully listed pull requests with pull request ids as: ";
+
+      for (auto val: lpr_out.GetResult().GetPullRequestIds())
+      {
+        std::cout << " " << val;
+      }
+    }
+    else
+    {
+      std::cout << "Error getting pull requests" << lpr_out.GetError().GetMessage()
+                << std::endl;
+    }
+  }
+
+  Aws::ShutdownAPI(options);
+  return 0;
+}