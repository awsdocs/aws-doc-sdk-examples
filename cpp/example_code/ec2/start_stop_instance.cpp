--- conflicted
+++ resolved
@@ -1,151 +1,147 @@
- 
-//snippet-sourcedescription:[<<FILENAME>> demonstrates how to ...]
-//snippet-keyword:[C++]
-//snippet-keyword:[Code Sample]
-<<<<<<< HEAD
-//snippet-service:[<<ADD SERVICE>>]
-=======
-//snippet-keyword:[Amazon EC2]
-//snippet-service:[ec2]
->>>>>>> 7c6537b5
-//snippet-sourcetype:[<<snippet or full-example>>]
-//snippet-sourcedate:[]
-//snippet-sourceauthor:[AWS]
-
-
-/*
-   Copyright 2010-2017 Amazon.com, Inc. or its affiliates. All Rights Reserved.
-
-   This file is licensed under the Apache License, Version 2.0 (the "License").
-   You may not use this file except in compliance with the License. A copy of
-   the License is located at
-
-    http://aws.amazon.com/apache2.0/
-
-   This file is distributed on an "AS IS" BASIS, WITHOUT WARRANTIES OR
-   CONDITIONS OF ANY KIND, either express or implied. See the License for the
-   specific language governing permissions and limitations under the License.
-*/
-#include <aws/core/Aws.h>
-#include <aws/ec2/EC2Client.h>
-#include <aws/ec2/model/StartInstancesRequest.h>
-#include <aws/ec2/model/StartInstancesResponse.h>
-#include <aws/ec2/model/StopInstancesRequest.h>
-#include <aws/ec2/model/StopInstancesResponse.h>
-#include <iostream>
-
-void StartInstance(const Aws::String& instance_id)
-{
-    Aws::EC2::EC2Client ec2;
-
-    Aws::EC2::Model::StartInstancesRequest start_request;
-    start_request.AddInstanceIds(instance_id);
-    start_request.SetDryRun(true);
-
-    auto dry_run_outcome = ec2.StartInstances(start_request);
-    assert(!dry_run_outcome.IsSuccess());
-    if (dry_run_outcome.GetError().GetErrorType() !=
-        Aws::EC2::EC2Errors::DRY_RUN_OPERATION)
-    {
-        std::cout << "Failed dry run to start instance " << instance_id << ": "
-            << dry_run_outcome.GetError().GetMessage() << std::endl;
-        return;
-    }
-
-    start_request.SetDryRun(false);
-    auto start_instancesOutcome = ec2.StartInstances(start_request);
-
-    if (!start_instancesOutcome.IsSuccess())
-    {
-        std::cout << "Failed to start instance " << instance_id << ": " <<
-            start_instancesOutcome.GetError().GetMessage() << std::endl;
-    }
-    else
-    {
-        std::cout << "Successfully started instance " << instance_id <<
-            std::endl;
-    }
-}
-
-void StopInstance(const Aws::String& instance_id)
-{
-    Aws::EC2::EC2Client ec2;
-    Aws::EC2::Model::StopInstancesRequest request;
-    request.AddInstanceIds(instance_id);
-    request.SetDryRun(true);
-
-    auto dry_run_outcome = ec2.StopInstances(request);
-    assert(!dry_run_outcome.IsSuccess());
-
-    if (dry_run_outcome.GetError().GetErrorType() !=
-        Aws::EC2::EC2Errors::DRY_RUN_OPERATION)
-    {
-        std::cout << "Failed dry run to stop instance " << instance_id << ": "
-            << dry_run_outcome.GetError().GetMessage() << std::endl;
-        return;
-    }
-
-    request.SetDryRun(false);
-    auto outcome = ec2.StopInstances(request);
-    if (!outcome.IsSuccess())
-    {
-        std::cout << "Failed to stop instance " << instance_id << ": " <<
-            outcome.GetError().GetMessage() << std::endl;
-    }
-    else
-    {
-        std::cout << "Successfully stopped instance " << instance_id <<
-            std::endl;
-    }
-}
-
-void PrintUsage()
-{
-    std::cout << "Usage: start_stop_instance <instance_id> <start|stop>" <<
-        std::endl;
-}
-
-/**
- * Stops or starts an ec2 instance based on command line input
- */
-int main(int argc, char** argv)
-{
-    if (argc != 3)
-    {
-        PrintUsage();
-        return 1;
-    }
-
-    Aws::SDKOptions options;
-    Aws::InitAPI(options);
-    {
-        Aws::String instance_id = argv[1];
-
-        bool start_instance;
-        if (Aws::Utils::StringUtils::CaselessCompare(argv[2], "start"))
-        {
-            start_instance = true;
-        }
-        else if (Aws::Utils::StringUtils::CaselessCompare(argv[2], "stop"))
-        {
-            start_instance = false;
-        }
-        else
-        {
-            PrintUsage();
-            return 1;
-        }
-
-        if (start_instance)
-        {
-            StartInstance(instance_id);
-        }
-        else
-        {
-            StopInstance(instance_id);
-        }
-    }
-    Aws::ShutdownAPI(options);
-    return 0;
-}
-
+ 
+//snippet-sourcedescription:[<<FILENAME>> demonstrates how to ...]
+//snippet-keyword:[C++]
+//snippet-keyword:[Code Sample]
+//snippet-keyword:[Amazon EC2]
+//snippet-service:[ec2]
+//snippet-sourcetype:[<<snippet or full-example>>]
+//snippet-sourcedate:[]
+//snippet-sourceauthor:[AWS]
+
+
+/*
+   Copyright 2010-2017 Amazon.com, Inc. or its affiliates. All Rights Reserved.
+
+   This file is licensed under the Apache License, Version 2.0 (the "License").
+   You may not use this file except in compliance with the License. A copy of
+   the License is located at
+
+    http://aws.amazon.com/apache2.0/
+
+   This file is distributed on an "AS IS" BASIS, WITHOUT WARRANTIES OR
+   CONDITIONS OF ANY KIND, either express or implied. See the License for the
+   specific language governing permissions and limitations under the License.
+*/
+#include <aws/core/Aws.h>
+#include <aws/ec2/EC2Client.h>
+#include <aws/ec2/model/StartInstancesRequest.h>
+#include <aws/ec2/model/StartInstancesResponse.h>
+#include <aws/ec2/model/StopInstancesRequest.h>
+#include <aws/ec2/model/StopInstancesResponse.h>
+#include <iostream>
+
+void StartInstance(const Aws::String& instance_id)
+{
+    Aws::EC2::EC2Client ec2;
+
+    Aws::EC2::Model::StartInstancesRequest start_request;
+    start_request.AddInstanceIds(instance_id);
+    start_request.SetDryRun(true);
+
+    auto dry_run_outcome = ec2.StartInstances(start_request);
+    assert(!dry_run_outcome.IsSuccess());
+    if (dry_run_outcome.GetError().GetErrorType() !=
+        Aws::EC2::EC2Errors::DRY_RUN_OPERATION)
+    {
+        std::cout << "Failed dry run to start instance " << instance_id << ": "
+            << dry_run_outcome.GetError().GetMessage() << std::endl;
+        return;
+    }
+
+    start_request.SetDryRun(false);
+    auto start_instancesOutcome = ec2.StartInstances(start_request);
+
+    if (!start_instancesOutcome.IsSuccess())
+    {
+        std::cout << "Failed to start instance " << instance_id << ": " <<
+            start_instancesOutcome.GetError().GetMessage() << std::endl;
+    }
+    else
+    {
+        std::cout << "Successfully started instance " << instance_id <<
+            std::endl;
+    }
+}
+
+void StopInstance(const Aws::String& instance_id)
+{
+    Aws::EC2::EC2Client ec2;
+    Aws::EC2::Model::StopInstancesRequest request;
+    request.AddInstanceIds(instance_id);
+    request.SetDryRun(true);
+
+    auto dry_run_outcome = ec2.StopInstances(request);
+    assert(!dry_run_outcome.IsSuccess());
+
+    if (dry_run_outcome.GetError().GetErrorType() !=
+        Aws::EC2::EC2Errors::DRY_RUN_OPERATION)
+    {
+        std::cout << "Failed dry run to stop instance " << instance_id << ": "
+            << dry_run_outcome.GetError().GetMessage() << std::endl;
+        return;
+    }
+
+    request.SetDryRun(false);
+    auto outcome = ec2.StopInstances(request);
+    if (!outcome.IsSuccess())
+    {
+        std::cout << "Failed to stop instance " << instance_id << ": " <<
+            outcome.GetError().GetMessage() << std::endl;
+    }
+    else
+    {
+        std::cout << "Successfully stopped instance " << instance_id <<
+            std::endl;
+    }
+}
+
+void PrintUsage()
+{
+    std::cout << "Usage: start_stop_instance <instance_id> <start|stop>" <<
+        std::endl;
+}
+
+/**
+ * Stops or starts an ec2 instance based on command line input
+ */
+int main(int argc, char** argv)
+{
+    if (argc != 3)
+    {
+        PrintUsage();
+        return 1;
+    }
+
+    Aws::SDKOptions options;
+    Aws::InitAPI(options);
+    {
+        Aws::String instance_id = argv[1];
+
+        bool start_instance;
+        if (Aws::Utils::StringUtils::CaselessCompare(argv[2], "start"))
+        {
+            start_instance = true;
+        }
+        else if (Aws::Utils::StringUtils::CaselessCompare(argv[2], "stop"))
+        {
+            start_instance = false;
+        }
+        else
+        {
+            PrintUsage();
+            return 1;
+        }
+
+        if (start_instance)
+        {
+            StartInstance(instance_id);
+        }
+        else
+        {
+            StopInstance(instance_id);
+        }
+    }
+    Aws::ShutdownAPI(options);
+    return 0;
+}
+