 
//snippet-sourcedescription:[<<FILENAME>> demonstrates how to ...]
//snippet-keyword:[C++]
//snippet-keyword:[Code Sample]
<<<<<<< HEAD
//snippet-service:[<<ADD SERVICE>>]
=======
//snippet-keyword:[Amazon EC2]
//snippet-service:[ec2]
>>>>>>> 7c6537b5
//snippet-sourcetype:[<<snippet or full-example>>]
//snippet-sourcedate:[]
//snippet-sourceauthor:[AWS]


/*
   Copyright 2010-2017 Amazon.com, Inc. or its affiliates. All Rights Reserved.

   This file is licensed under the Apache License, Version 2.0 (the "License").
   You may not use this file except in compliance with the License. A copy of
   the License is located at

    http://aws.amazon.com/apache2.0/

   This file is distributed on an "AS IS" BASIS, WITHOUT WARRANTIES OR
   CONDITIONS OF ANY KIND, either express or implied. See the License for the
   specific language governing permissions and limitations under the License.
*/
#include <aws/core/Aws.h>
#include <aws/ec2/EC2Client.h>
#include <aws/ec2/model/DeleteKeyPairRequest.h>
#include <iostream>

/**
 * Deletes an ec2 key pair based on command line input
 */
int main(int argc, char** argv)
{
    if (argc != 2)
    {
        std::cout << "Usage: delete_key_pair <key_pair_name>" << std::endl;
        return 1;
    }

    Aws::SDKOptions options;
    Aws::InitAPI(options);
    {
        Aws::String pair_name = argv[1];

        Aws::EC2::EC2Client ec2;
        Aws::EC2::Model::DeleteKeyPairRequest request;

        request.SetKeyName(pair_name);
        auto outcome = ec2.DeleteKeyPair(request);

        if (!outcome.IsSuccess())
        {
            std::cout << "Failed to delete key pair " << pair_name <<
                ":" << outcome.GetError().GetMessage() << std::endl;
        }
        else
        {
            std::cout << "Successfully deleted key pair named " << pair_name <<
                std::endl;
        }
    }
    Aws::ShutdownAPI(options);
    return 0;
}

<|MERGE_RESOLUTION|>--- conflicted
+++ resolved
@@ -1,70 +1,66 @@
- 
-//snippet-sourcedescription:[<<FILENAME>> demonstrates how to ...]
-//snippet-keyword:[C++]
-//snippet-keyword:[Code Sample]
-<<<<<<< HEAD
-//snippet-service:[<<ADD SERVICE>>]
-=======
-//snippet-keyword:[Amazon EC2]
-//snippet-service:[ec2]
->>>>>>> 7c6537b5
-//snippet-sourcetype:[<<snippet or full-example>>]
-//snippet-sourcedate:[]
-//snippet-sourceauthor:[AWS]
-
-
-/*
-   Copyright 2010-2017 Amazon.com, Inc. or its affiliates. All Rights Reserved.
-
-   This file is licensed under the Apache License, Version 2.0 (the "License").
-   You may not use this file except in compliance with the License. A copy of
-   the License is located at
-
-    http://aws.amazon.com/apache2.0/
-
-   This file is distributed on an "AS IS" BASIS, WITHOUT WARRANTIES OR
-   CONDITIONS OF ANY KIND, either express or implied. See the License for the
-   specific language governing permissions and limitations under the License.
-*/
-#include <aws/core/Aws.h>
-#include <aws/ec2/EC2Client.h>
-#include <aws/ec2/model/DeleteKeyPairRequest.h>
-#include <iostream>
-
-/**
- * Deletes an ec2 key pair based on command line input
- */
-int main(int argc, char** argv)
-{
-    if (argc != 2)
-    {
-        std::cout << "Usage: delete_key_pair <key_pair_name>" << std::endl;
-        return 1;
-    }
-
-    Aws::SDKOptions options;
-    Aws::InitAPI(options);
-    {
-        Aws::String pair_name = argv[1];
-
-        Aws::EC2::EC2Client ec2;
-        Aws::EC2::Model::DeleteKeyPairRequest request;
-
-        request.SetKeyName(pair_name);
-        auto outcome = ec2.DeleteKeyPair(request);
-
-        if (!outcome.IsSuccess())
-        {
-            std::cout << "Failed to delete key pair " << pair_name <<
-                ":" << outcome.GetError().GetMessage() << std::endl;
-        }
-        else
-        {
-            std::cout << "Successfully deleted key pair named " << pair_name <<
-                std::endl;
-        }
-    }
-    Aws::ShutdownAPI(options);
-    return 0;
-}
-
+ 
+//snippet-sourcedescription:[<<FILENAME>> demonstrates how to ...]
+//snippet-keyword:[C++]
+//snippet-keyword:[Code Sample]
+//snippet-keyword:[Amazon EC2]
+//snippet-service:[ec2]
+//snippet-sourcetype:[<<snippet or full-example>>]
+//snippet-sourcedate:[]
+//snippet-sourceauthor:[AWS]
+
+
+/*
+   Copyright 2010-2017 Amazon.com, Inc. or its affiliates. All Rights Reserved.
+
+   This file is licensed under the Apache License, Version 2.0 (the "License").
+   You may not use this file except in compliance with the License. A copy of
+   the License is located at
+
+    http://aws.amazon.com/apache2.0/
+
+   This file is distributed on an "AS IS" BASIS, WITHOUT WARRANTIES OR
+   CONDITIONS OF ANY KIND, either express or implied. See the License for the
+   specific language governing permissions and limitations under the License.
+*/
+#include <aws/core/Aws.h>
+#include <aws/ec2/EC2Client.h>
+#include <aws/ec2/model/DeleteKeyPairRequest.h>
+#include <iostream>
+
+/**
+ * Deletes an ec2 key pair based on command line input
+ */
+int main(int argc, char** argv)
+{
+    if (argc != 2)
+    {
+        std::cout << "Usage: delete_key_pair <key_pair_name>" << std::endl;
+        return 1;
+    }
+
+    Aws::SDKOptions options;
+    Aws::InitAPI(options);
+    {
+        Aws::String pair_name = argv[1];
+
+        Aws::EC2::EC2Client ec2;
+        Aws::EC2::Model::DeleteKeyPairRequest request;
+
+        request.SetKeyName(pair_name);
+        auto outcome = ec2.DeleteKeyPair(request);
+
+        if (!outcome.IsSuccess())
+        {
+            std::cout << "Failed to delete key pair " << pair_name <<
+                ":" << outcome.GetError().GetMessage() << std::endl;
+        }
+        else
+        {
+            std::cout << "Successfully deleted key pair named " << pair_name <<
+                std::endl;
+        }
+    }
+    Aws::ShutdownAPI(options);
+    return 0;
+}
+