--- conflicted
+++ resolved
@@ -1,104 +1,100 @@
- 
-//snippet-sourcedescription:[<<FILENAME>> demonstrates how to ...]
-//snippet-keyword:[C++]
-//snippet-keyword:[Code Sample]
-<<<<<<< HEAD
-//snippet-service:[<<ADD SERVICE>>]
-=======
-//snippet-keyword:[Amazon EC2]
-//snippet-service:[ec2]
->>>>>>> 7c6537b5
-//snippet-sourcetype:[<<snippet or full-example>>]
-//snippet-sourcedate:[]
-//snippet-sourceauthor:[AWS]
-
-
-/*
-   Copyright 2010-2017 Amazon.com, Inc. or its affiliates. All Rights Reserved.
-
-   This file is licensed under the Apache License, Version 2.0 (the "License").
-   You may not use this file except in compliance with the License. A copy of
-   the License is located at
-
-    http://aws.amazon.com/apache2.0/
-
-   This file is distributed on an "AS IS" BASIS, WITHOUT WARRANTIES OR
-   CONDITIONS OF ANY KIND, either express or implied. See the License for the
-   specific language governing permissions and limitations under the License.
-*/
-#include <aws/core/Aws.h>
-#include <aws/ec2/EC2Client.h>
-#include <aws/ec2/model/DescribeRegionsRequest.h>
-#include <aws/ec2/model/DescribeRegionsResponse.h>
-#include <aws/ec2/model/DescribeAvailabilityZonesRequest.h>
-#include <aws/ec2/model/DescribeAvailabilityZonesResponse.h>
-#include <iomanip>
-#include <iostream>
-#include <iomanip>
-
-/**
- * Describes all regions and zones
- */
-int main(int argc, char** argv)
-{
-    Aws::SDKOptions options;
-    Aws::InitAPI(options);
-    {
-        Aws::EC2::EC2Client ec2;
-        Aws::EC2::Model::DescribeRegionsRequest request;
-        auto outcome = ec2.DescribeRegions(request);
-        if (outcome.IsSuccess())
-        {
-            std::cout << std::left <<
-                std::setw(32) << "RegionName" <<
-                std::setw(64) << "Endpoint" << std::endl;
-
-            const auto &regions = outcome.GetResult().GetRegions();
-            for (const auto &region : regions)
-            {
-                std::cout << std::left <<
-                    std::setw(32) << region.GetRegionName() <<
-                    std::setw(64) << region.GetEndpoint() << std::endl;
-            }
-        }
-        else
-        {
-            std::cout << "Failed to describe regions:" <<
-                outcome.GetError().GetMessage() << std::endl;
-        }
-
-        std::cout << std::endl;
-        Aws::EC2::Model::DescribeAvailabilityZonesRequest describe_request;
-        auto describe_outcome = ec2.DescribeAvailabilityZones(describe_request);
-
-        if (describe_outcome.IsSuccess())
-        {
-            std::cout << std::left <<
-                std::setw(32) << "ZoneName" <<
-                std::setw(20) << "State" <<
-                std::setw(32) << "Region" << std::endl;
-
-            const auto &zones =
-                describe_outcome.GetResult().GetAvailabilityZones();
-
-            for (const auto &zone : zones)
-            {
-                Aws::String stateString =
-                    Aws::EC2::Model::AvailabilityZoneStateMapper::GetNameForAvailabilityZoneState(
-                        zone.GetState());
-                std::cout << std::left <<
-                    std::setw(32) << zone.GetZoneName() <<
-                    std::setw(20) << stateString <<
-                    std::setw(32) << zone.GetRegionName() << std::endl;
-            }
-        }
-        else
-        {
-            std::cout << "Failed to describe availability zones:" <<
-                describe_outcome.GetError().GetMessage() << std::endl;
-        }
-    }
-    Aws::ShutdownAPI(options);
-    return 0;
-}
-
+ 
+//snippet-sourcedescription:[<<FILENAME>> demonstrates how to ...]
+//snippet-keyword:[C++]
+//snippet-keyword:[Code Sample]
+//snippet-keyword:[Amazon EC2]
+//snippet-service:[ec2]
+//snippet-sourcetype:[<<snippet or full-example>>]
+//snippet-sourcedate:[]
+//snippet-sourceauthor:[AWS]
+
+
+/*
+   Copyright 2010-2017 Amazon.com, Inc. or its affiliates. All Rights Reserved.
+
+   This file is licensed under the Apache License, Version 2.0 (the "License").
+   You may not use this file except in compliance with the License. A copy of
+   the License is located at
+
+    http://aws.amazon.com/apache2.0/
+
+   This file is distributed on an "AS IS" BASIS, WITHOUT WARRANTIES OR
+   CONDITIONS OF ANY KIND, either express or implied. See the License for the
+   specific language governing permissions and limitations under the License.
+*/
+#include <aws/core/Aws.h>
+#include <aws/ec2/EC2Client.h>
+#include <aws/ec2/model/DescribeRegionsRequest.h>
+#include <aws/ec2/model/DescribeRegionsResponse.h>
+#include <aws/ec2/model/DescribeAvailabilityZonesRequest.h>
+#include <aws/ec2/model/DescribeAvailabilityZonesResponse.h>
+#include <iomanip>
+#include <iostream>
+#include <iomanip>
+
+/**
+ * Describes all regions and zones
+ */
+int main(int argc, char** argv)
+{
+    Aws::SDKOptions options;
+    Aws::InitAPI(options);
+    {
+        Aws::EC2::EC2Client ec2;
+        Aws::EC2::Model::DescribeRegionsRequest request;
+        auto outcome = ec2.DescribeRegions(request);
+        if (outcome.IsSuccess())
+        {
+            std::cout << std::left <<
+                std::setw(32) << "RegionName" <<
+                std::setw(64) << "Endpoint" << std::endl;
+
+            const auto &regions = outcome.GetResult().GetRegions();
+            for (const auto &region : regions)
+            {
+                std::cout << std::left <<
+                    std::setw(32) << region.GetRegionName() <<
+                    std::setw(64) << region.GetEndpoint() << std::endl;
+            }
+        }
+        else
+        {
+            std::cout << "Failed to describe regions:" <<
+                outcome.GetError().GetMessage() << std::endl;
+        }
+
+        std::cout << std::endl;
+        Aws::EC2::Model::DescribeAvailabilityZonesRequest describe_request;
+        auto describe_outcome = ec2.DescribeAvailabilityZones(describe_request);
+
+        if (describe_outcome.IsSuccess())
+        {
+            std::cout << std::left <<
+                std::setw(32) << "ZoneName" <<
+                std::setw(20) << "State" <<
+                std::setw(32) << "Region" << std::endl;
+
+            const auto &zones =
+                describe_outcome.GetResult().GetAvailabilityZones();
+
+            for (const auto &zone : zones)
+            {
+                Aws::String stateString =
+                    Aws::EC2::Model::AvailabilityZoneStateMapper::GetNameForAvailabilityZoneState(
+                        zone.GetState());
+                std::cout << std::left <<
+                    std::setw(32) << zone.GetZoneName() <<
+                    std::setw(20) << stateString <<
+                    std::setw(32) << zone.GetRegionName() << std::endl;
+            }
+        }
+        else
+        {
+            std::cout << "Failed to describe availability zones:" <<
+                describe_outcome.GetError().GetMessage() << std::endl;
+        }
+    }
+    Aws::ShutdownAPI(options);
+    return 0;
+}
+