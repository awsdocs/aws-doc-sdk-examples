--- conflicted
+++ resolved
@@ -1,111 +1,107 @@
- 
-//snippet-sourcedescription:[<<FILENAME>> demonstrates how to ...]
-//snippet-keyword:[C++]
-//snippet-keyword:[Code Sample]
-<<<<<<< HEAD
-//snippet-service:[<<ADD SERVICE>>]
-=======
-//snippet-keyword:[Amazon EC2]
-//snippet-service:[ec2]
->>>>>>> 7c6537b5
-//snippet-sourcetype:[<<snippet or full-example>>]
-//snippet-sourcedate:[]
-//snippet-sourceauthor:[AWS]
-
-
-/*
-   Copyright 2010-2017 Amazon.com, Inc. or its affiliates. All Rights Reserved.
-
-   This file is licensed under the Apache License, Version 2.0 (the "License").
-   You may not use this file except in compliance with the License. A copy of
-   the License is located at
-
-    http://aws.amazon.com/apache2.0/
-
-   This file is distributed on an "AS IS" BASIS, WITHOUT WARRANTIES OR
-   CONDITIONS OF ANY KIND, either express or implied. See the License for the
-   specific language governing permissions and limitations under the License.
-*/
-#include <aws/core/Aws.h>
-#include <aws/ec2/EC2Client.h>
-#include <aws/ec2/model/CreateTagsRequest.h>
-#include <aws/ec2/model/RunInstancesRequest.h>
-#include <aws/ec2/model/RunInstancesResponse.h>
-#include <iostream>
-
-void StartInstance(const Aws::String& instanceName, const Aws::String& ami_id)
-{
-    Aws::EC2::EC2Client ec2;
-
-    Aws::EC2::Model::RunInstancesRequest run_request;
-    run_request.SetImageId(ami_id);
-    run_request.SetInstanceType(Aws::EC2::Model::InstanceType::t1_micro);
-    run_request.SetMinCount(1);
-    run_request.SetMaxCount(1);
-
-    auto run_outcome = ec2.RunInstances(run_request);
-    if (!run_outcome.IsSuccess())
-    {
-        std::cout << "Failed to start ec2 instance " << instanceName <<
-            " based on ami " << ami_id << ":" <<
-            run_outcome.GetError().GetMessage() << std::endl;
-        return;
-    }
-
-    const auto& instances = run_outcome.GetResult().GetInstances();
-    if (instances.size() == 0)
-    {
-        std::cout << "Failed to start ec2 instance " << instanceName <<
-            " based on ami " << ami_id << ":" <<
-            run_outcome.GetError().GetMessage() << std::endl;
-        return;
-    }
-
-    auto instance_id = instances[0].GetInstanceId();
-
-    Aws::EC2::Model::Tag name_tag;
-    name_tag.SetKey("Name");
-    name_tag.SetValue(instanceName);
-
-    Aws::EC2::Model::CreateTagsRequest create_request;
-    create_request.AddResources(instance_id);
-    create_request.AddTags(name_tag);
-
-    auto create_outcome = ec2.CreateTags(create_request);
-    if (!create_outcome.IsSuccess())
-    {
-        std::cout << "Failed to tag ec2 instance " << instance_id <<
-            " with name " << instanceName << ":" <<
-            create_outcome.GetError().GetMessage() << std::endl;
-        return;
-    }
-
-    std::cout << "Successfully started ec2 instance " << instanceName <<
-        " based on ami " << ami_id << std::endl;
-}
-
-/**
- * Creates an ec2 instance based on command line input
- */
-int main(int argc, char** argv)
-{
-    if (argc != 3)
-    {
-        std::cout << "Usage: create_instance <instance_name> <ami_image_id>"
-            << std::endl;
-        return 1;
-    }
-
-    Aws::SDKOptions options;
-    Aws::InitAPI(options);
-    {
-        Aws::String instanceName = argv[1];
-        Aws::String ami_id = argv[2];
-        StartInstance(instanceName, ami_id);
-    }
-    Aws::ShutdownAPI(options);
-    return 0;
-}
-
-
-
+ 
+//snippet-sourcedescription:[<<FILENAME>> demonstrates how to ...]
+//snippet-keyword:[C++]
+//snippet-keyword:[Code Sample]
+//snippet-keyword:[Amazon EC2]
+//snippet-service:[ec2]
+//snippet-sourcetype:[<<snippet or full-example>>]
+//snippet-sourcedate:[]
+//snippet-sourceauthor:[AWS]
+
+
+/*
+   Copyright 2010-2017 Amazon.com, Inc. or its affiliates. All Rights Reserved.
+
+   This file is licensed under the Apache License, Version 2.0 (the "License").
+   You may not use this file except in compliance with the License. A copy of
+   the License is located at
+
+    http://aws.amazon.com/apache2.0/
+
+   This file is distributed on an "AS IS" BASIS, WITHOUT WARRANTIES OR
+   CONDITIONS OF ANY KIND, either express or implied. See the License for the
+   specific language governing permissions and limitations under the License.
+*/
+#include <aws/core/Aws.h>
+#include <aws/ec2/EC2Client.h>
+#include <aws/ec2/model/CreateTagsRequest.h>
+#include <aws/ec2/model/RunInstancesRequest.h>
+#include <aws/ec2/model/RunInstancesResponse.h>
+#include <iostream>
+
+void StartInstance(const Aws::String& instanceName, const Aws::String& ami_id)
+{
+    Aws::EC2::EC2Client ec2;
+
+    Aws::EC2::Model::RunInstancesRequest run_request;
+    run_request.SetImageId(ami_id);
+    run_request.SetInstanceType(Aws::EC2::Model::InstanceType::t1_micro);
+    run_request.SetMinCount(1);
+    run_request.SetMaxCount(1);
+
+    auto run_outcome = ec2.RunInstances(run_request);
+    if (!run_outcome.IsSuccess())
+    {
+        std::cout << "Failed to start ec2 instance " << instanceName <<
+            " based on ami " << ami_id << ":" <<
+            run_outcome.GetError().GetMessage() << std::endl;
+        return;
+    }
+
+    const auto& instances = run_outcome.GetResult().GetInstances();
+    if (instances.size() == 0)
+    {
+        std::cout << "Failed to start ec2 instance " << instanceName <<
+            " based on ami " << ami_id << ":" <<
+            run_outcome.GetError().GetMessage() << std::endl;
+        return;
+    }
+
+    auto instance_id = instances[0].GetInstanceId();
+
+    Aws::EC2::Model::Tag name_tag;
+    name_tag.SetKey("Name");
+    name_tag.SetValue(instanceName);
+
+    Aws::EC2::Model::CreateTagsRequest create_request;
+    create_request.AddResources(instance_id);
+    create_request.AddTags(name_tag);
+
+    auto create_outcome = ec2.CreateTags(create_request);
+    if (!create_outcome.IsSuccess())
+    {
+        std::cout << "Failed to tag ec2 instance " << instance_id <<
+            " with name " << instanceName << ":" <<
+            create_outcome.GetError().GetMessage() << std::endl;
+        return;
+    }
+
+    std::cout << "Successfully started ec2 instance " << instanceName <<
+        " based on ami " << ami_id << std::endl;
+}
+
+/**
+ * Creates an ec2 instance based on command line input
+ */
+int main(int argc, char** argv)
+{
+    if (argc != 3)
+    {
+        std::cout << "Usage: create_instance <instance_name> <ami_image_id>"
+            << std::endl;
+        return 1;
+    }
+
+    Aws::SDKOptions options;
+    Aws::InitAPI(options);
+    {
+        Aws::String instanceName = argv[1];
+        Aws::String ami_id = argv[2];
+        StartInstance(instanceName, ami_id);
+    }
+    Aws::ShutdownAPI(options);
+    return 0;
+}
+
+
+