--- conflicted
+++ resolved
@@ -1,92 +1,88 @@
- 
-//snippet-sourcedescription:[<<FILENAME>> demonstrates how to ...]
-//snippet-keyword:[C++]
-//snippet-keyword:[Code Sample]
-<<<<<<< HEAD
-//snippet-service:[<<ADD SERVICE>>]
-=======
-//snippet-keyword:[Amazon EC2]
-//snippet-service:[ec2]
->>>>>>> 7c6537b5
-//snippet-sourcetype:[<<snippet or full-example>>]
-//snippet-sourcedate:[]
-//snippet-sourceauthor:[AWS]
-
-
-/*
-   Copyright 2010-2017 Amazon.com, Inc. or its affiliates. All Rights Reserved.
-
-   This file is licensed under the Apache License, Version 2.0 (the "License").
-   You may not use this file except in compliance with the License. A copy of
-   the License is located at
-
-    http://aws.amazon.com/apache2.0/
-
-   This file is distributed on an "AS IS" BASIS, WITHOUT WARRANTIES OR
-   CONDITIONS OF ANY KIND, either express or implied. See the License for the
-   specific language governing permissions and limitations under the License.
-*/
-#include <aws/core/Aws.h>
-#include <aws/ec2/EC2Client.h>
-#include <aws/ec2/model/DescribeSecurityGroupsRequest.h>
-#include <aws/ec2/model/DescribeSecurityGroupsResponse.h>
-#include <iomanip>
-#include <iostream>
-#include <iomanip>
-
-/**
- * Describes all ec2 security groups, or a specific group
- */
-int main(int argc, char** argv)
-{
-    if (argc > 2)
-    {
-        std::cout << "Usage: describe_security_groups [group_id]" <<
-            std::endl;
-        return 1;
-    }
-
-    Aws::SDKOptions options;
-    Aws::InitAPI(options);
-    {
-        Aws::EC2::EC2Client ec2;
-        Aws::EC2::Model::DescribeSecurityGroupsRequest request;
-
-        if (argc == 2)
-        {
-            request.AddGroupIds(argv[1]);
-        }
-
-        auto outcome = ec2.DescribeSecurityGroups(request);
-
-        if (outcome.IsSuccess())
-        {
-            std::cout << std::left <<
-                std::setw(32) << "Name" <<
-                std::setw(20) << "GroupId" <<
-                std::setw(20) << "VpcId" <<
-                std::setw(64) << "Description" << std::endl;
-
-            const auto &securityGroups =
-                outcome.GetResult().GetSecurityGroups();
-
-            for (const auto &securityGroup : securityGroups)
-            {
-                std::cout << std::left <<
-                    std::setw(32) << securityGroup.GetGroupName() <<
-                    std::setw(20) << securityGroup.GetGroupId() <<
-                    std::setw(20) << securityGroup.GetVpcId() <<
-                    std::setw(64) << securityGroup.GetDescription() <<
-                    std::endl;
-            }
-        }
-        else
-        {
-            std::cout << "Failed to describe security groups:" <<
-                outcome.GetError().GetMessage() << std::endl;
-        }
-    }
-    Aws::ShutdownAPI(options);
-    return 0;
-}
-
+ 
+//snippet-sourcedescription:[<<FILENAME>> demonstrates how to ...]
+//snippet-keyword:[C++]
+//snippet-keyword:[Code Sample]
+//snippet-keyword:[Amazon EC2]
+//snippet-service:[ec2]
+//snippet-sourcetype:[<<snippet or full-example>>]
+//snippet-sourcedate:[]
+//snippet-sourceauthor:[AWS]
+
+
+/*
+   Copyright 2010-2017 Amazon.com, Inc. or its affiliates. All Rights Reserved.
+
+   This file is licensed under the Apache License, Version 2.0 (the "License").
+   You may not use this file except in compliance with the License. A copy of
+   the License is located at
+
+    http://aws.amazon.com/apache2.0/
+
+   This file is distributed on an "AS IS" BASIS, WITHOUT WARRANTIES OR
+   CONDITIONS OF ANY KIND, either express or implied. See the License for the
+   specific language governing permissions and limitations under the License.
+*/
+#include <aws/core/Aws.h>
+#include <aws/ec2/EC2Client.h>
+#include <aws/ec2/model/DescribeSecurityGroupsRequest.h>
+#include <aws/ec2/model/DescribeSecurityGroupsResponse.h>
+#include <iomanip>
+#include <iostream>
+#include <iomanip>
+
+/**
+ * Describes all ec2 security groups, or a specific group
+ */
+int main(int argc, char** argv)
+{
+    if (argc > 2)
+    {
+        std::cout << "Usage: describe_security_groups [group_id]" <<
+            std::endl;
+        return 1;
+    }
+
+    Aws::SDKOptions options;
+    Aws::InitAPI(options);
+    {
+        Aws::EC2::EC2Client ec2;
+        Aws::EC2::Model::DescribeSecurityGroupsRequest request;
+
+        if (argc == 2)
+        {
+            request.AddGroupIds(argv[1]);
+        }
+
+        auto outcome = ec2.DescribeSecurityGroups(request);
+
+        if (outcome.IsSuccess())
+        {
+            std::cout << std::left <<
+                std::setw(32) << "Name" <<
+                std::setw(20) << "GroupId" <<
+                std::setw(20) << "VpcId" <<
+                std::setw(64) << "Description" << std::endl;
+
+            const auto &securityGroups =
+                outcome.GetResult().GetSecurityGroups();
+
+            for (const auto &securityGroup : securityGroups)
+            {
+                std::cout << std::left <<
+                    std::setw(32) << securityGroup.GetGroupName() <<
+                    std::setw(20) << securityGroup.GetGroupId() <<
+                    std::setw(20) << securityGroup.GetVpcId() <<
+                    std::setw(64) << securityGroup.GetDescription() <<
+                    std::endl;
+            }
+        }
+        else
+        {
+            std::cout << "Failed to describe security groups:" <<
+                outcome.GetError().GetMessage() << std::endl;
+        }
+    }
+    Aws::ShutdownAPI(options);
+    return 0;
+}
+