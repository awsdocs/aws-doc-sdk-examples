 
//snippet-sourcedescription:[<<FILENAME>> demonstrates how to ...]
//snippet-keyword:[C++]
//snippet-keyword:[Code Sample]
<<<<<<< HEAD
//snippet-service:[<<ADD SERVICE>>]
=======
//snippet-keyword:[Amazon EC2]
//snippet-service:[ec2]
>>>>>>> 7c6537b5
//snippet-sourcetype:[<<snippet or full-example>>]
//snippet-sourcedate:[]
//snippet-sourceauthor:[AWS]


/*
   Copyright 2010-2017 Amazon.com, Inc. or its affiliates. All Rights Reserved.

   This file is licensed under the Apache License, Version 2.0 (the "License").
   You may not use this file except in compliance with the License. A copy of
   the License is located at

    http://aws.amazon.com/apache2.0/

   This file is distributed on an "AS IS" BASIS, WITHOUT WARRANTIES OR
   CONDITIONS OF ANY KIND, either express or implied. See the License for the
   specific language governing permissions and limitations under the License.
*/
#include <aws/core/Aws.h>
#include <aws/ec2/EC2Client.h>
#include <aws/ec2/model/DescribeAddressesRequest.h>
#include <aws/ec2/model/DescribeAddressesResponse.h>
#include <iomanip>
#include <iostream>
#include <iomanip>

/**
 * Describes all elastic IP addresses
 */
int main(int argc, char** argv)
{
    Aws::SDKOptions options;
    Aws::InitAPI(options);
    {
        Aws::EC2::EC2Client ec2;
        Aws::EC2::Model::DescribeAddressesRequest request;
        auto outcome = ec2.DescribeAddresses(request);
        if (outcome.IsSuccess())
        {
            std::cout << std::left << std::setw(20) << "InstanceId" <<
                std::setw(15) << "Public IP" << std::setw(10) << "Domain" <<
                std::setw(20) << "Allocation ID" << std::setw(25) <<
                "NIC ID" << std::endl;

            const auto &addresses = outcome.GetResult().GetAddresses();
            for (const auto &address : addresses)
            {
                Aws::String domainString =
                    Aws::EC2::Model::DomainTypeMapper::GetNameForDomainType(
                        address.GetDomain());

                std::cout << std::left << std::setw(20) <<
                    address.GetInstanceId() << std::setw(15) <<
                    address.GetPublicIp() << std::setw(10) << domainString <<
                    std::setw(20) << address.GetAllocationId() << std::setw(25)
                    << address.GetNetworkInterfaceId() << std::endl;
            }
        }
        else
        {
            std::cout << "Failed to describe elastic ip addresses:" <<
                outcome.GetError().GetMessage() << std::endl;
        }
    }
    Aws::ShutdownAPI(options);
    return 0;
}

<|MERGE_RESOLUTION|>--- conflicted
+++ resolved
@@ -1,78 +1,74 @@
- 
-//snippet-sourcedescription:[<<FILENAME>> demonstrates how to ...]
-//snippet-keyword:[C++]
-//snippet-keyword:[Code Sample]
-<<<<<<< HEAD
-//snippet-service:[<<ADD SERVICE>>]
-=======
-//snippet-keyword:[Amazon EC2]
-//snippet-service:[ec2]
->>>>>>> 7c6537b5
-//snippet-sourcetype:[<<snippet or full-example>>]
-//snippet-sourcedate:[]
-//snippet-sourceauthor:[AWS]
-
-
-/*
-   Copyright 2010-2017 Amazon.com, Inc. or its affiliates. All Rights Reserved.
-
-   This file is licensed under the Apache License, Version 2.0 (the "License").
-   You may not use this file except in compliance with the License. A copy of
-   the License is located at
-
-    http://aws.amazon.com/apache2.0/
-
-   This file is distributed on an "AS IS" BASIS, WITHOUT WARRANTIES OR
-   CONDITIONS OF ANY KIND, either express or implied. See the License for the
-   specific language governing permissions and limitations under the License.
-*/
-#include <aws/core/Aws.h>
-#include <aws/ec2/EC2Client.h>
-#include <aws/ec2/model/DescribeAddressesRequest.h>
-#include <aws/ec2/model/DescribeAddressesResponse.h>
-#include <iomanip>
-#include <iostream>
-#include <iomanip>
-
-/**
- * Describes all elastic IP addresses
- */
-int main(int argc, char** argv)
-{
-    Aws::SDKOptions options;
-    Aws::InitAPI(options);
-    {
-        Aws::EC2::EC2Client ec2;
-        Aws::EC2::Model::DescribeAddressesRequest request;
-        auto outcome = ec2.DescribeAddresses(request);
-        if (outcome.IsSuccess())
-        {
-            std::cout << std::left << std::setw(20) << "InstanceId" <<
-                std::setw(15) << "Public IP" << std::setw(10) << "Domain" <<
-                std::setw(20) << "Allocation ID" << std::setw(25) <<
-                "NIC ID" << std::endl;
-
-            const auto &addresses = outcome.GetResult().GetAddresses();
-            for (const auto &address : addresses)
-            {
-                Aws::String domainString =
-                    Aws::EC2::Model::DomainTypeMapper::GetNameForDomainType(
-                        address.GetDomain());
-
-                std::cout << std::left << std::setw(20) <<
-                    address.GetInstanceId() << std::setw(15) <<
-                    address.GetPublicIp() << std::setw(10) << domainString <<
-                    std::setw(20) << address.GetAllocationId() << std::setw(25)
-                    << address.GetNetworkInterfaceId() << std::endl;
-            }
-        }
-        else
-        {
-            std::cout << "Failed to describe elastic ip addresses:" <<
-                outcome.GetError().GetMessage() << std::endl;
-        }
-    }
-    Aws::ShutdownAPI(options);
-    return 0;
-}
-
+ 
+//snippet-sourcedescription:[<<FILENAME>> demonstrates how to ...]
+//snippet-keyword:[C++]
+//snippet-keyword:[Code Sample]
+//snippet-keyword:[Amazon EC2]
+//snippet-service:[ec2]
+//snippet-sourcetype:[<<snippet or full-example>>]
+//snippet-sourcedate:[]
+//snippet-sourceauthor:[AWS]
+
+
+/*
+   Copyright 2010-2017 Amazon.com, Inc. or its affiliates. All Rights Reserved.
+
+   This file is licensed under the Apache License, Version 2.0 (the "License").
+   You may not use this file except in compliance with the License. A copy of
+   the License is located at
+
+    http://aws.amazon.com/apache2.0/
+
+   This file is distributed on an "AS IS" BASIS, WITHOUT WARRANTIES OR
+   CONDITIONS OF ANY KIND, either express or implied. See the License for the
+   specific language governing permissions and limitations under the License.
+*/
+#include <aws/core/Aws.h>
+#include <aws/ec2/EC2Client.h>
+#include <aws/ec2/model/DescribeAddressesRequest.h>
+#include <aws/ec2/model/DescribeAddressesResponse.h>
+#include <iomanip>
+#include <iostream>
+#include <iomanip>
+
+/**
+ * Describes all elastic IP addresses
+ */
+int main(int argc, char** argv)
+{
+    Aws::SDKOptions options;
+    Aws::InitAPI(options);
+    {
+        Aws::EC2::EC2Client ec2;
+        Aws::EC2::Model::DescribeAddressesRequest request;
+        auto outcome = ec2.DescribeAddresses(request);
+        if (outcome.IsSuccess())
+        {
+            std::cout << std::left << std::setw(20) << "InstanceId" <<
+                std::setw(15) << "Public IP" << std::setw(10) << "Domain" <<
+                std::setw(20) << "Allocation ID" << std::setw(25) <<
+                "NIC ID" << std::endl;
+
+            const auto &addresses = outcome.GetResult().GetAddresses();
+            for (const auto &address : addresses)
+            {
+                Aws::String domainString =
+                    Aws::EC2::Model::DomainTypeMapper::GetNameForDomainType(
+                        address.GetDomain());
+
+                std::cout << std::left << std::setw(20) <<
+                    address.GetInstanceId() << std::setw(15) <<
+                    address.GetPublicIp() << std::setw(10) << domainString <<
+                    std::setw(20) << address.GetAllocationId() << std::setw(25)
+                    << address.GetNetworkInterfaceId() << std::endl;
+            }
+        }
+        else
+        {
+            std::cout << "Failed to describe elastic ip addresses:" <<
+                outcome.GetError().GetMessage() << std::endl;
+        }
+    }
+    Aws::ShutdownAPI(options);
+    return 0;
+}
+