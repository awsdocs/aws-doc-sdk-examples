 
//snippet-sourcedescription:[<<FILENAME>> demonstrates how to ...]
//snippet-keyword:[C++]
//snippet-keyword:[Code Sample]
<<<<<<< HEAD
//snippet-service:[<<ADD SERVICE>>]
=======
//snippet-keyword:[Amazon EC2]
//snippet-service:[ec2]
>>>>>>> 7c6537b5
//snippet-sourcetype:[<<snippet or full-example>>]
//snippet-sourcedate:[]
//snippet-sourceauthor:[AWS]


/*
   Copyright 2010-2017 Amazon.com, Inc. or its affiliates. All Rights Reserved.

   This file is licensed under the Apache License, Version 2.0 (the "License").
   You may not use this file except in compliance with the License. A copy of
   the License is located at

    http://aws.amazon.com/apache2.0/

   This file is distributed on an "AS IS" BASIS, WITHOUT WARRANTIES OR
   CONDITIONS OF ANY KIND, either express or implied. See the License for the
   specific language governing permissions and limitations under the License.
*/
#include <aws/core/Aws.h>
#include <aws/ec2/EC2Client.h>
#include <aws/ec2/model/MonitorInstancesRequest.h>
#include <aws/ec2/model/MonitorInstancesResponse.h>
#include <aws/ec2/model/UnmonitorInstancesRequest.h>
#include <aws/ec2/model/UnmonitorInstancesResponse.h>
#include <iostream>

void EnableMonitoring(const Aws::String& instance_id)
{
    Aws::EC2::EC2Client ec2;
    Aws::EC2::Model::MonitorInstancesRequest request;
    request.AddInstanceIds(instance_id);
    request.SetDryRun(true);

    auto dry_run_outcome = ec2.MonitorInstances(request);
    assert(!dry_run_outcome.IsSuccess());
    if (dry_run_outcome.GetError().GetErrorType()
        != Aws::EC2::EC2Errors::DRY_RUN_OPERATION)
    {
        std::cout << "Failed dry run to enable monitoring on instance " <<
            instance_id << ": " << dry_run_outcome.GetError().GetMessage() <<
            std::endl;
        return;
    }

    request.SetDryRun(false);
    auto monitorInstancesOutcome = ec2.MonitorInstances(request);
    if (!monitorInstancesOutcome.IsSuccess())
    {
        std::cout << "Failed to enable monitoring on instance " <<
            instance_id << ": " <<
            monitorInstancesOutcome.GetError().GetMessage() << std::endl;
    }
    else
    {
        std::cout << "Successfully enabled monitoring on instance " <<
            instance_id << std::endl;
    }
}

void DisableMonitoring(const Aws::String& instance_id)
{
    Aws::EC2::EC2Client ec2;
    Aws::EC2::Model::UnmonitorInstancesRequest unrequest;
    unrequest.AddInstanceIds(instance_id);
    unrequest.SetDryRun(true);

    auto undry_run_outcome = ec2.UnmonitorInstances(unrequest);
    assert(!undry_run_outcome.IsSuccess());
    if (undry_run_outcome.GetError().GetErrorType() !=
        Aws::EC2::EC2Errors::DRY_RUN_OPERATION)
    {
        std::cout << "Failed dry run to disable monitoring on instance " <<
            instance_id << ": " << undry_run_outcome.GetError().GetMessage() <<
            std::endl;
        return;
    }

    unrequest.SetDryRun(false);
    auto unmonitorInstancesOutcome = ec2.UnmonitorInstances(unrequest);
    if (!unmonitorInstancesOutcome.IsSuccess())
    {
        std::cout << "Failed to disable monitoring on instance " << instance_id
            << ": " << unmonitorInstancesOutcome.GetError().GetMessage() <<
            std::endl;
    }
    else
    {
        std::cout << "Successfully disable monitoring on instance " <<
            instance_id << std::endl;
    }
}

/**
 * Toggles detailed monitoring for an ec2 instance based on command line input
 */
int main(int argc, char** argv)
{
    if (argc != 3)
    {
        std::cout << "Usage: monitor_instance <instance_id> <true|false>" <<
            std::endl;
        return 1;
    }

    Aws::SDKOptions options;
    Aws::InitAPI(options);
    {
        Aws::String instance_id = argv[1];

        bool enableMonitoring = false;
        Aws::StringStream ss(argv[2]);
        ss >> std::boolalpha >> enableMonitoring;

        if (enableMonitoring)
        {
            EnableMonitoring(instance_id);
        }
        else
        {
            DisableMonitoring(instance_id);
        }
    }
    Aws::ShutdownAPI(options);
    return 0;
}

<|MERGE_RESOLUTION|>--- conflicted
+++ resolved
@@ -1,136 +1,132 @@
- 
-//snippet-sourcedescription:[<<FILENAME>> demonstrates how to ...]
-//snippet-keyword:[C++]
-//snippet-keyword:[Code Sample]
-<<<<<<< HEAD
-//snippet-service:[<<ADD SERVICE>>]
-=======
-//snippet-keyword:[Amazon EC2]
-//snippet-service:[ec2]
->>>>>>> 7c6537b5
-//snippet-sourcetype:[<<snippet or full-example>>]
-//snippet-sourcedate:[]
-//snippet-sourceauthor:[AWS]
-
-
-/*
-   Copyright 2010-2017 Amazon.com, Inc. or its affiliates. All Rights Reserved.
-
-   This file is licensed under the Apache License, Version 2.0 (the "License").
-   You may not use this file except in compliance with the License. A copy of
-   the License is located at
-
-    http://aws.amazon.com/apache2.0/
-
-   This file is distributed on an "AS IS" BASIS, WITHOUT WARRANTIES OR
-   CONDITIONS OF ANY KIND, either express or implied. See the License for the
-   specific language governing permissions and limitations under the License.
-*/
-#include <aws/core/Aws.h>
-#include <aws/ec2/EC2Client.h>
-#include <aws/ec2/model/MonitorInstancesRequest.h>
-#include <aws/ec2/model/MonitorInstancesResponse.h>
-#include <aws/ec2/model/UnmonitorInstancesRequest.h>
-#include <aws/ec2/model/UnmonitorInstancesResponse.h>
-#include <iostream>
-
-void EnableMonitoring(const Aws::String& instance_id)
-{
-    Aws::EC2::EC2Client ec2;
-    Aws::EC2::Model::MonitorInstancesRequest request;
-    request.AddInstanceIds(instance_id);
-    request.SetDryRun(true);
-
-    auto dry_run_outcome = ec2.MonitorInstances(request);
-    assert(!dry_run_outcome.IsSuccess());
-    if (dry_run_outcome.GetError().GetErrorType()
-        != Aws::EC2::EC2Errors::DRY_RUN_OPERATION)
-    {
-        std::cout << "Failed dry run to enable monitoring on instance " <<
-            instance_id << ": " << dry_run_outcome.GetError().GetMessage() <<
-            std::endl;
-        return;
-    }
-
-    request.SetDryRun(false);
-    auto monitorInstancesOutcome = ec2.MonitorInstances(request);
-    if (!monitorInstancesOutcome.IsSuccess())
-    {
-        std::cout << "Failed to enable monitoring on instance " <<
-            instance_id << ": " <<
-            monitorInstancesOutcome.GetError().GetMessage() << std::endl;
-    }
-    else
-    {
-        std::cout << "Successfully enabled monitoring on instance " <<
-            instance_id << std::endl;
-    }
-}
-
-void DisableMonitoring(const Aws::String& instance_id)
-{
-    Aws::EC2::EC2Client ec2;
-    Aws::EC2::Model::UnmonitorInstancesRequest unrequest;
-    unrequest.AddInstanceIds(instance_id);
-    unrequest.SetDryRun(true);
-
-    auto undry_run_outcome = ec2.UnmonitorInstances(unrequest);
-    assert(!undry_run_outcome.IsSuccess());
-    if (undry_run_outcome.GetError().GetErrorType() !=
-        Aws::EC2::EC2Errors::DRY_RUN_OPERATION)
-    {
-        std::cout << "Failed dry run to disable monitoring on instance " <<
-            instance_id << ": " << undry_run_outcome.GetError().GetMessage() <<
-            std::endl;
-        return;
-    }
-
-    unrequest.SetDryRun(false);
-    auto unmonitorInstancesOutcome = ec2.UnmonitorInstances(unrequest);
-    if (!unmonitorInstancesOutcome.IsSuccess())
-    {
-        std::cout << "Failed to disable monitoring on instance " << instance_id
-            << ": " << unmonitorInstancesOutcome.GetError().GetMessage() <<
-            std::endl;
-    }
-    else
-    {
-        std::cout << "Successfully disable monitoring on instance " <<
-            instance_id << std::endl;
-    }
-}
-
-/**
- * Toggles detailed monitoring for an ec2 instance based on command line input
- */
-int main(int argc, char** argv)
-{
-    if (argc != 3)
-    {
-        std::cout << "Usage: monitor_instance <instance_id> <true|false>" <<
-            std::endl;
-        return 1;
-    }
-
-    Aws::SDKOptions options;
-    Aws::InitAPI(options);
-    {
-        Aws::String instance_id = argv[1];
-
-        bool enableMonitoring = false;
-        Aws::StringStream ss(argv[2]);
-        ss >> std::boolalpha >> enableMonitoring;
-
-        if (enableMonitoring)
-        {
-            EnableMonitoring(instance_id);
-        }
-        else
-        {
-            DisableMonitoring(instance_id);
-        }
-    }
-    Aws::ShutdownAPI(options);
-    return 0;
-}
-
+ 
+//snippet-sourcedescription:[<<FILENAME>> demonstrates how to ...]
+//snippet-keyword:[C++]
+//snippet-keyword:[Code Sample]
+//snippet-keyword:[Amazon EC2]
+//snippet-service:[ec2]
+//snippet-sourcetype:[<<snippet or full-example>>]
+//snippet-sourcedate:[]
+//snippet-sourceauthor:[AWS]
+
+
+/*
+   Copyright 2010-2017 Amazon.com, Inc. or its affiliates. All Rights Reserved.
+
+   This file is licensed under the Apache License, Version 2.0 (the "License").
+   You may not use this file except in compliance with the License. A copy of
+   the License is located at
+
+    http://aws.amazon.com/apache2.0/
+
+   This file is distributed on an "AS IS" BASIS, WITHOUT WARRANTIES OR
+   CONDITIONS OF ANY KIND, either express or implied. See the License for the
+   specific language governing permissions and limitations under the License.
+*/
+#include <aws/core/Aws.h>
+#include <aws/ec2/EC2Client.h>
+#include <aws/ec2/model/MonitorInstancesRequest.h>
+#include <aws/ec2/model/MonitorInstancesResponse.h>
+#include <aws/ec2/model/UnmonitorInstancesRequest.h>
+#include <aws/ec2/model/UnmonitorInstancesResponse.h>
+#include <iostream>
+
+void EnableMonitoring(const Aws::String& instance_id)
+{
+    Aws::EC2::EC2Client ec2;
+    Aws::EC2::Model::MonitorInstancesRequest request;
+    request.AddInstanceIds(instance_id);
+    request.SetDryRun(true);
+
+    auto dry_run_outcome = ec2.MonitorInstances(request);
+    assert(!dry_run_outcome.IsSuccess());
+    if (dry_run_outcome.GetError().GetErrorType()
+        != Aws::EC2::EC2Errors::DRY_RUN_OPERATION)
+    {
+        std::cout << "Failed dry run to enable monitoring on instance " <<
+            instance_id << ": " << dry_run_outcome.GetError().GetMessage() <<
+            std::endl;
+        return;
+    }
+
+    request.SetDryRun(false);
+    auto monitorInstancesOutcome = ec2.MonitorInstances(request);
+    if (!monitorInstancesOutcome.IsSuccess())
+    {
+        std::cout << "Failed to enable monitoring on instance " <<
+            instance_id << ": " <<
+            monitorInstancesOutcome.GetError().GetMessage() << std::endl;
+    }
+    else
+    {
+        std::cout << "Successfully enabled monitoring on instance " <<
+            instance_id << std::endl;
+    }
+}
+
+void DisableMonitoring(const Aws::String& instance_id)
+{
+    Aws::EC2::EC2Client ec2;
+    Aws::EC2::Model::UnmonitorInstancesRequest unrequest;
+    unrequest.AddInstanceIds(instance_id);
+    unrequest.SetDryRun(true);
+
+    auto undry_run_outcome = ec2.UnmonitorInstances(unrequest);
+    assert(!undry_run_outcome.IsSuccess());
+    if (undry_run_outcome.GetError().GetErrorType() !=
+        Aws::EC2::EC2Errors::DRY_RUN_OPERATION)
+    {
+        std::cout << "Failed dry run to disable monitoring on instance " <<
+            instance_id << ": " << undry_run_outcome.GetError().GetMessage() <<
+            std::endl;
+        return;
+    }
+
+    unrequest.SetDryRun(false);
+    auto unmonitorInstancesOutcome = ec2.UnmonitorInstances(unrequest);
+    if (!unmonitorInstancesOutcome.IsSuccess())
+    {
+        std::cout << "Failed to disable monitoring on instance " << instance_id
+            << ": " << unmonitorInstancesOutcome.GetError().GetMessage() <<
+            std::endl;
+    }
+    else
+    {
+        std::cout << "Successfully disable monitoring on instance " <<
+            instance_id << std::endl;
+    }
+}
+
+/**
+ * Toggles detailed monitoring for an ec2 instance based on command line input
+ */
+int main(int argc, char** argv)
+{
+    if (argc != 3)
+    {
+        std::cout << "Usage: monitor_instance <instance_id> <true|false>" <<
+            std::endl;
+        return 1;
+    }
+
+    Aws::SDKOptions options;
+    Aws::InitAPI(options);
+    {
+        Aws::String instance_id = argv[1];
+
+        bool enableMonitoring = false;
+        Aws::StringStream ss(argv[2]);
+        ss >> std::boolalpha >> enableMonitoring;
+
+        if (enableMonitoring)
+        {
+            EnableMonitoring(instance_id);
+        }
+        else
+        {
+            DisableMonitoring(instance_id);
+        }
+    }
+    Aws::ShutdownAPI(options);
+    return 0;
+}
+