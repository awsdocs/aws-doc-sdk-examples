 
//snippet-sourcedescription:[<<FILENAME>> demonstrates how to ...]
//snippet-keyword:[C++]
//snippet-keyword:[Code Sample]
<<<<<<< HEAD
//snippet-service:[<<ADD SERVICE>>]
=======
//snippet-keyword:[Amazon EC2]
//snippet-service:[ec2]
>>>>>>> 7c6537b5
//snippet-sourcetype:[<<snippet or full-example>>]
//snippet-sourcedate:[]
//snippet-sourceauthor:[AWS]


/*
   Copyright 2010-2017 Amazon.com, Inc. or its affiliates. All Rights Reserved.

   This file is licensed under the Apache License, Version 2.0 (the "License").
   You may not use this file except in compliance with the License. A copy of
   the License is located at

    http://aws.amazon.com/apache2.0/

   This file is distributed on an "AS IS" BASIS, WITHOUT WARRANTIES OR
   CONDITIONS OF ANY KIND, either express or implied. See the License for the
   specific language governing permissions and limitations under the License.
*/
#include <aws/core/Aws.h>
#include <aws/ec2/EC2Client.h>
#include <aws/ec2/model/CreateSecurityGroupRequest.h>
#include <aws/ec2/model/CreateSecurityGroupResponse.h>
#include <aws/ec2/model/AuthorizeSecurityGroupIngressRequest.h>
#include <iostream>

void BuildSampleIngressRule(
    Aws::EC2::Model::AuthorizeSecurityGroupIngressRequest& authorize_request)
{
    Aws::EC2::Model::IpRange ip_range;
    ip_range.SetCidrIp("0.0.0.0/0");

    Aws::EC2::Model::IpPermission permission1;
    permission1.SetIpProtocol("tcp");
    permission1.SetToPort(80);
    permission1.SetFromPort(80);
    permission1.AddIpRanges(ip_range);

    authorize_request.AddIpPermissions(permission1);

    Aws::EC2::Model::IpPermission permission2;
    permission2.SetIpProtocol("tcp");
    permission2.SetToPort(22);
    permission2.SetFromPort(22);
    permission2.AddIpRanges(ip_range);

    authorize_request.AddIpPermissions(permission2);
}

void CreateSecurityGroup(
    const Aws::String& group_name, const Aws::String& description,
    const Aws::String& vpc_id)
{
    Aws::EC2::EC2Client ec2;
    Aws::EC2::Model::CreateSecurityGroupRequest request;

    request.SetGroupName(group_name);
    request.SetDescription(description);
    request.SetVpcId(vpc_id);

    auto outcome = ec2.CreateSecurityGroup(request);

    if (!outcome.IsSuccess())
    {
        std::cout << "Failed to create security group:" <<
            outcome.GetError().GetMessage() << std::endl;
        return;
    }

    std::cout << "Successfully created security group named " << group_name <<
        std::endl;

    Aws::EC2::Model::AuthorizeSecurityGroupIngressRequest authorize_request;

    authorize_request.SetGroupName(group_name);

    BuildSampleIngressRule(authorize_request);

    auto ingress_request = ec2.AuthorizeSecurityGroupIngress(
        authorize_request);

    if (!ingress_request.IsSuccess())
    {
        std::cout << "Failed to set ingress policy for security group " <<
            group_name << ":" << ingress_request.GetError().GetMessage() <<
            std::endl;
        return;
    }

    std::cout << "Successfully added ingress policy to security group " <<
        group_name << std::endl;
}

/**
 * Creates an ec2 security group based on command line input
 */
int main(int argc, char** argv)
{
    if (argc != 4)
    {
        std::cout << "Usage: create_security_group <group_name> " <<
            "<group_description> <vpc_id>" << std::endl;
        return 1;
    }

    Aws::SDKOptions options;
    Aws::InitAPI(options);
    {
        Aws::String group_name = argv[1];
        Aws::String group_desc = argv[2];
        Aws::String vpc_id = argv[3];

        CreateSecurityGroup(group_name, group_desc, vpc_id);
    }
    Aws::ShutdownAPI(options);
    return 0;
}

<|MERGE_RESOLUTION|>--- conflicted
+++ resolved
@@ -1,127 +1,123 @@
- 
-//snippet-sourcedescription:[<<FILENAME>> demonstrates how to ...]
-//snippet-keyword:[C++]
-//snippet-keyword:[Code Sample]
-<<<<<<< HEAD
-//snippet-service:[<<ADD SERVICE>>]
-=======
-//snippet-keyword:[Amazon EC2]
-//snippet-service:[ec2]
->>>>>>> 7c6537b5
-//snippet-sourcetype:[<<snippet or full-example>>]
-//snippet-sourcedate:[]
-//snippet-sourceauthor:[AWS]
-
-
-/*
-   Copyright 2010-2017 Amazon.com, Inc. or its affiliates. All Rights Reserved.
-
-   This file is licensed under the Apache License, Version 2.0 (the "License").
-   You may not use this file except in compliance with the License. A copy of
-   the License is located at
-
-    http://aws.amazon.com/apache2.0/
-
-   This file is distributed on an "AS IS" BASIS, WITHOUT WARRANTIES OR
-   CONDITIONS OF ANY KIND, either express or implied. See the License for the
-   specific language governing permissions and limitations under the License.
-*/
-#include <aws/core/Aws.h>
-#include <aws/ec2/EC2Client.h>
-#include <aws/ec2/model/CreateSecurityGroupRequest.h>
-#include <aws/ec2/model/CreateSecurityGroupResponse.h>
-#include <aws/ec2/model/AuthorizeSecurityGroupIngressRequest.h>
-#include <iostream>
-
-void BuildSampleIngressRule(
-    Aws::EC2::Model::AuthorizeSecurityGroupIngressRequest& authorize_request)
-{
-    Aws::EC2::Model::IpRange ip_range;
-    ip_range.SetCidrIp("0.0.0.0/0");
-
-    Aws::EC2::Model::IpPermission permission1;
-    permission1.SetIpProtocol("tcp");
-    permission1.SetToPort(80);
-    permission1.SetFromPort(80);
-    permission1.AddIpRanges(ip_range);
-
-    authorize_request.AddIpPermissions(permission1);
-
-    Aws::EC2::Model::IpPermission permission2;
-    permission2.SetIpProtocol("tcp");
-    permission2.SetToPort(22);
-    permission2.SetFromPort(22);
-    permission2.AddIpRanges(ip_range);
-
-    authorize_request.AddIpPermissions(permission2);
-}
-
-void CreateSecurityGroup(
-    const Aws::String& group_name, const Aws::String& description,
-    const Aws::String& vpc_id)
-{
-    Aws::EC2::EC2Client ec2;
-    Aws::EC2::Model::CreateSecurityGroupRequest request;
-
-    request.SetGroupName(group_name);
-    request.SetDescription(description);
-    request.SetVpcId(vpc_id);
-
-    auto outcome = ec2.CreateSecurityGroup(request);
-
-    if (!outcome.IsSuccess())
-    {
-        std::cout << "Failed to create security group:" <<
-            outcome.GetError().GetMessage() << std::endl;
-        return;
-    }
-
-    std::cout << "Successfully created security group named " << group_name <<
-        std::endl;
-
-    Aws::EC2::Model::AuthorizeSecurityGroupIngressRequest authorize_request;
-
-    authorize_request.SetGroupName(group_name);
-
-    BuildSampleIngressRule(authorize_request);
-
-    auto ingress_request = ec2.AuthorizeSecurityGroupIngress(
-        authorize_request);
-
-    if (!ingress_request.IsSuccess())
-    {
-        std::cout << "Failed to set ingress policy for security group " <<
-            group_name << ":" << ingress_request.GetError().GetMessage() <<
-            std::endl;
-        return;
-    }
-
-    std::cout << "Successfully added ingress policy to security group " <<
-        group_name << std::endl;
-}
-
-/**
- * Creates an ec2 security group based on command line input
- */
-int main(int argc, char** argv)
-{
-    if (argc != 4)
-    {
-        std::cout << "Usage: create_security_group <group_name> " <<
-            "<group_description> <vpc_id>" << std::endl;
-        return 1;
-    }
-
-    Aws::SDKOptions options;
-    Aws::InitAPI(options);
-    {
-        Aws::String group_name = argv[1];
-        Aws::String group_desc = argv[2];
-        Aws::String vpc_id = argv[3];
-
-        CreateSecurityGroup(group_name, group_desc, vpc_id);
-    }
-    Aws::ShutdownAPI(options);
-    return 0;
-}
-
+ 
+//snippet-sourcedescription:[<<FILENAME>> demonstrates how to ...]
+//snippet-keyword:[C++]
+//snippet-keyword:[Code Sample]
+//snippet-keyword:[Amazon EC2]
+//snippet-service:[ec2]
+//snippet-sourcetype:[<<snippet or full-example>>]
+//snippet-sourcedate:[]
+//snippet-sourceauthor:[AWS]
+
+
+/*
+   Copyright 2010-2017 Amazon.com, Inc. or its affiliates. All Rights Reserved.
+
+   This file is licensed under the Apache License, Version 2.0 (the "License").
+   You may not use this file except in compliance with the License. A copy of
+   the License is located at
+
+    http://aws.amazon.com/apache2.0/
+
+   This file is distributed on an "AS IS" BASIS, WITHOUT WARRANTIES OR
+   CONDITIONS OF ANY KIND, either express or implied. See the License for the
+   specific language governing permissions and limitations under the License.
+*/
+#include <aws/core/Aws.h>
+#include <aws/ec2/EC2Client.h>
+#include <aws/ec2/model/CreateSecurityGroupRequest.h>
+#include <aws/ec2/model/CreateSecurityGroupResponse.h>
+#include <aws/ec2/model/AuthorizeSecurityGroupIngressRequest.h>
+#include <iostream>
+
+void BuildSampleIngressRule(
+    Aws::EC2::Model::AuthorizeSecurityGroupIngressRequest& authorize_request)
+{
+    Aws::EC2::Model::IpRange ip_range;
+    ip_range.SetCidrIp("0.0.0.0/0");
+
+    Aws::EC2::Model::IpPermission permission1;
+    permission1.SetIpProtocol("tcp");
+    permission1.SetToPort(80);
+    permission1.SetFromPort(80);
+    permission1.AddIpRanges(ip_range);
+
+    authorize_request.AddIpPermissions(permission1);
+
+    Aws::EC2::Model::IpPermission permission2;
+    permission2.SetIpProtocol("tcp");
+    permission2.SetToPort(22);
+    permission2.SetFromPort(22);
+    permission2.AddIpRanges(ip_range);
+
+    authorize_request.AddIpPermissions(permission2);
+}
+
+void CreateSecurityGroup(
+    const Aws::String& group_name, const Aws::String& description,
+    const Aws::String& vpc_id)
+{
+    Aws::EC2::EC2Client ec2;
+    Aws::EC2::Model::CreateSecurityGroupRequest request;
+
+    request.SetGroupName(group_name);
+    request.SetDescription(description);
+    request.SetVpcId(vpc_id);
+
+    auto outcome = ec2.CreateSecurityGroup(request);
+
+    if (!outcome.IsSuccess())
+    {
+        std::cout << "Failed to create security group:" <<
+            outcome.GetError().GetMessage() << std::endl;
+        return;
+    }
+
+    std::cout << "Successfully created security group named " << group_name <<
+        std::endl;
+
+    Aws::EC2::Model::AuthorizeSecurityGroupIngressRequest authorize_request;
+
+    authorize_request.SetGroupName(group_name);
+
+    BuildSampleIngressRule(authorize_request);
+
+    auto ingress_request = ec2.AuthorizeSecurityGroupIngress(
+        authorize_request);
+
+    if (!ingress_request.IsSuccess())
+    {
+        std::cout << "Failed to set ingress policy for security group " <<
+            group_name << ":" << ingress_request.GetError().GetMessage() <<
+            std::endl;
+        return;
+    }
+
+    std::cout << "Successfully added ingress policy to security group " <<
+        group_name << std::endl;
+}
+
+/**
+ * Creates an ec2 security group based on command line input
+ */
+int main(int argc, char** argv)
+{
+    if (argc != 4)
+    {
+        std::cout << "Usage: create_security_group <group_name> " <<
+            "<group_description> <vpc_id>" << std::endl;
+        return 1;
+    }
+
+    Aws::SDKOptions options;
+    Aws::InitAPI(options);
+    {
+        Aws::String group_name = argv[1];
+        Aws::String group_desc = argv[2];
+        Aws::String vpc_id = argv[3];
+
+        CreateSecurityGroup(group_name, group_desc, vpc_id);
+    }
+    Aws::ShutdownAPI(options);
+    return 0;
+}
+