--- conflicted
+++ resolved
@@ -1,88 +1,81 @@
- 
-//snippet-sourcedescription:[<<FILENAME>> demonstrates how to ...]
-//snippet-keyword:[C++]
-//snippet-keyword:[Code Sample]
-<<<<<<< HEAD
-//snippet-service:[<<ADD SERVICE>>]
-//snippet-sourcetype:[<<snippet or full-example>>]
-//snippet-sourcedate:[]
-//snippet-sourceauthor:[AWS]
-=======
-//snippet-keyword:[Amazon Simple Email Service]
-//snippet-service:[ses]
-//snippet-sourcetype:[full-example]
-//snippet-sourcedate:[]
-//snippet-sourceauthor:[tapasweni-pathak]
->>>>>>> 7c6537b5
-
-
-/*
-   Copyright 2010-2018 Amazon.com, Inc. or its affiliates. All Rights Reserved.
-   This file is licensed under the Apache License, Version 2.0 (the "License").
-   You may not use this file except in compliance with the License. A copy of
-   the License is located at
-    http://aws.amazon.com/apache2.0/
-   This file is distributed on an "AS IS" BASIS, WITHOUT WARRANTIES OR
-   CONDITIONS OF ANY KIND, either express or implied. See the License for the
-   specific language governing permissions and limitations under the License.
-*/
-
-#include <aws/core/Aws.h>
-#include <aws/email/SESClient.h>
-#include <aws/email/model/SendTemplatedEmailRequest.h>
-#include <aws/email/model/SendTemplatedEmailResult.h>
-#include <aws/email/model/Destination.h>
-#include <iostream>
-
-int main(int argc, char **argv)
-{
-  if (argc != 6)
-  {
-    std::cout << "Usage: send_templated_email <template_name> <template_data>"
-      "<sender_email_address> <cc_address> <reply_to_address> <to_addresses>";
-    return 1;
-  }
-  Aws::SDKOptions options;
-  Aws::InitAPI(options);
-  {
-    Aws::String template_name(argv[1]);
-    Aws::String template_data(argv[2]);
-    Aws::String sender_email_address(argv[3]);
-    Aws::String cc_address(argv[4]);
-    Aws::String reply_to_address(argv[5]);
-    Aws::SES::SESClient ses;
-
-    Aws::SES::Model::SendTemplatedEmailRequest ste_req;
-    Aws::SES::Model::Destination destination;
-
-    destination.AddCcAddresses(cc_address);
-
-    for (int i = 6; i < argc; ++i)
-    {
-      destination.AddToAddresses(argv[i]);
-    }
-
-    ste_req.SetDestination(destination);
-    ste_req.SetTemplate(template_name);
-    ste_req.SetTemplateData(template_data);
-    ste_req.SetSource(sender_email_address);
-    ste_req.AddReplyToAddresses(reply_to_address);
-
-    auto ste_out = ses.SendTemplatedEmail(ste_req);
-
-    if (ste_out.IsSuccess())
-    {
-      std::cout << "Successfully sent templated message " << ste_out.GetResult().GetMessageId()
-        << std::endl;
-    }
-
-    else
-    {
-      std::cout << "Error sending templated message " << ste_out.GetError().GetMessage()
-        << std::endl;
-    }
-  }
-
-  Aws::ShutdownAPI(options);
-  return 0;
-}
+ 
+//snippet-sourcedescription:[<<FILENAME>> demonstrates how to ...]
+//snippet-keyword:[C++]
+//snippet-keyword:[Code Sample]
+//snippet-keyword:[Amazon Simple Email Service]
+//snippet-service:[ses]
+//snippet-sourcetype:[full-example]
+//snippet-sourcedate:[]
+//snippet-sourceauthor:[tapasweni-pathak]
+
+
+/*
+   Copyright 2010-2018 Amazon.com, Inc. or its affiliates. All Rights Reserved.
+   This file is licensed under the Apache License, Version 2.0 (the "License").
+   You may not use this file except in compliance with the License. A copy of
+   the License is located at
+    http://aws.amazon.com/apache2.0/
+   This file is distributed on an "AS IS" BASIS, WITHOUT WARRANTIES OR
+   CONDITIONS OF ANY KIND, either express or implied. See the License for the
+   specific language governing permissions and limitations under the License.
+*/
+
+#include <aws/core/Aws.h>
+#include <aws/email/SESClient.h>
+#include <aws/email/model/SendTemplatedEmailRequest.h>
+#include <aws/email/model/SendTemplatedEmailResult.h>
+#include <aws/email/model/Destination.h>
+#include <iostream>
+
+int main(int argc, char **argv)
+{
+  if (argc != 6)
+  {
+    std::cout << "Usage: send_templated_email <template_name> <template_data>"
+      "<sender_email_address> <cc_address> <reply_to_address> <to_addresses>";
+    return 1;
+  }
+  Aws::SDKOptions options;
+  Aws::InitAPI(options);
+  {
+    Aws::String template_name(argv[1]);
+    Aws::String template_data(argv[2]);
+    Aws::String sender_email_address(argv[3]);
+    Aws::String cc_address(argv[4]);
+    Aws::String reply_to_address(argv[5]);
+    Aws::SES::SESClient ses;
+
+    Aws::SES::Model::SendTemplatedEmailRequest ste_req;
+    Aws::SES::Model::Destination destination;
+
+    destination.AddCcAddresses(cc_address);
+
+    for (int i = 6; i < argc; ++i)
+    {
+      destination.AddToAddresses(argv[i]);
+    }
+
+    ste_req.SetDestination(destination);
+    ste_req.SetTemplate(template_name);
+    ste_req.SetTemplateData(template_data);
+    ste_req.SetSource(sender_email_address);
+    ste_req.AddReplyToAddresses(reply_to_address);
+
+    auto ste_out = ses.SendTemplatedEmail(ste_req);
+
+    if (ste_out.IsSuccess())
+    {
+      std::cout << "Successfully sent templated message " << ste_out.GetResult().GetMessageId()
+        << std::endl;
+    }
+
+    else
+    {
+      std::cout << "Error sending templated message " << ste_out.GetError().GetMessage()
+        << std::endl;
+    }
+  }
+
+  Aws::ShutdownAPI(options);
+  return 0;
+}