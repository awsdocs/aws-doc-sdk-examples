 
//snippet-sourcedescription:[<<FILENAME>> demonstrates how to ...]
//snippet-keyword:[C++]
//snippet-keyword:[Code Sample]
<<<<<<< HEAD
//snippet-service:[<<ADD SERVICE>>]
//snippet-sourcetype:[<<snippet or full-example>>]
//snippet-sourcedate:[]
//snippet-sourceauthor:[AWS]
=======
//snippet-keyword:[Amazon Simple Email Service]
//snippet-service:[ses]
//snippet-sourcetype:[full-example]
//snippet-sourcedate:[]
//snippet-sourceauthor:[tapasweni-pathak]
>>>>>>> 7c6537b5


/*
   Copyright 2010-2018 Amazon.com, Inc. or its affiliates. All Rights Reserved.
   This file is licensed under the Apache License, Version 2.0 (the "License").
   You may not use this file except in compliance with the License. A copy of
   the License is located at
    http://aws.amazon.com/apache2.0/
   This file is distributed on an "AS IS" BASIS, WITHOUT WARRANTIES OR
   CONDITIONS OF ANY KIND, either express or implied. See the License for the
   specific language governing permissions and limitations under the License.
*/

#include <aws/core/Aws.h>
#include <aws/email/SESClient.h>
#include <aws/email/model/SendEmailRequest.h>
#include <aws/email/model/SendEmailResult.h>
#include <aws/email/model/Destination.h>
#include <aws/email/model/Message.h>
#include <aws/email/model/Body.h>
#include <aws/email/model/Content.h>
#include <iostream>

int main(int argc, char **argv)
{
  if (argc != 6)
  {
    std::cout << "Usage: send_email <message_body_html_data> <message_body_text_data>"
      "<message_subject_data> <sender_email_address> <cc_address> <reply_to_address>"
      "<to_addresses>";
    return 1;
  }
  Aws::SDKOptions options;
  Aws::InitAPI(options);
  {
    Aws::String message_body_html_data(argv[1]);
    Aws::String message_body_text_data(argv[2]);
    Aws::String message_subject_data(argv[3]);
    Aws::String sender_email_address(argv[4]);
    Aws::String cc_address(argv[5]);
    Aws::String reply_to_address(argv[6]);
    Aws::SES::SESClient ses;

    Aws::SES::Model::SendEmailRequest se_req;
    Aws::SES::Model::Destination destination;
    Aws::SES::Model::Message message;
    Aws::SES::Model::Body message_body;
    Aws::SES::Model::Content message_body_text;
    Aws::SES::Model::Content message_body_html;
    Aws::SES::Model::Content message_subject;


    destination.AddCcAddresses(cc_address);
    for (int i = 6; i < argc; ++i)
    {
      destination.AddToAddresses(argv[i]);
    }

    message_body_html.SetData(message_body_html_data);
    message_body_html.SetCharset("UTF-8");
    message_body_text.SetData(message_body_text_data);
    message_body_text.SetCharset("UTF-8");
    message_subject.SetData(message_subject_data);
    message_subject.SetCharset("UTF-8");

    message_body.SetText(message_body_text);
    message_body.SetHtml(message_body_html);

    message.SetBody(message_body);
    message.SetSubject(message_subject);

    se_req.SetDestination(destination);
    se_req.SetMessage(message);
    se_req.SetSource(sender_email_address);
    se_req.AddReplyToAddresses(reply_to_address);

    auto se_out = ses.SendEmail(se_req);

    if (se_out.IsSuccess())
    {
      std::cout << "Successfully sent GetMessage " << se_out.GetResult().GetMessageId()
        << std::endl;
    }

    else
    {
      std::cout << "Error creating receipt filter " << se_out.GetError().GetMessage()
        << std::endl;
    }
  }

  Aws::ShutdownAPI(options);
  return 0;
}
<|MERGE_RESOLUTION|>--- conflicted
+++ resolved
@@ -1,110 +1,103 @@
- 
-//snippet-sourcedescription:[<<FILENAME>> demonstrates how to ...]
-//snippet-keyword:[C++]
-//snippet-keyword:[Code Sample]
-<<<<<<< HEAD
-//snippet-service:[<<ADD SERVICE>>]
-//snippet-sourcetype:[<<snippet or full-example>>]
-//snippet-sourcedate:[]
-//snippet-sourceauthor:[AWS]
-=======
-//snippet-keyword:[Amazon Simple Email Service]
-//snippet-service:[ses]
-//snippet-sourcetype:[full-example]
-//snippet-sourcedate:[]
-//snippet-sourceauthor:[tapasweni-pathak]
->>>>>>> 7c6537b5
-
-
-/*
-   Copyright 2010-2018 Amazon.com, Inc. or its affiliates. All Rights Reserved.
-   This file is licensed under the Apache License, Version 2.0 (the "License").
-   You may not use this file except in compliance with the License. A copy of
-   the License is located at
-    http://aws.amazon.com/apache2.0/
-   This file is distributed on an "AS IS" BASIS, WITHOUT WARRANTIES OR
-   CONDITIONS OF ANY KIND, either express or implied. See the License for the
-   specific language governing permissions and limitations under the License.
-*/
-
-#include <aws/core/Aws.h>
-#include <aws/email/SESClient.h>
-#include <aws/email/model/SendEmailRequest.h>
-#include <aws/email/model/SendEmailResult.h>
-#include <aws/email/model/Destination.h>
-#include <aws/email/model/Message.h>
-#include <aws/email/model/Body.h>
-#include <aws/email/model/Content.h>
-#include <iostream>
-
-int main(int argc, char **argv)
-{
-  if (argc != 6)
-  {
-    std::cout << "Usage: send_email <message_body_html_data> <message_body_text_data>"
-      "<message_subject_data> <sender_email_address> <cc_address> <reply_to_address>"
-      "<to_addresses>";
-    return 1;
-  }
-  Aws::SDKOptions options;
-  Aws::InitAPI(options);
-  {
-    Aws::String message_body_html_data(argv[1]);
-    Aws::String message_body_text_data(argv[2]);
-    Aws::String message_subject_data(argv[3]);
-    Aws::String sender_email_address(argv[4]);
-    Aws::String cc_address(argv[5]);
-    Aws::String reply_to_address(argv[6]);
-    Aws::SES::SESClient ses;
-
-    Aws::SES::Model::SendEmailRequest se_req;
-    Aws::SES::Model::Destination destination;
-    Aws::SES::Model::Message message;
-    Aws::SES::Model::Body message_body;
-    Aws::SES::Model::Content message_body_text;
-    Aws::SES::Model::Content message_body_html;
-    Aws::SES::Model::Content message_subject;
-
-
-    destination.AddCcAddresses(cc_address);
-    for (int i = 6; i < argc; ++i)
-    {
-      destination.AddToAddresses(argv[i]);
-    }
-
-    message_body_html.SetData(message_body_html_data);
-    message_body_html.SetCharset("UTF-8");
-    message_body_text.SetData(message_body_text_data);
-    message_body_text.SetCharset("UTF-8");
-    message_subject.SetData(message_subject_data);
-    message_subject.SetCharset("UTF-8");
-
-    message_body.SetText(message_body_text);
-    message_body.SetHtml(message_body_html);
-
-    message.SetBody(message_body);
-    message.SetSubject(message_subject);
-
-    se_req.SetDestination(destination);
-    se_req.SetMessage(message);
-    se_req.SetSource(sender_email_address);
-    se_req.AddReplyToAddresses(reply_to_address);
-
-    auto se_out = ses.SendEmail(se_req);
-
-    if (se_out.IsSuccess())
-    {
-      std::cout << "Successfully sent GetMessage " << se_out.GetResult().GetMessageId()
-        << std::endl;
-    }
-
-    else
-    {
-      std::cout << "Error creating receipt filter " << se_out.GetError().GetMessage()
-        << std::endl;
-    }
-  }
-
-  Aws::ShutdownAPI(options);
-  return 0;
-}
+ 
+//snippet-sourcedescription:[<<FILENAME>> demonstrates how to ...]
+//snippet-keyword:[C++]
+//snippet-keyword:[Code Sample]
+//snippet-keyword:[Amazon Simple Email Service]
+//snippet-service:[ses]
+//snippet-sourcetype:[full-example]
+//snippet-sourcedate:[]
+//snippet-sourceauthor:[tapasweni-pathak]
+
+
+/*
+   Copyright 2010-2018 Amazon.com, Inc. or its affiliates. All Rights Reserved.
+   This file is licensed under the Apache License, Version 2.0 (the "License").
+   You may not use this file except in compliance with the License. A copy of
+   the License is located at
+    http://aws.amazon.com/apache2.0/
+   This file is distributed on an "AS IS" BASIS, WITHOUT WARRANTIES OR
+   CONDITIONS OF ANY KIND, either express or implied. See the License for the
+   specific language governing permissions and limitations under the License.
+*/
+
+#include <aws/core/Aws.h>
+#include <aws/email/SESClient.h>
+#include <aws/email/model/SendEmailRequest.h>
+#include <aws/email/model/SendEmailResult.h>
+#include <aws/email/model/Destination.h>
+#include <aws/email/model/Message.h>
+#include <aws/email/model/Body.h>
+#include <aws/email/model/Content.h>
+#include <iostream>
+
+int main(int argc, char **argv)
+{
+  if (argc != 6)
+  {
+    std::cout << "Usage: send_email <message_body_html_data> <message_body_text_data>"
+      "<message_subject_data> <sender_email_address> <cc_address> <reply_to_address>"
+      "<to_addresses>";
+    return 1;
+  }
+  Aws::SDKOptions options;
+  Aws::InitAPI(options);
+  {
+    Aws::String message_body_html_data(argv[1]);
+    Aws::String message_body_text_data(argv[2]);
+    Aws::String message_subject_data(argv[3]);
+    Aws::String sender_email_address(argv[4]);
+    Aws::String cc_address(argv[5]);
+    Aws::String reply_to_address(argv[6]);
+    Aws::SES::SESClient ses;
+
+    Aws::SES::Model::SendEmailRequest se_req;
+    Aws::SES::Model::Destination destination;
+    Aws::SES::Model::Message message;
+    Aws::SES::Model::Body message_body;
+    Aws::SES::Model::Content message_body_text;
+    Aws::SES::Model::Content message_body_html;
+    Aws::SES::Model::Content message_subject;
+
+
+    destination.AddCcAddresses(cc_address);
+    for (int i = 6; i < argc; ++i)
+    {
+      destination.AddToAddresses(argv[i]);
+    }
+
+    message_body_html.SetData(message_body_html_data);
+    message_body_html.SetCharset("UTF-8");
+    message_body_text.SetData(message_body_text_data);
+    message_body_text.SetCharset("UTF-8");
+    message_subject.SetData(message_subject_data);
+    message_subject.SetCharset("UTF-8");
+
+    message_body.SetText(message_body_text);
+    message_body.SetHtml(message_body_html);
+
+    message.SetBody(message_body);
+    message.SetSubject(message_subject);
+
+    se_req.SetDestination(destination);
+    se_req.SetMessage(message);
+    se_req.SetSource(sender_email_address);
+    se_req.AddReplyToAddresses(reply_to_address);
+
+    auto se_out = ses.SendEmail(se_req);
+
+    if (se_out.IsSuccess())
+    {
+      std::cout << "Successfully sent GetMessage " << se_out.GetResult().GetMessageId()
+        << std::endl;
+    }
+
+    else
+    {
+      std::cout << "Error creating receipt filter " << se_out.GetError().GetMessage()
+        << std::endl;
+    }
+  }
+
+  Aws::ShutdownAPI(options);
+  return 0;
+}