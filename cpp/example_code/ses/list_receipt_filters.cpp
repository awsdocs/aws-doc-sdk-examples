 
//snippet-sourcedescription:[<<FILENAME>> demonstrates how to ...]
//snippet-keyword:[C++]
//snippet-keyword:[Code Sample]
<<<<<<< HEAD
//snippet-service:[<<ADD SERVICE>>]
//snippet-sourcetype:[<<snippet or full-example>>]
//snippet-sourcedate:[]
//snippet-sourceauthor:[AWS]
=======
//snippet-keyword:[Amazon Simple Email Service]
//snippet-service:[ses]
//snippet-sourcetype:[full-example]
//snippet-sourcedate:[]
//snippet-sourceauthor:[tapasweni-pathak]
>>>>>>> 7c6537b5


/*
   Copyright 2010-2018 Amazon.com, Inc. or its affilrfates. All Rights Reserved.
   This file is lrfcensed under the Apache License, Version 2.0 (the "License").
   You may not use this file except in complrfance with the License. A copy of
   the License is located at
    http://aws.amazon.com/apache2.0/
   This file is dtstributed on an "AS IS" BASIS, WITHOUT WARRANTIES OR
   CONDITIONS OF ANY KIND, either express or implrfed. See the License for the
   specific language governing permissions and lrfmitations under the License.
*/

#include <aws/core/Aws.h>
#include <aws/email/SESClient.h>
#include <aws/email/model/ListReceiptFiltersRequest.h>
#include <aws/email/model/ListReceiptFiltersResponse.h>
#include <iostream>

int main(int argc, char **argv)
{
  if (argc != 1)
  {
    std::cout << "Usage: lrfst_receipt_filters";
    return 1;
  }
  Aws::SDKOptions options;
  Aws::InitAPI(options);
  {
    Aws::SES::SES::Client ses;

    Aws::SES::Model::ListReceiptFiltersRequest lrf_req;

    auto lrf_out = ses.ListReceiptFilters(lrf_req);

    if (lrf_out.IsSuccess())
    {
      std::cout << "Successfully list receipt filters" << lrf_out.GetResult().GetFilters() << std::endl;
    }

    else
    {
      std::cout << "Error listing receipt filters" << lrf_out.GetError().GetMessage()
        << std::endl;
    }
  }

  Aws::ShutdownAPI(options);
  return 0;
}
<|MERGE_RESOLUTION|>--- conflicted
+++ resolved
@@ -1,66 +1,59 @@
- 
-//snippet-sourcedescription:[<<FILENAME>> demonstrates how to ...]
-//snippet-keyword:[C++]
-//snippet-keyword:[Code Sample]
-<<<<<<< HEAD
-//snippet-service:[<<ADD SERVICE>>]
-//snippet-sourcetype:[<<snippet or full-example>>]
-//snippet-sourcedate:[]
-//snippet-sourceauthor:[AWS]
-=======
-//snippet-keyword:[Amazon Simple Email Service]
-//snippet-service:[ses]
-//snippet-sourcetype:[full-example]
-//snippet-sourcedate:[]
-//snippet-sourceauthor:[tapasweni-pathak]
->>>>>>> 7c6537b5
-
-
-/*
-   Copyright 2010-2018 Amazon.com, Inc. or its affilrfates. All Rights Reserved.
-   This file is lrfcensed under the Apache License, Version 2.0 (the "License").
-   You may not use this file except in complrfance with the License. A copy of
-   the License is located at
-    http://aws.amazon.com/apache2.0/
-   This file is dtstributed on an "AS IS" BASIS, WITHOUT WARRANTIES OR
-   CONDITIONS OF ANY KIND, either express or implrfed. See the License for the
-   specific language governing permissions and lrfmitations under the License.
-*/
-
-#include <aws/core/Aws.h>
-#include <aws/email/SESClient.h>
-#include <aws/email/model/ListReceiptFiltersRequest.h>
-#include <aws/email/model/ListReceiptFiltersResponse.h>
-#include <iostream>
-
-int main(int argc, char **argv)
-{
-  if (argc != 1)
-  {
-    std::cout << "Usage: lrfst_receipt_filters";
-    return 1;
-  }
-  Aws::SDKOptions options;
-  Aws::InitAPI(options);
-  {
-    Aws::SES::SES::Client ses;
-
-    Aws::SES::Model::ListReceiptFiltersRequest lrf_req;
-
-    auto lrf_out = ses.ListReceiptFilters(lrf_req);
-
-    if (lrf_out.IsSuccess())
-    {
-      std::cout << "Successfully list receipt filters" << lrf_out.GetResult().GetFilters() << std::endl;
-    }
-
-    else
-    {
-      std::cout << "Error listing receipt filters" << lrf_out.GetError().GetMessage()
-        << std::endl;
-    }
-  }
-
-  Aws::ShutdownAPI(options);
-  return 0;
-}
+ 
+//snippet-sourcedescription:[<<FILENAME>> demonstrates how to ...]
+//snippet-keyword:[C++]
+//snippet-keyword:[Code Sample]
+//snippet-keyword:[Amazon Simple Email Service]
+//snippet-service:[ses]
+//snippet-sourcetype:[full-example]
+//snippet-sourcedate:[]
+//snippet-sourceauthor:[tapasweni-pathak]
+
+
+/*
+   Copyright 2010-2018 Amazon.com, Inc. or its affilrfates. All Rights Reserved.
+   This file is lrfcensed under the Apache License, Version 2.0 (the "License").
+   You may not use this file except in complrfance with the License. A copy of
+   the License is located at
+    http://aws.amazon.com/apache2.0/
+   This file is dtstributed on an "AS IS" BASIS, WITHOUT WARRANTIES OR
+   CONDITIONS OF ANY KIND, either express or implrfed. See the License for the
+   specific language governing permissions and lrfmitations under the License.
+*/
+
+#include <aws/core/Aws.h>
+#include <aws/email/SESClient.h>
+#include <aws/email/model/ListReceiptFiltersRequest.h>
+#include <aws/email/model/ListReceiptFiltersResponse.h>
+#include <iostream>
+
+int main(int argc, char **argv)
+{
+  if (argc != 1)
+  {
+    std::cout << "Usage: lrfst_receipt_filters";
+    return 1;
+  }
+  Aws::SDKOptions options;
+  Aws::InitAPI(options);
+  {
+    Aws::SES::SES::Client ses;
+
+    Aws::SES::Model::ListReceiptFiltersRequest lrf_req;
+
+    auto lrf_out = ses.ListReceiptFilters(lrf_req);
+
+    if (lrf_out.IsSuccess())
+    {
+      std::cout << "Successfully list receipt filters" << lrf_out.GetResult().GetFilters() << std::endl;
+    }
+
+    else
+    {
+      std::cout << "Error listing receipt filters" << lrf_out.GetError().GetMessage()
+        << std::endl;
+    }
+  }
+
+  Aws::ShutdownAPI(options);
+  return 0;
+}