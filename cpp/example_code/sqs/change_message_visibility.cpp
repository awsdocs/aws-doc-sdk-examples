--- conflicted
+++ resolved
@@ -1,117 +1,113 @@
- 
-//snippet-sourcedescription:[<<FILENAME>> demonstrates how to ...]
-//snippet-keyword:[C++]
-//snippet-keyword:[Code Sample]
-<<<<<<< HEAD
-//snippet-service:[<<ADD SERVICE>>]
-=======
-//snippet-keyword:[Amazon Simple Queue Service]
-//snippet-service:[sqs]
->>>>>>> 7c6537b5
-//snippet-sourcetype:[<<snippet or full-example>>]
-//snippet-sourcedate:[]
-//snippet-sourceauthor:[AWS]
-
-
-/*
-   Copyright 2010-2017 Amazon.com, Inc. or its affiliates. All Rights Reserved.
-
-   This file is licensed under the Apache License, Version 2.0 (the "License").
-   You may not use this file except in compliance with the License. A copy of
-   the License is located at
-
-    http://aws.amazon.com/apache2.0/
-
-   This file is distributed on an "AS IS" BASIS, WITHOUT WARRANTIES OR
-   CONDITIONS OF ANY KIND, either express or implied. See the License for the
-   specific language governing permissions and limitations under the License.
-*/
-#include <aws/core/Aws.h>
-#include <aws/sqs/SQSClient.h>
-#include <aws/sqs/model/ChangeMessageVisibilityRequest.h>
-#include <aws/sqs/model/ReceiveMessageRequest.h>
-#include <aws/sqs/model/ReceiveMessageResult.h>
-#include <iostream>
-
-void ChangeMessageVisibility(
-    const Aws::String& queue_url, int visibility_timeout)
-{
-    // Let's make sure the request timeout is larger than the maximum possible
-    // long poll time so that valid ReceiveMesage requests don't fail on long
-    // poll queues
-    Aws::Client::ClientConfiguration client_config;
-    client_config.requestTimeoutMs = 30000;
-
-    Aws::SQS::SQSClient sqs(client_config);
-
-    Aws::SQS::Model::ReceiveMessageRequest receive_request;
-    receive_request.SetQueueUrl(queue_url);
-    receive_request.SetMaxNumberOfMessages(1);
-
-    auto receive_outcome = sqs.ReceiveMessage(receive_request);
-    if (!receive_outcome.IsSuccess())
-    {
-        std::cout << "Error receiving message from queue " << queue_url << ": "
-            << receive_outcome.GetError().GetMessage() << std::endl;
-        return;
-    }
-
-    const auto& messages = receive_outcome.GetResult().GetMessages();
-    if (messages.size() == 0)
-    {
-        std::cout << "No messages received from queue " << queue_url <<
-            std::endl;
-        return;
-    }
-
-    const auto& message = messages[0];
-    std::cout << "Received message:" << std::endl;
-    std::cout << "  MessageId: " << message.GetMessageId() << std::endl;
-    std::cout << "  ReceiptHandle: " << message.GetReceiptHandle() << std::endl;
-    std::cout << "  Body: " << message.GetBody() << std::endl << std::endl;
-
-    Aws::SQS::Model::ChangeMessageVisibilityRequest request;
-    request.SetQueueUrl(queue_url);
-    request.SetReceiptHandle(message.GetReceiptHandle());
-    request.SetVisibilityTimeout(visibility_timeout);
-    auto outcome = sqs.ChangeMessageVisibility(request);
-    if (outcome.IsSuccess())
-    {
-        std::cout << "Successfully changed visibility of message " <<
-            message.GetMessageId() << " from queue " << queue_url << std::endl;
-    }
-    else
-    {
-        std::cout << "Error changing visibility of message " <<
-            message.GetMessageId() << " from queue " << queue_url << ": " <<
-            outcome.GetError().GetMessage() << std::endl;
-    }
-}
-
-/**
- * Changes the visibility timeout of a message received from an sqs queue, based
- * on command line input
- */
-int main(int argc, char** argv)
-{
-    if (argc != 3)
-    {
-        std::cout << "Usage: change_message_visibility <queue_url> " <<
-            "<visibility_timeout_in_seconds>" << std::endl;
-        return 1;
-    }
-
-    Aws::SDKOptions options;
-    Aws::InitAPI(options);
-    {
-        Aws::String queue_url = argv[1];
-        int visibility_timeout = 0;
-        Aws::StringStream ss(argv[2]);
-        ss >> visibility_timeout;
-        ChangeMessageVisibility(queue_url, visibility_timeout);
-    }
-    Aws::ShutdownAPI(options);
-
-    return 0;
-}
-
+ 
+//snippet-sourcedescription:[<<FILENAME>> demonstrates how to ...]
+//snippet-keyword:[C++]
+//snippet-keyword:[Code Sample]
+//snippet-keyword:[Amazon Simple Queue Service]
+//snippet-service:[sqs]
+//snippet-sourcetype:[<<snippet or full-example>>]
+//snippet-sourcedate:[]
+//snippet-sourceauthor:[AWS]
+
+
+/*
+   Copyright 2010-2017 Amazon.com, Inc. or its affiliates. All Rights Reserved.
+
+   This file is licensed under the Apache License, Version 2.0 (the "License").
+   You may not use this file except in compliance with the License. A copy of
+   the License is located at
+
+    http://aws.amazon.com/apache2.0/
+
+   This file is distributed on an "AS IS" BASIS, WITHOUT WARRANTIES OR
+   CONDITIONS OF ANY KIND, either express or implied. See the License for the
+   specific language governing permissions and limitations under the License.
+*/
+#include <aws/core/Aws.h>
+#include <aws/sqs/SQSClient.h>
+#include <aws/sqs/model/ChangeMessageVisibilityRequest.h>
+#include <aws/sqs/model/ReceiveMessageRequest.h>
+#include <aws/sqs/model/ReceiveMessageResult.h>
+#include <iostream>
+
+void ChangeMessageVisibility(
+    const Aws::String& queue_url, int visibility_timeout)
+{
+    // Let's make sure the request timeout is larger than the maximum possible
+    // long poll time so that valid ReceiveMesage requests don't fail on long
+    // poll queues
+    Aws::Client::ClientConfiguration client_config;
+    client_config.requestTimeoutMs = 30000;
+
+    Aws::SQS::SQSClient sqs(client_config);
+
+    Aws::SQS::Model::ReceiveMessageRequest receive_request;
+    receive_request.SetQueueUrl(queue_url);
+    receive_request.SetMaxNumberOfMessages(1);
+
+    auto receive_outcome = sqs.ReceiveMessage(receive_request);
+    if (!receive_outcome.IsSuccess())
+    {
+        std::cout << "Error receiving message from queue " << queue_url << ": "
+            << receive_outcome.GetError().GetMessage() << std::endl;
+        return;
+    }
+
+    const auto& messages = receive_outcome.GetResult().GetMessages();
+    if (messages.size() == 0)
+    {
+        std::cout << "No messages received from queue " << queue_url <<
+            std::endl;
+        return;
+    }
+
+    const auto& message = messages[0];
+    std::cout << "Received message:" << std::endl;
+    std::cout << "  MessageId: " << message.GetMessageId() << std::endl;
+    std::cout << "  ReceiptHandle: " << message.GetReceiptHandle() << std::endl;
+    std::cout << "  Body: " << message.GetBody() << std::endl << std::endl;
+
+    Aws::SQS::Model::ChangeMessageVisibilityRequest request;
+    request.SetQueueUrl(queue_url);
+    request.SetReceiptHandle(message.GetReceiptHandle());
+    request.SetVisibilityTimeout(visibility_timeout);
+    auto outcome = sqs.ChangeMessageVisibility(request);
+    if (outcome.IsSuccess())
+    {
+        std::cout << "Successfully changed visibility of message " <<
+            message.GetMessageId() << " from queue " << queue_url << std::endl;
+    }
+    else
+    {
+        std::cout << "Error changing visibility of message " <<
+            message.GetMessageId() << " from queue " << queue_url << ": " <<
+            outcome.GetError().GetMessage() << std::endl;
+    }
+}
+
+/**
+ * Changes the visibility timeout of a message received from an sqs queue, based
+ * on command line input
+ */
+int main(int argc, char** argv)
+{
+    if (argc != 3)
+    {
+        std::cout << "Usage: change_message_visibility <queue_url> " <<
+            "<visibility_timeout_in_seconds>" << std::endl;
+        return 1;
+    }
+
+    Aws::SDKOptions options;
+    Aws::InitAPI(options);
+    {
+        Aws::String queue_url = argv[1];
+        int visibility_timeout = 0;
+        Aws::StringStream ss(argv[2]);
+        ss >> visibility_timeout;
+        ChangeMessageVisibility(queue_url, visibility_timeout);
+    }
+    Aws::ShutdownAPI(options);
+
+    return 0;
+}
+