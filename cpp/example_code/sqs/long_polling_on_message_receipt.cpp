--- conflicted
+++ resolved
@@ -1,119 +1,115 @@
- 
-//snippet-sourcedescription:[<<FILENAME>> demonstrates how to ...]
-//snippet-keyword:[C++]
-//snippet-keyword:[Code Sample]
-<<<<<<< HEAD
-//snippet-service:[<<ADD SERVICE>>]
-=======
-//snippet-keyword:[Amazon Simple Queue Service]
-//snippet-service:[sqs]
->>>>>>> 7c6537b5
-//snippet-sourcetype:[<<snippet or full-example>>]
-//snippet-sourcedate:[]
-//snippet-sourceauthor:[AWS]
-
-
-/*
-   Copyright 2010-2017 Amazon.com, Inc. or its affiliates. All Rights Reserved.
-
-   This file is licensed under the Apache License, Version 2.0 (the "License").
-   You may not use this file except in compliance with the License. A copy of
-   the License is located at
-
-    http://aws.amazon.com/apache2.0/
-
-   This file is distributed on an "AS IS" BASIS, WITHOUT WARRANTIES OR
-   CONDITIONS OF ANY KIND, either express or implied. See the License for the
-   specific language governing permissions and limitations under the License.
-*/
-#include <aws/core/Aws.h>
-#include <aws/sqs/SQSClient.h>
-#include <aws/sqs/model/ReceiveMessageRequest.h>
-#include <aws/sqs/model/ReceiveMessageResult.h>
-#include <aws/sqs/model/DeleteMessageRequest.h>
-#include <iostream>
-
-void ReceiveMessage(const Aws::String& queue_url, int wait_time)
-{
-    // Let's make sure the request timeout is larger than the maximum possible
-    // long poll time so that valid ReceiveMesage requests don't fail on long
-    // poll queues
-    Aws::Client::ClientConfiguration client_cfg;
-    client_cfg.requestTimeoutMs = 30000;
-
-    Aws::SQS::SQSClient sqs(client_cfg);
-
-    Aws::SQS::Model::ReceiveMessageRequest request;
-    request.SetQueueUrl(queue_url);
-    request.SetMaxNumberOfMessages(1);
-    request.SetWaitTimeSeconds(wait_time);
-
-    auto outcome = sqs.ReceiveMessage(request);
-    if (!outcome.IsSuccess())
-    {
-        std::cout << "Error receiving message from queue " << queue_url << ": "
-            << outcome.GetError().GetMessage() << std::endl;
-        return;
-    }
-
-    const auto& messages = outcome.GetResult().GetMessages();
-    if (messages.size() == 0)
-    {
-        std::cout << "No messages received from queue " << queue_url <<
-            std::endl;
-        return;
-    }
-
-    const auto& message = messages[0];
-    std::cout << "Received message:" << std::endl;
-    std::cout << "  MessageId: " << message.GetMessageId() << std::endl;
-    std::cout << "  ReceiptHandle: " << message.GetReceiptHandle() << std::endl;
-    std::cout << "  Body: " << message.GetBody() << std::endl << std::endl;
-
-    Aws::SQS::Model::DeleteMessageRequest delete_request;
-    delete_request.SetQueueUrl(queue_url);
-    delete_request.SetReceiptHandle(message.GetReceiptHandle());
-
-    auto delete_outcome = sqs.DeleteMessage(delete_request);
-    if (delete_outcome.IsSuccess())
-    {
-        std::cout << "Successfully deleted message " << message.GetMessageId()
-            << " from queue " << queue_url << std::endl;
-    }
-    else
-    {
-        std::cout << "Error deleting message " << message.GetMessageId() << 
-            " from queue " << queue_url << ": " <<
-
-            delete_outcome.GetError().GetMessage() << std::endl;
-    }
-}
-
-/**
- * Receives (and deletes) a message from an sqs queue via long polling, based on
- * command line input
- */
-int main(int argc, char** argv)
-{
-    if (argc != 3)
-    {
-        std::cout << "Usage: long_polling_on_message_receipt <queue_url> " <<
-            "<long_poll_time_in_seconds>" << std::endl;
-        return 1;
-    }
-
-    Aws::SDKOptions options;
-    Aws::InitAPI(options);
-    {
-        Aws::String queue_url = argv[1];
-
-        int wait_time = 1;
-        Aws::StringStream ss(argv[2]);
-        ss >> wait_time;
-
-        ReceiveMessage(queue_url, wait_time);
-    }
-    Aws::ShutdownAPI(options);
-    return 0;
-}
-
+ 
+//snippet-sourcedescription:[<<FILENAME>> demonstrates how to ...]
+//snippet-keyword:[C++]
+//snippet-keyword:[Code Sample]
+//snippet-keyword:[Amazon Simple Queue Service]
+//snippet-service:[sqs]
+//snippet-sourcetype:[<<snippet or full-example>>]
+//snippet-sourcedate:[]
+//snippet-sourceauthor:[AWS]
+
+
+/*
+   Copyright 2010-2017 Amazon.com, Inc. or its affiliates. All Rights Reserved.
+
+   This file is licensed under the Apache License, Version 2.0 (the "License").
+   You may not use this file except in compliance with the License. A copy of
+   the License is located at
+
+    http://aws.amazon.com/apache2.0/
+
+   This file is distributed on an "AS IS" BASIS, WITHOUT WARRANTIES OR
+   CONDITIONS OF ANY KIND, either express or implied. See the License for the
+   specific language governing permissions and limitations under the License.
+*/
+#include <aws/core/Aws.h>
+#include <aws/sqs/SQSClient.h>
+#include <aws/sqs/model/ReceiveMessageRequest.h>
+#include <aws/sqs/model/ReceiveMessageResult.h>
+#include <aws/sqs/model/DeleteMessageRequest.h>
+#include <iostream>
+
+void ReceiveMessage(const Aws::String& queue_url, int wait_time)
+{
+    // Let's make sure the request timeout is larger than the maximum possible
+    // long poll time so that valid ReceiveMesage requests don't fail on long
+    // poll queues
+    Aws::Client::ClientConfiguration client_cfg;
+    client_cfg.requestTimeoutMs = 30000;
+
+    Aws::SQS::SQSClient sqs(client_cfg);
+
+    Aws::SQS::Model::ReceiveMessageRequest request;
+    request.SetQueueUrl(queue_url);
+    request.SetMaxNumberOfMessages(1);
+    request.SetWaitTimeSeconds(wait_time);
+
+    auto outcome = sqs.ReceiveMessage(request);
+    if (!outcome.IsSuccess())
+    {
+        std::cout << "Error receiving message from queue " << queue_url << ": "
+            << outcome.GetError().GetMessage() << std::endl;
+        return;
+    }
+
+    const auto& messages = outcome.GetResult().GetMessages();
+    if (messages.size() == 0)
+    {
+        std::cout << "No messages received from queue " << queue_url <<
+            std::endl;
+        return;
+    }
+
+    const auto& message = messages[0];
+    std::cout << "Received message:" << std::endl;
+    std::cout << "  MessageId: " << message.GetMessageId() << std::endl;
+    std::cout << "  ReceiptHandle: " << message.GetReceiptHandle() << std::endl;
+    std::cout << "  Body: " << message.GetBody() << std::endl << std::endl;
+
+    Aws::SQS::Model::DeleteMessageRequest delete_request;
+    delete_request.SetQueueUrl(queue_url);
+    delete_request.SetReceiptHandle(message.GetReceiptHandle());
+
+    auto delete_outcome = sqs.DeleteMessage(delete_request);
+    if (delete_outcome.IsSuccess())
+    {
+        std::cout << "Successfully deleted message " << message.GetMessageId()
+            << " from queue " << queue_url << std::endl;
+    }
+    else
+    {
+        std::cout << "Error deleting message " << message.GetMessageId() << 
+            " from queue " << queue_url << ": " <<
+
+            delete_outcome.GetError().GetMessage() << std::endl;
+    }
+}
+
+/**
+ * Receives (and deletes) a message from an sqs queue via long polling, based on
+ * command line input
+ */
+int main(int argc, char** argv)
+{
+    if (argc != 3)
+    {
+        std::cout << "Usage: long_polling_on_message_receipt <queue_url> " <<
+            "<long_poll_time_in_seconds>" << std::endl;
+        return 1;
+    }
+
+    Aws::SDKOptions options;
+    Aws::InitAPI(options);
+    {
+        Aws::String queue_url = argv[1];
+
+        int wait_time = 1;
+        Aws::StringStream ss(argv[2]);
+        ss >> wait_time;
+
+        ReceiveMessage(queue_url, wait_time);
+    }
+    Aws::ShutdownAPI(options);
+    return 0;
+}
+