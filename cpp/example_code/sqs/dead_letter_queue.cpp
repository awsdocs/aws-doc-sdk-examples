--- conflicted
+++ resolved
@@ -1,99 +1,95 @@
- 
-//snippet-sourcedescription:[<<FILENAME>> demonstrates how to ...]
-//snippet-keyword:[C++]
-//snippet-keyword:[Code Sample]
-<<<<<<< HEAD
-//snippet-service:[<<ADD SERVICE>>]
-=======
-//snippet-keyword:[Amazon Simple Queue Service]
-//snippet-service:[sqs]
->>>>>>> 7c6537b5
-//snippet-sourcetype:[<<snippet or full-example>>]
-//snippet-sourcedate:[]
-//snippet-sourceauthor:[AWS]
-
-
-/*
-   Copyright 2010-2017 Amazon.com, Inc. or its affiliates. All Rights Reserved.
-
-   This file is licensed under the Apache License, Version 2.0 (the "License").
-   You may not use this file except in compliance with the License. A copy of
-   the License is located at
-
-    http://aws.amazon.com/apache2.0/
-
-   This file is distributed on an "AS IS" BASIS, WITHOUT WARRANTIES OR
-   CONDITIONS OF ANY KIND, either express or implied. See the License for the
-   specific language governing permissions and limitations under the License.
-*/
-#include <aws/core/Aws.h>
-#include <aws/core/utils/json/JsonSerializer.h>
-#include <aws/sqs/SQSClient.h>
-#include <aws/sqs/model/SetQueueAttributesRequest.h>
-#include <iostream>
-
-Aws::String MakeRedrivePolicy(const Aws::String& queue_arn, int max_msg)
-{
-    Aws::Utils::Json::JsonValue redrive_arn_entry;
-    redrive_arn_entry.AsString(queue_arn);
-
-    Aws::Utils::Json::JsonValue max_msg_entry;
-    max_msg_entry.AsInteger(max_msg);
-
-    Aws::Utils::Json::JsonValue policy_map;
-    policy_map.WithObject("deadLetterTargetArn", redrive_arn_entry);
-    policy_map.WithObject("maxReceiveCount", max_msg_entry);
-
-    return policy_map.View().WriteReadable();
-}
-
-/**
- * Connects an sqs queue to an associated dead letter queue based on command
- * line input
- */
-int main(int argc, char** argv)
-{
-    if (argc != 4)
-    {
-        std::cout << "Usage: dead_letter_queue <source_queue_url> " <<
-            "<dead_letter_queue_arn> <max_messages>" << std::endl;
-        return 1;
-    }
-
-    Aws::SDKOptions options;
-    Aws::InitAPI(options);
-    {
-        Aws::String src_queue_url = argv[1];
-        Aws::String queue_arn = argv[2];
-
-        Aws::StringStream ss(argv[3]);
-        int max_msg = 1;
-        ss >> max_msg;
-
-        Aws::SQS::SQSClient sqs;
-
-        Aws::String redrivePolicy = MakeRedrivePolicy(queue_arn, max_msg);
-
-        Aws::SQS::Model::SetQueueAttributesRequest request;
-        request.SetQueueUrl(src_queue_url);
-        request.AddAttributes(
-            Aws::SQS::Model::QueueAttributeName::RedrivePolicy,
-            redrivePolicy);
-
-        auto outcome = sqs.SetQueueAttributes(request);
-        if (outcome.IsSuccess())
-        {
-            std::cout << "Successfully set dead letter queue for queue  " <<
-                src_queue_url << " to " << queue_arn << std::endl;
-        }
-        else
-        {
-            std::cout << "Error setting dead letter queue for queue " <<
-                src_queue_url << ": " << outcome.GetError().GetMessage() <<
-                std::endl;
-        }
-    }
-    Aws::ShutdownAPI(options);
-    return 0;
-}
-
+ 
+//snippet-sourcedescription:[<<FILENAME>> demonstrates how to ...]
+//snippet-keyword:[C++]
+//snippet-keyword:[Code Sample]
+//snippet-keyword:[Amazon Simple Queue Service]
+//snippet-service:[sqs]
+//snippet-sourcetype:[<<snippet or full-example>>]
+//snippet-sourcedate:[]
+//snippet-sourceauthor:[AWS]
+
+
+/*
+   Copyright 2010-2017 Amazon.com, Inc. or its affiliates. All Rights Reserved.
+
+   This file is licensed under the Apache License, Version 2.0 (the "License").
+   You may not use this file except in compliance with the License. A copy of
+   the License is located at
+
+    http://aws.amazon.com/apache2.0/
+
+   This file is distributed on an "AS IS" BASIS, WITHOUT WARRANTIES OR
+   CONDITIONS OF ANY KIND, either express or implied. See the License for the
+   specific language governing permissions and limitations under the License.
+*/
+#include <aws/core/Aws.h>
+#include <aws/core/utils/json/JsonSerializer.h>
+#include <aws/sqs/SQSClient.h>
+#include <aws/sqs/model/SetQueueAttributesRequest.h>
+#include <iostream>
+
+Aws::String MakeRedrivePolicy(const Aws::String& queue_arn, int max_msg)
+{
+    Aws::Utils::Json::JsonValue redrive_arn_entry;
+    redrive_arn_entry.AsString(queue_arn);
+
+    Aws::Utils::Json::JsonValue max_msg_entry;
+    max_msg_entry.AsInteger(max_msg);
+
+    Aws::Utils::Json::JsonValue policy_map;
+    policy_map.WithObject("deadLetterTargetArn", redrive_arn_entry);
+    policy_map.WithObject("maxReceiveCount", max_msg_entry);
+
+    return policy_map.View().WriteReadable();
+}
+
+/**
+ * Connects an sqs queue to an associated dead letter queue based on command
+ * line input
+ */
+int main(int argc, char** argv)
+{
+    if (argc != 4)
+    {
+        std::cout << "Usage: dead_letter_queue <source_queue_url> " <<
+            "<dead_letter_queue_arn> <max_messages>" << std::endl;
+        return 1;
+    }
+
+    Aws::SDKOptions options;
+    Aws::InitAPI(options);
+    {
+        Aws::String src_queue_url = argv[1];
+        Aws::String queue_arn = argv[2];
+
+        Aws::StringStream ss(argv[3]);
+        int max_msg = 1;
+        ss >> max_msg;
+
+        Aws::SQS::SQSClient sqs;
+
+        Aws::String redrivePolicy = MakeRedrivePolicy(queue_arn, max_msg);
+
+        Aws::SQS::Model::SetQueueAttributesRequest request;
+        request.SetQueueUrl(src_queue_url);
+        request.AddAttributes(
+            Aws::SQS::Model::QueueAttributeName::RedrivePolicy,
+            redrivePolicy);
+
+        auto outcome = sqs.SetQueueAttributes(request);
+        if (outcome.IsSuccess())
+        {
+            std::cout << "Successfully set dead letter queue for queue  " <<
+                src_queue_url << " to " << queue_arn << std::endl;
+        }
+        else
+        {
+            std::cout << "Error setting dead letter queue for queue " <<
+                src_queue_url << ": " << outcome.GetError().GetMessage() <<
+                std::endl;
+        }
+    }
+    Aws::ShutdownAPI(options);
+    return 0;
+}
+