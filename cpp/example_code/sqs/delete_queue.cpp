--- conflicted
+++ resolved
@@ -1,76 +1,72 @@
- 
-//snippet-sourcedescription:[<<FILENAME>> demonstrates how to ...]
-//snippet-keyword:[C++]
-//snippet-keyword:[Code Sample]
-<<<<<<< HEAD
-//snippet-service:[<<ADD SERVICE>>]
-=======
-//snippet-keyword:[Amazon Simple Queue Service]
-//snippet-service:[sqs]
->>>>>>> 7c6537b5
-//snippet-sourcetype:[<<snippet or full-example>>]
-//snippet-sourcedate:[]
-//snippet-sourceauthor:[AWS]
-
-
-/*
-   Copyright 2010-2017 Amazon.com, Inc. or its affiliates. All Rights Reserved.
-
-   This file is licensed under the Apache License, Version 2.0 (the "License").
-   You may not use this file except in compliance with the License. A copy of
-   the License is located at
-
-    http://aws.amazon.com/apache2.0/
-
-   This file is distributed on an "AS IS" BASIS, WITHOUT WARRANTIES OR
-   CONDITIONS OF ANY KIND, either express or implied. See the License for the
-   specific language governing permissions and limitations under the License.
-*/
-#include <aws/core/Aws.h>
-#include <aws/core/client/DefaultRetryStrategy.h>
-#include <aws/sqs/SQSClient.h>
-#include <aws/sqs/model/DeleteQueueRequest.h>
-#include <iostream>
-
-/**
- * Deletes an sqs queue based on command line input
- */
-int main(int argc, char** argv)
-{
-    if (argc != 2)
-    {
-        std::cout << "Usage: delete_queue <queue_url>" << std::endl;
-        return 1;
-    }
-
-    Aws::SDKOptions options;
-    Aws::InitAPI(options);
-    {
-        Aws::String queue_url = argv[1];
-
-        // disable retries so that bad urls don't hang the exe via retry loop
-        Aws::Client::ClientConfiguration client_cfg;
-        client_cfg.retryStrategy =
-            Aws::MakeShared<Aws::Client::DefaultRetryStrategy>(
-                "sqs_delete_queue", 0);
-        Aws::SQS::SQSClient sqs(client_cfg);
-
-        Aws::SQS::Model::DeleteQueueRequest dq_req;
-        dq_req.SetQueueUrl(queue_url);
-
-        auto dq_out = sqs.DeleteQueue(dq_req);
-        if (dq_out.IsSuccess())
-        {
-            std::cout << "Successfully deleted queue with url " << queue_url <<
-                std::endl;
-        }
-        else
-        {
-            std::cout << "Error deleting queue " << queue_url << ": " <<
-                dq_out.GetError().GetMessage() << std::endl;
-        }
-    }
-    Aws::ShutdownAPI(options);
-    return 0;
-}
-
+ 
+//snippet-sourcedescription:[<<FILENAME>> demonstrates how to ...]
+//snippet-keyword:[C++]
+//snippet-keyword:[Code Sample]
+//snippet-keyword:[Amazon Simple Queue Service]
+//snippet-service:[sqs]
+//snippet-sourcetype:[<<snippet or full-example>>]
+//snippet-sourcedate:[]
+//snippet-sourceauthor:[AWS]
+
+
+/*
+   Copyright 2010-2017 Amazon.com, Inc. or its affiliates. All Rights Reserved.
+
+   This file is licensed under the Apache License, Version 2.0 (the "License").
+   You may not use this file except in compliance with the License. A copy of
+   the License is located at
+
+    http://aws.amazon.com/apache2.0/
+
+   This file is distributed on an "AS IS" BASIS, WITHOUT WARRANTIES OR
+   CONDITIONS OF ANY KIND, either express or implied. See the License for the
+   specific language governing permissions and limitations under the License.
+*/
+#include <aws/core/Aws.h>
+#include <aws/core/client/DefaultRetryStrategy.h>
+#include <aws/sqs/SQSClient.h>
+#include <aws/sqs/model/DeleteQueueRequest.h>
+#include <iostream>
+
+/**
+ * Deletes an sqs queue based on command line input
+ */
+int main(int argc, char** argv)
+{
+    if (argc != 2)
+    {
+        std::cout << "Usage: delete_queue <queue_url>" << std::endl;
+        return 1;
+    }
+
+    Aws::SDKOptions options;
+    Aws::InitAPI(options);
+    {
+        Aws::String queue_url = argv[1];
+
+        // disable retries so that bad urls don't hang the exe via retry loop
+        Aws::Client::ClientConfiguration client_cfg;
+        client_cfg.retryStrategy =
+            Aws::MakeShared<Aws::Client::DefaultRetryStrategy>(
+                "sqs_delete_queue", 0);
+        Aws::SQS::SQSClient sqs(client_cfg);
+
+        Aws::SQS::Model::DeleteQueueRequest dq_req;
+        dq_req.SetQueueUrl(queue_url);
+
+        auto dq_out = sqs.DeleteQueue(dq_req);
+        if (dq_out.IsSuccess())
+        {
+            std::cout << "Successfully deleted queue with url " << queue_url <<
+                std::endl;
+        }
+        else
+        {
+            std::cout << "Error deleting queue " << queue_url << ": " <<
+                dq_out.GetError().GetMessage() << std::endl;
+        }
+    }
+    Aws::ShutdownAPI(options);
+    return 0;
+}
+