--- conflicted
+++ resolved
@@ -25,13 +25,8 @@
 {
     if (argc != 4)
     {
-<<<<<<< HEAD
-        std::cout << "Usage: put_targets <rule_name>" <<
-            " <lambda_function_arn> <target_id>" << std::endl;
-=======
         std::cout << "Usage:" << std::endl << "  put_targets " <<
             "<rule_name> <lambda_function_arn> <target_id>" << std::endl;
->>>>>>> 978bae55
         return 1;
     }
 
