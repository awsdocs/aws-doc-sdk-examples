 
//snippet-sourcedescription:[<<FILENAME>> demonstrates how to ...]
//snippet-keyword:[C++]
//snippet-keyword:[Code Sample]
<<<<<<< HEAD
//snippet-service:[Amazon Cloudwatch]
=======
//snippet-keyword:[Amazon Cloudwatch]
//snippet-service:[cloudwatch]
>>>>>>> 7c6537b5
//snippet-sourcetype:[<<snippet or full-example>>]
//snippet-sourcedate:[]
//snippet-sourceauthor:[AWS]


/*
   Copyright 2010-2017 Amazon.com, Inc. or its affiliates. All Rights Reserved.

   This file is licensed under the Apache License, Version 2.0 (the "License").
   You may not use this file except in compliance with the License. A copy of
   the License is located at

    http://aws.amazon.com/apache2.0/

   This file is distributed on an "AS IS" BASIS, WITHOUT WARRANTIES OR
   CONDITIONS OF ANY KIND, either express or implied. See the License for the
   specific language governing permissions and limitations under the License.
*/
#include <aws/core/Aws.h>
#include <aws/events/CloudWatchEventsClient.h>
#include <aws/events/model/PutRuleRequest.h>
#include <aws/events/model/PutRuleResult.h>
#include <aws/core/utils/Outcome.h>
#include <iostream>

/**
 * Creates a cloud watch event-routing rule, based on command line input
 */
int main(int argc, char** argv)
{
    if (argc != 3)
    {
        std::cout << "Usage: put_rule <rule_name> <role_arn>" << std::endl;
        return 1;
    }

    Aws::SDKOptions options;
    Aws::InitAPI(options);
    {
        Aws::String rule_name(argv[1]);
        Aws::String role_arn(argv[2]);
        Aws::CloudWatchEvents::CloudWatchEventsClient cwe;
        Aws::CloudWatchEvents::Model::PutRuleRequest request;
        request.SetName(rule_name);
        request.SetRoleArn(role_arn);
        request.SetScheduleExpression("rate(5 minutes)");
        request.SetState(Aws::CloudWatchEvents::Model::RuleState::ENABLED);

        auto outcome = cwe.PutRule(request);
        if (!outcome.IsSuccess())
        {
            std::cout << "Failed to create cloudwatch events rule " <<
                rule_name << ": " << outcome.GetError().GetMessage() <<
                std::endl;
        }
        else
        {
            std::cout << "Successfully created cloudwatch events rule " <<
                rule_name << " with resulting Arn " <<
                outcome.GetResult().GetRuleArn() << std::endl;
        }
    }
    Aws::ShutdownAPI(options);
    return 0;
}

<|MERGE_RESOLUTION|>--- conflicted
+++ resolved
@@ -1,76 +1,72 @@
- 
-//snippet-sourcedescription:[<<FILENAME>> demonstrates how to ...]
-//snippet-keyword:[C++]
-//snippet-keyword:[Code Sample]
-<<<<<<< HEAD
-//snippet-service:[Amazon Cloudwatch]
-=======
-//snippet-keyword:[Amazon Cloudwatch]
-//snippet-service:[cloudwatch]
->>>>>>> 7c6537b5
-//snippet-sourcetype:[<<snippet or full-example>>]
-//snippet-sourcedate:[]
-//snippet-sourceauthor:[AWS]
-
-
-/*
-   Copyright 2010-2017 Amazon.com, Inc. or its affiliates. All Rights Reserved.
-
-   This file is licensed under the Apache License, Version 2.0 (the "License").
-   You may not use this file except in compliance with the License. A copy of
-   the License is located at
-
-    http://aws.amazon.com/apache2.0/
-
-   This file is distributed on an "AS IS" BASIS, WITHOUT WARRANTIES OR
-   CONDITIONS OF ANY KIND, either express or implied. See the License for the
-   specific language governing permissions and limitations under the License.
-*/
-#include <aws/core/Aws.h>
-#include <aws/events/CloudWatchEventsClient.h>
-#include <aws/events/model/PutRuleRequest.h>
-#include <aws/events/model/PutRuleResult.h>
-#include <aws/core/utils/Outcome.h>
-#include <iostream>
-
-/**
- * Creates a cloud watch event-routing rule, based on command line input
- */
-int main(int argc, char** argv)
-{
-    if (argc != 3)
-    {
-        std::cout << "Usage: put_rule <rule_name> <role_arn>" << std::endl;
-        return 1;
-    }
-
-    Aws::SDKOptions options;
-    Aws::InitAPI(options);
-    {
-        Aws::String rule_name(argv[1]);
-        Aws::String role_arn(argv[2]);
-        Aws::CloudWatchEvents::CloudWatchEventsClient cwe;
-        Aws::CloudWatchEvents::Model::PutRuleRequest request;
-        request.SetName(rule_name);
-        request.SetRoleArn(role_arn);
-        request.SetScheduleExpression("rate(5 minutes)");
-        request.SetState(Aws::CloudWatchEvents::Model::RuleState::ENABLED);
-
-        auto outcome = cwe.PutRule(request);
-        if (!outcome.IsSuccess())
-        {
-            std::cout << "Failed to create cloudwatch events rule " <<
-                rule_name << ": " << outcome.GetError().GetMessage() <<
-                std::endl;
-        }
-        else
-        {
-            std::cout << "Successfully created cloudwatch events rule " <<
-                rule_name << " with resulting Arn " <<
-                outcome.GetResult().GetRuleArn() << std::endl;
-        }
-    }
-    Aws::ShutdownAPI(options);
-    return 0;
-}
-
+ 
+//snippet-sourcedescription:[<<FILENAME>> demonstrates how to ...]
+//snippet-keyword:[C++]
+//snippet-keyword:[Code Sample]
+//snippet-keyword:[Amazon Cloudwatch]
+//snippet-service:[cloudwatch]
+//snippet-sourcetype:[<<snippet or full-example>>]
+//snippet-sourcedate:[]
+//snippet-sourceauthor:[AWS]
+
+
+/*
+   Copyright 2010-2017 Amazon.com, Inc. or its affiliates. All Rights Reserved.
+
+   This file is licensed under the Apache License, Version 2.0 (the "License").
+   You may not use this file except in compliance with the License. A copy of
+   the License is located at
+
+    http://aws.amazon.com/apache2.0/
+
+   This file is distributed on an "AS IS" BASIS, WITHOUT WARRANTIES OR
+   CONDITIONS OF ANY KIND, either express or implied. See the License for the
+   specific language governing permissions and limitations under the License.
+*/
+#include <aws/core/Aws.h>
+#include <aws/events/CloudWatchEventsClient.h>
+#include <aws/events/model/PutRuleRequest.h>
+#include <aws/events/model/PutRuleResult.h>
+#include <aws/core/utils/Outcome.h>
+#include <iostream>
+
+/**
+ * Creates a cloud watch event-routing rule, based on command line input
+ */
+int main(int argc, char** argv)
+{
+    if (argc != 3)
+    {
+        std::cout << "Usage: put_rule <rule_name> <role_arn>" << std::endl;
+        return 1;
+    }
+
+    Aws::SDKOptions options;
+    Aws::InitAPI(options);
+    {
+        Aws::String rule_name(argv[1]);
+        Aws::String role_arn(argv[2]);
+        Aws::CloudWatchEvents::CloudWatchEventsClient cwe;
+        Aws::CloudWatchEvents::Model::PutRuleRequest request;
+        request.SetName(rule_name);
+        request.SetRoleArn(role_arn);
+        request.SetScheduleExpression("rate(5 minutes)");
+        request.SetState(Aws::CloudWatchEvents::Model::RuleState::ENABLED);
+
+        auto outcome = cwe.PutRule(request);
+        if (!outcome.IsSuccess())
+        {
+            std::cout << "Failed to create cloudwatch events rule " <<
+                rule_name << ": " << outcome.GetError().GetMessage() <<
+                std::endl;
+        }
+        else
+        {
+            std::cout << "Successfully created cloudwatch events rule " <<
+                rule_name << " with resulting Arn " <<
+                outcome.GetResult().GetRuleArn() << std::endl;
+        }
+    }
+    Aws::ShutdownAPI(options);
+    return 0;
+}
+