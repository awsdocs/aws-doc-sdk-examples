--- conflicted
+++ resolved
@@ -23,12 +23,8 @@
  */
 int main(int argc, char** argv)
 {
-<<<<<<< HEAD
-    if (argc != 3) {
-=======
     if (argc != 3)
     {
->>>>>>> 978bae55
         std::cout << "Usage: put_rule <rule_name> <role_arn>" << std::endl;
         return 1;
     }
