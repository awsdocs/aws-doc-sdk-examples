--- conflicted
+++ resolved
@@ -1,73 +1,69 @@
- 
-//snippet-sourcedescription:[<<FILENAME>> demonstrates how to ...]
-//snippet-keyword:[C++]
-//snippet-keyword:[Code Sample]
-<<<<<<< HEAD
-//snippet-service:[Amazon Cloudwatch]
-=======
-//snippet-keyword:[Amazon Cloudwatch]
-//snippet-service:[cloudwatch]
->>>>>>> 7c6537b5
-//snippet-sourcetype:[<<snippet or full-example>>]
-//snippet-sourcedate:[]
-//snippet-sourceauthor:[AWS]
-
-
-/*
-   Copyright 2010-2017 Amazon.com, Inc. or its affiliates. All Rights Reserved.
-
-   This file is licensed under the Apache License, Version 2.0 (the "License").
-   You may not use this file except in compliance with the License. A copy of
-   the License is located at
-
-    http://aws.amazon.com/apache2.0/
-
-   This file is distributed on an "AS IS" BASIS, WITHOUT WARRANTIES OR
-   CONDITIONS OF ANY KIND, either express or implied. See the License for the
-   specific language governing permissions and limitations under the License.
-*/
-#include <aws/core/Aws.h>
-#include <aws/monitoring/CloudWatchClient.h>
-#include <aws/monitoring/model/DisableAlarmActionsRequest.h>
-#include <iostream>
-
-/**
- * Disables actions on a cloudwatch alarm, based on command line input
- */
-int main(int argc, char** argv)
-{
-    if (argc != 2)
-    {
-        std::cout << "Usage: disable_alarm_actions <alarm_name>" <<
-            std::endl;
-        return 1;
-    }
-
-    Aws::SDKOptions options;
-
-    Aws::InitAPI(options);
-    {
-        Aws::String alarm_name(argv[1]);
-
-        Aws::CloudWatch::CloudWatchClient cw;
-
-        Aws::CloudWatch::Model::DisableAlarmActionsRequest disableAlarmActionsRequest;
-        disableAlarmActionsRequest.AddAlarmNames(alarm_name);
-
-        auto disableAlarmActionsOutcome = cw.DisableAlarmActions(disableAlarmActionsRequest);
-        if (!disableAlarmActionsOutcome.IsSuccess())
-        {
-            std::cout << "Failed to disable actions for alarm " << alarm_name <<
-                ": " << disableAlarmActionsOutcome.GetError().GetMessage() <<
-                std::endl;
-        }
-        else
-        {
-            std::cout << "Successfully disabled actions for alarm " <<
-                alarm_name << std::endl;
-        }
-    }
-    Aws::ShutdownAPI(options);
-    return 0;
-}
-
+ 
+//snippet-sourcedescription:[<<FILENAME>> demonstrates how to ...]
+//snippet-keyword:[C++]
+//snippet-keyword:[Code Sample]
+//snippet-keyword:[Amazon Cloudwatch]
+//snippet-service:[cloudwatch]
+//snippet-sourcetype:[<<snippet or full-example>>]
+//snippet-sourcedate:[]
+//snippet-sourceauthor:[AWS]
+
+
+/*
+   Copyright 2010-2017 Amazon.com, Inc. or its affiliates. All Rights Reserved.
+
+   This file is licensed under the Apache License, Version 2.0 (the "License").
+   You may not use this file except in compliance with the License. A copy of
+   the License is located at
+
+    http://aws.amazon.com/apache2.0/
+
+   This file is distributed on an "AS IS" BASIS, WITHOUT WARRANTIES OR
+   CONDITIONS OF ANY KIND, either express or implied. See the License for the
+   specific language governing permissions and limitations under the License.
+*/
+#include <aws/core/Aws.h>
+#include <aws/monitoring/CloudWatchClient.h>
+#include <aws/monitoring/model/DisableAlarmActionsRequest.h>
+#include <iostream>
+
+/**
+ * Disables actions on a cloudwatch alarm, based on command line input
+ */
+int main(int argc, char** argv)
+{
+    if (argc != 2)
+    {
+        std::cout << "Usage: disable_alarm_actions <alarm_name>" <<
+            std::endl;
+        return 1;
+    }
+
+    Aws::SDKOptions options;
+
+    Aws::InitAPI(options);
+    {
+        Aws::String alarm_name(argv[1]);
+
+        Aws::CloudWatch::CloudWatchClient cw;
+
+        Aws::CloudWatch::Model::DisableAlarmActionsRequest disableAlarmActionsRequest;
+        disableAlarmActionsRequest.AddAlarmNames(alarm_name);
+
+        auto disableAlarmActionsOutcome = cw.DisableAlarmActions(disableAlarmActionsRequest);
+        if (!disableAlarmActionsOutcome.IsSuccess())
+        {
+            std::cout << "Failed to disable actions for alarm " << alarm_name <<
+                ": " << disableAlarmActionsOutcome.GetError().GetMessage() <<
+                std::endl;
+        }
+        else
+        {
+            std::cout << "Successfully disabled actions for alarm " <<
+                alarm_name << std::endl;
+        }
+    }
+    Aws::ShutdownAPI(options);
+    return 0;
+}
+