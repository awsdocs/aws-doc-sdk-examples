--- conflicted
+++ resolved
@@ -21,12 +21,8 @@
  */
 int main(int argc, char** argv)
 {
-<<<<<<< HEAD
-    if (argc != 2) {
-=======
     if (argc != 2)
     {
->>>>>>> 978bae55
         std::cout << "Usage: disable_alarm_actions <alarm_name>" <<
             std::endl;
         return 1;
