 
//snippet-sourcedescription:[<<FILENAME>> demonstrates how to ...]
//snippet-keyword:[C++]
//snippet-keyword:[Code Sample]
<<<<<<< HEAD
//snippet-service:[Amazon Cloudwatch]
=======
//snippet-keyword:[Amazon Cloudwatch]
//snippet-service:[cloudwatch]
>>>>>>> 7c6537b5
//snippet-sourcetype:[<<snippet or full-example>>]
//snippet-sourcedate:[]
//snippet-sourceauthor:[AWS]


/*
   Copyright 2010-2018 Amazon.com, Inc. or its affiliates. All Rights Reserved.

   This file is licensed under the Apache License, Version 2.0 (the "License").
   You may not use this file except in compliance with the License. A copy of
   the License is located at

    http://aws.amazon.com/apache2.0/

   This file is distributed on an "AS IS" BASIS, WITHOUT WARRANTIES OR
   CONDITIONS OF ANY KIND, either express or implied. See the License for the
   specific language governing permissions and limitations under the License.
*/
#include <aws/core/Aws.h>
#include <aws/logs/CloudWatchLogsClient.h>
#include <aws/logs/model/PutSubscriptionFilterRequest.h>
#include <aws/core/utils/Outcome.h>
#include <iostream>

/**
 * Creates a cloud watch logs subscription filter, based on command line input
 */
int main(int argc, char** argv)
{
    if (argc != 5)
    {
        std::cout << "Usage: " << std::endl << "  put_subscription_filter "
            << "<filter_name> <filter_pattern> <log_group_name> " <<
            "<lambda_function_arn>" << std::endl;
        return 1;
    }

    Aws::SDKOptions options;
    Aws::InitAPI(options);
    {
        Aws::String filter_name(argv[1]);
        Aws::String filter_pattern(argv[2]);
        Aws::String log_group(argv[3]);
        Aws::String dest_arn(argv[4]);

        Aws::CloudWatchLogs::CloudWatchLogsClient cwl;
        Aws::CloudWatchLogs::Model::PutSubscriptionFilterRequest request;
        request.SetFilterName(filter_name);
        request.SetFilterPattern(filter_pattern);
        request.SetLogGroupName(log_group);
        request.SetDestinationArn(dest_arn);
        auto outcome = cwl.PutSubscriptionFilter(request);
        if (!outcome.IsSuccess())
        {
            std::cout << "Failed to create cloudwatch logs subscription filter "
                << filter_name << ": " << outcome.GetError().GetMessage() <<
                std::endl;
        }
        else
        {
            std::cout << "Successfully created cloudwatch logs subscription " <<
                "filter " << filter_name << std::endl;
        }
    }
    Aws::ShutdownAPI(options);
    return 0;
}

<|MERGE_RESOLUTION|>--- conflicted
+++ resolved
@@ -1,78 +1,74 @@
- 
-//snippet-sourcedescription:[<<FILENAME>> demonstrates how to ...]
-//snippet-keyword:[C++]
-//snippet-keyword:[Code Sample]
-<<<<<<< HEAD
-//snippet-service:[Amazon Cloudwatch]
-=======
-//snippet-keyword:[Amazon Cloudwatch]
-//snippet-service:[cloudwatch]
->>>>>>> 7c6537b5
-//snippet-sourcetype:[<<snippet or full-example>>]
-//snippet-sourcedate:[]
-//snippet-sourceauthor:[AWS]
-
-
-/*
-   Copyright 2010-2018 Amazon.com, Inc. or its affiliates. All Rights Reserved.
-
-   This file is licensed under the Apache License, Version 2.0 (the "License").
-   You may not use this file except in compliance with the License. A copy of
-   the License is located at
-
-    http://aws.amazon.com/apache2.0/
-
-   This file is distributed on an "AS IS" BASIS, WITHOUT WARRANTIES OR
-   CONDITIONS OF ANY KIND, either express or implied. See the License for the
-   specific language governing permissions and limitations under the License.
-*/
-#include <aws/core/Aws.h>
-#include <aws/logs/CloudWatchLogsClient.h>
-#include <aws/logs/model/PutSubscriptionFilterRequest.h>
-#include <aws/core/utils/Outcome.h>
-#include <iostream>
-
-/**
- * Creates a cloud watch logs subscription filter, based on command line input
- */
-int main(int argc, char** argv)
-{
-    if (argc != 5)
-    {
-        std::cout << "Usage: " << std::endl << "  put_subscription_filter "
-            << "<filter_name> <filter_pattern> <log_group_name> " <<
-            "<lambda_function_arn>" << std::endl;
-        return 1;
-    }
-
-    Aws::SDKOptions options;
-    Aws::InitAPI(options);
-    {
-        Aws::String filter_name(argv[1]);
-        Aws::String filter_pattern(argv[2]);
-        Aws::String log_group(argv[3]);
-        Aws::String dest_arn(argv[4]);
-
-        Aws::CloudWatchLogs::CloudWatchLogsClient cwl;
-        Aws::CloudWatchLogs::Model::PutSubscriptionFilterRequest request;
-        request.SetFilterName(filter_name);
-        request.SetFilterPattern(filter_pattern);
-        request.SetLogGroupName(log_group);
-        request.SetDestinationArn(dest_arn);
-        auto outcome = cwl.PutSubscriptionFilter(request);
-        if (!outcome.IsSuccess())
-        {
-            std::cout << "Failed to create cloudwatch logs subscription filter "
-                << filter_name << ": " << outcome.GetError().GetMessage() <<
-                std::endl;
-        }
-        else
-        {
-            std::cout << "Successfully created cloudwatch logs subscription " <<
-                "filter " << filter_name << std::endl;
-        }
-    }
-    Aws::ShutdownAPI(options);
-    return 0;
-}
-
+ 
+//snippet-sourcedescription:[<<FILENAME>> demonstrates how to ...]
+//snippet-keyword:[C++]
+//snippet-keyword:[Code Sample]
+//snippet-keyword:[Amazon Cloudwatch]
+//snippet-service:[cloudwatch]
+//snippet-sourcetype:[<<snippet or full-example>>]
+//snippet-sourcedate:[]
+//snippet-sourceauthor:[AWS]
+
+
+/*
+   Copyright 2010-2018 Amazon.com, Inc. or its affiliates. All Rights Reserved.
+
+   This file is licensed under the Apache License, Version 2.0 (the "License").
+   You may not use this file except in compliance with the License. A copy of
+   the License is located at
+
+    http://aws.amazon.com/apache2.0/
+
+   This file is distributed on an "AS IS" BASIS, WITHOUT WARRANTIES OR
+   CONDITIONS OF ANY KIND, either express or implied. See the License for the
+   specific language governing permissions and limitations under the License.
+*/
+#include <aws/core/Aws.h>
+#include <aws/logs/CloudWatchLogsClient.h>
+#include <aws/logs/model/PutSubscriptionFilterRequest.h>
+#include <aws/core/utils/Outcome.h>
+#include <iostream>
+
+/**
+ * Creates a cloud watch logs subscription filter, based on command line input
+ */
+int main(int argc, char** argv)
+{
+    if (argc != 5)
+    {
+        std::cout << "Usage: " << std::endl << "  put_subscription_filter "
+            << "<filter_name> <filter_pattern> <log_group_name> " <<
+            "<lambda_function_arn>" << std::endl;
+        return 1;
+    }
+
+    Aws::SDKOptions options;
+    Aws::InitAPI(options);
+    {
+        Aws::String filter_name(argv[1]);
+        Aws::String filter_pattern(argv[2]);
+        Aws::String log_group(argv[3]);
+        Aws::String dest_arn(argv[4]);
+
+        Aws::CloudWatchLogs::CloudWatchLogsClient cwl;
+        Aws::CloudWatchLogs::Model::PutSubscriptionFilterRequest request;
+        request.SetFilterName(filter_name);
+        request.SetFilterPattern(filter_pattern);
+        request.SetLogGroupName(log_group);
+        request.SetDestinationArn(dest_arn);
+        auto outcome = cwl.PutSubscriptionFilter(request);
+        if (!outcome.IsSuccess())
+        {
+            std::cout << "Failed to create cloudwatch logs subscription filter "
+                << filter_name << ": " << outcome.GetError().GetMessage() <<
+                std::endl;
+        }
+        else
+        {
+            std::cout << "Successfully created cloudwatch logs subscription " <<
+                "filter " << filter_name << std::endl;
+        }
+    }
+    Aws::ShutdownAPI(options);
+    return 0;
+}
+