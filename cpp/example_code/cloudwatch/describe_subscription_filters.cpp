--- conflicted
+++ resolved
@@ -1,93 +1,89 @@
- 
-//snippet-sourcedescription:[<<FILENAME>> demonstrates how to ...]
-//snippet-keyword:[C++]
-//snippet-keyword:[Code Sample]
-<<<<<<< HEAD
-//snippet-service:[Amazon Cloudwatch]
-=======
-//snippet-keyword:[Amazon Cloudwatch]
-//snippet-service:[cloudwatch]
->>>>>>> 7c6537b5
-//snippet-sourcetype:[<<snippet or full-example>>]
-//snippet-sourcedate:[]
-//snippet-sourceauthor:[AWS]
-
-
-/*
-   Copyright 2010-2017 Amazon.com, Inc. or its affiliates. All Rights Reserved.
-
-   This file is licensed under the Apache License, Version 2.0 (the "License").
-   You may not use this file except in compliance with the License. A copy of
-   the License is located at
-
-    http://aws.amazon.com/apache2.0/
-
-   This file is distributed on an "AS IS" BASIS, WITHOUT WARRANTIES OR
-   CONDITIONS OF ANY KIND, either express or implied. See the License for the
-   specific language governing permissions and limitations under the License.
-*/
-#include <aws/core/Aws.h>
-#include <aws/core/utils/Outcome.h>
-#include <aws/logs/CloudWatchLogsClient.h>
-#include <aws/logs/model/DescribeSubscriptionFiltersRequest.h>
-#include <aws/logs/model/DescribeSubscriptionFiltersResult.h>
-#include <iostream>
-#include <iomanip>
-
-/**
- * Lists cloudwatch subscription filters associated with a log group
- */
-int main(int argc, char** argv)
-{
-    if (argc != 2)
-    {
-        std::cout << "Usage: describe_subscription_filters <log_group_name>"
-            << std::endl;
-        return 1;
-    }
-
-    Aws::String log_group(argv[1]);
-    Aws::SDKOptions options;
-    Aws::InitAPI(options);
-    {
-        Aws::CloudWatchLogs::CloudWatchLogsClient cwl;
-        Aws::CloudWatchLogs::Model::DescribeSubscriptionFiltersRequest request;
-        request.SetLogGroupName(log_group);
-        request.SetLimit(1);
-
-        bool done = false;
-        bool header = false;
-        while (!done) {
-            auto outcome = cwl.DescribeSubscriptionFilters(
-                    request);
-            if (!outcome.IsSuccess()) {
-                std::cout << "Failed to describe cloudwatch subscription filters "
-                    << "for log group " << log_group << ": " <<
-                    outcome.GetError().GetMessage() << std::endl;
-                break;
-            }
-
-            if (!header) {
-                std::cout << std::left << std::setw(32) << "Name" <<
-                    std::setw(64) << "FilterPattern" << std::setw(64) <<
-                    "DestinationArn" << std::endl;
-                header = true;
-            }
-
-            const auto &filters = outcome.GetResult().GetSubscriptionFilters();
-            for (const auto &filter : filters) {
-                std::cout << std::left << std::setw(32) <<
-                    filter.GetFilterName() << std::setw(64) <<
-                    filter.GetFilterPattern() << std::setw(64) <<
-                    filter.GetDestinationArn() << std::endl;
-            }
-
-            const auto &next_token = outcome.GetResult().GetNextToken();
-            request.SetNextToken(next_token);
-            done = next_token.empty();
-        }
-    }
-    Aws::ShutdownAPI(options);
-    return 0;
-}
-
+ 
+//snippet-sourcedescription:[<<FILENAME>> demonstrates how to ...]
+//snippet-keyword:[C++]
+//snippet-keyword:[Code Sample]
+//snippet-keyword:[Amazon Cloudwatch]
+//snippet-service:[cloudwatch]
+//snippet-sourcetype:[<<snippet or full-example>>]
+//snippet-sourcedate:[]
+//snippet-sourceauthor:[AWS]
+
+
+/*
+   Copyright 2010-2017 Amazon.com, Inc. or its affiliates. All Rights Reserved.
+
+   This file is licensed under the Apache License, Version 2.0 (the "License").
+   You may not use this file except in compliance with the License. A copy of
+   the License is located at
+
+    http://aws.amazon.com/apache2.0/
+
+   This file is distributed on an "AS IS" BASIS, WITHOUT WARRANTIES OR
+   CONDITIONS OF ANY KIND, either express or implied. See the License for the
+   specific language governing permissions and limitations under the License.
+*/
+#include <aws/core/Aws.h>
+#include <aws/core/utils/Outcome.h>
+#include <aws/logs/CloudWatchLogsClient.h>
+#include <aws/logs/model/DescribeSubscriptionFiltersRequest.h>
+#include <aws/logs/model/DescribeSubscriptionFiltersResult.h>
+#include <iostream>
+#include <iomanip>
+
+/**
+ * Lists cloudwatch subscription filters associated with a log group
+ */
+int main(int argc, char** argv)
+{
+    if (argc != 2)
+    {
+        std::cout << "Usage: describe_subscription_filters <log_group_name>"
+            << std::endl;
+        return 1;
+    }
+
+    Aws::String log_group(argv[1]);
+    Aws::SDKOptions options;
+    Aws::InitAPI(options);
+    {
+        Aws::CloudWatchLogs::CloudWatchLogsClient cwl;
+        Aws::CloudWatchLogs::Model::DescribeSubscriptionFiltersRequest request;
+        request.SetLogGroupName(log_group);
+        request.SetLimit(1);
+
+        bool done = false;
+        bool header = false;
+        while (!done) {
+            auto outcome = cwl.DescribeSubscriptionFilters(
+                    request);
+            if (!outcome.IsSuccess()) {
+                std::cout << "Failed to describe cloudwatch subscription filters "
+                    << "for log group " << log_group << ": " <<
+                    outcome.GetError().GetMessage() << std::endl;
+                break;
+            }
+
+            if (!header) {
+                std::cout << std::left << std::setw(32) << "Name" <<
+                    std::setw(64) << "FilterPattern" << std::setw(64) <<
+                    "DestinationArn" << std::endl;
+                header = true;
+            }
+
+            const auto &filters = outcome.GetResult().GetSubscriptionFilters();
+            for (const auto &filter : filters) {
+                std::cout << std::left << std::setw(32) <<
+                    filter.GetFilterName() << std::setw(64) <<
+                    filter.GetFilterPattern() << std::setw(64) <<
+                    filter.GetDestinationArn() << std::endl;
+            }
+
+            const auto &next_token = outcome.GetResult().GetNextToken();
+            request.SetNextToken(next_token);
+            done = next_token.empty();
+        }
+    }
+    Aws::ShutdownAPI(options);
+    return 0;
+}
+