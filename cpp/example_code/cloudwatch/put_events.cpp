--- conflicted
+++ resolved
@@ -34,14 +34,9 @@
  */
 int main(int argc, char** argv)
 {
-<<<<<<< HEAD
-    if (argc != 4) {
-        std::cout << "Usage: put_events " <<
-=======
     if (argc != 4)
     {
         std::cout << "Usage:" << std::endl << "  put_events " <<
->>>>>>> 978bae55
             "<resource_arn> <sample_key> <sample_value>" << std::endl;
         return 1;
     }
