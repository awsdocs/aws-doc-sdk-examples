--- conflicted
+++ resolved
@@ -21,14 +21,9 @@
  */
 int main(int argc, char** argv)
 {
-<<<<<<< HEAD
-    if (argc != 2) {
-        std::cout << "Usage: delete_alarm <alarm_name>" << std::endl;
-=======
     if (argc != 2)
     {
         std::cout << "Usage: cw_delete_alarm <alarm_name>" << std::endl;
->>>>>>> 978bae55
         return 1;
     }
 
