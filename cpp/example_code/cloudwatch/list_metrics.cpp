--- conflicted
+++ resolved
@@ -1,115 +1,111 @@
- 
-//snippet-sourcedescription:[<<FILENAME>> demonstrates how to ...]
-//snippet-keyword:[C++]
-//snippet-keyword:[Code Sample]
-<<<<<<< HEAD
-//snippet-service:[Amazon Cloudwatch]
-=======
-//snippet-keyword:[Amazon Cloudwatch]
-//snippet-service:[cloudwatch]
->>>>>>> 7c6537b5
-//snippet-sourcetype:[<<snippet or full-example>>]
-//snippet-sourcedate:[]
-//snippet-sourceauthor:[AWS]
-
-
-/*
-   Copyright 2010-2017 Amazon.com, Inc. or its affiliates. All Rights Reserved.
-
-   This file is licensed under the Apache License, Version 2.0 (the "License").
-   You may not use this file except in compliance with the License. A copy of
-   the License is located at
-
-    http://aws.amazon.com/apache2.0/
-
-   This file is distributed on an "AS IS" BASIS, WITHOUT WARRANTIES OR
-   CONDITIONS OF ANY KIND, either express or implied. See the License for the
-   specific language governing permissions and limitations under the License.
-*/
-#include <aws/core/Aws.h>
-#include <aws/monitoring/CloudWatchClient.h>
-#include <aws/monitoring/model/ListMetricsRequest.h>
-#include <aws/monitoring/model/ListMetricsResult.h>
-#include <iomanip>
-#include <iostream>
-#include <iomanip>
-
-static const char* SIMPLE_DATE_FORMAT_STR = "%Y-%m-%d";
-
-/**
- * Lists cloud watch metrics according command line specified filter criteria
- */
-int main(int argc, char** argv)
-{
-    if (argc > 3)
-    {
-        std::cout << "Usage: list_metrics [metric_name] [metric_namespace]"
-            << std::endl;
-        return 1;
-    }
-
-    Aws::SDKOptions options;
-    Aws::InitAPI(options);
-    {
-        Aws::CloudWatch::CloudWatchClient cw;
-        Aws::CloudWatch::Model::ListMetricsRequest request;
-
-        if (argc > 1)
-        {
-            request.SetMetricName(argv[1]);
-        }
-
-        if (argc > 2)
-        {
-            request.SetNamespace(argv[2]);
-        }
-
-        bool done = false;
-        bool header = false;
-        while (!done)
-        {
-            auto outcome = cw.ListMetrics(request);
-            if (!outcome.IsSuccess())
-            {
-                std::cout << "Failed to list cloudwatch metrics:" <<
-                    outcome.GetError().GetMessage() << std::endl;
-                break;
-            }
-
-            if (!header)
-            {
-                std::cout << std::left << std::setw(48) << "MetricName" <<
-                    std::setw(32) << "Namespace" << "DimensionNameValuePairs" <<
-                    std::endl;
-                header = true;
-            }
-
-            const auto &metrics = outcome.GetResult().GetMetrics();
-            for (const auto &metric : metrics)
-            {
-                std::cout << std::left << std::setw(48) <<
-                    metric.GetMetricName() << std::setw(32) <<
-                    metric.GetNamespace();
-                const auto &dimensions = metric.GetDimensions();
-                for (auto iter = dimensions.cbegin();
-                    iter != dimensions.cend(); ++iter)
-                {
-                    const auto &dimkv = *iter;
-                    std::cout << dimkv.GetName() << " = " << dimkv.GetValue();
-                    if (iter + 1 != dimensions.cend())
-                    {
-                        std::cout << ", ";
-                    }
-                }
-                std::cout << std::endl;
-            }
-
-            const auto &next_token = outcome.GetResult().GetNextToken();
-            request.SetNextToken(next_token);
-            done = next_token.empty();
-        }
-    }
-    Aws::ShutdownAPI(options);
-    return 0;
-}
-
+ 
+//snippet-sourcedescription:[<<FILENAME>> demonstrates how to ...]
+//snippet-keyword:[C++]
+//snippet-keyword:[Code Sample]
+//snippet-keyword:[Amazon Cloudwatch]
+//snippet-service:[cloudwatch]
+//snippet-sourcetype:[<<snippet or full-example>>]
+//snippet-sourcedate:[]
+//snippet-sourceauthor:[AWS]
+
+
+/*
+   Copyright 2010-2017 Amazon.com, Inc. or its affiliates. All Rights Reserved.
+
+   This file is licensed under the Apache License, Version 2.0 (the "License").
+   You may not use this file except in compliance with the License. A copy of
+   the License is located at
+
+    http://aws.amazon.com/apache2.0/
+
+   This file is distributed on an "AS IS" BASIS, WITHOUT WARRANTIES OR
+   CONDITIONS OF ANY KIND, either express or implied. See the License for the
+   specific language governing permissions and limitations under the License.
+*/
+#include <aws/core/Aws.h>
+#include <aws/monitoring/CloudWatchClient.h>
+#include <aws/monitoring/model/ListMetricsRequest.h>
+#include <aws/monitoring/model/ListMetricsResult.h>
+#include <iomanip>
+#include <iostream>
+#include <iomanip>
+
+static const char* SIMPLE_DATE_FORMAT_STR = "%Y-%m-%d";
+
+/**
+ * Lists cloud watch metrics according command line specified filter criteria
+ */
+int main(int argc, char** argv)
+{
+    if (argc > 3)
+    {
+        std::cout << "Usage: list_metrics [metric_name] [metric_namespace]"
+            << std::endl;
+        return 1;
+    }
+
+    Aws::SDKOptions options;
+    Aws::InitAPI(options);
+    {
+        Aws::CloudWatch::CloudWatchClient cw;
+        Aws::CloudWatch::Model::ListMetricsRequest request;
+
+        if (argc > 1)
+        {
+            request.SetMetricName(argv[1]);
+        }
+
+        if (argc > 2)
+        {
+            request.SetNamespace(argv[2]);
+        }
+
+        bool done = false;
+        bool header = false;
+        while (!done)
+        {
+            auto outcome = cw.ListMetrics(request);
+            if (!outcome.IsSuccess())
+            {
+                std::cout << "Failed to list cloudwatch metrics:" <<
+                    outcome.GetError().GetMessage() << std::endl;
+                break;
+            }
+
+            if (!header)
+            {
+                std::cout << std::left << std::setw(48) << "MetricName" <<
+                    std::setw(32) << "Namespace" << "DimensionNameValuePairs" <<
+                    std::endl;
+                header = true;
+            }
+
+            const auto &metrics = outcome.GetResult().GetMetrics();
+            for (const auto &metric : metrics)
+            {
+                std::cout << std::left << std::setw(48) <<
+                    metric.GetMetricName() << std::setw(32) <<
+                    metric.GetNamespace();
+                const auto &dimensions = metric.GetDimensions();
+                for (auto iter = dimensions.cbegin();
+                    iter != dimensions.cend(); ++iter)
+                {
+                    const auto &dimkv = *iter;
+                    std::cout << dimkv.GetName() << " = " << dimkv.GetValue();
+                    if (iter + 1 != dimensions.cend())
+                    {
+                        std::cout << ", ";
+                    }
+                }
+                std::cout << std::endl;
+            }
+
+            const auto &next_token = outcome.GetResult().GetNextToken();
+            request.SetNextToken(next_token);
+            done = next_token.empty();
+        }
+    }
+    Aws::ShutdownAPI(options);
+    return 0;
+}
+