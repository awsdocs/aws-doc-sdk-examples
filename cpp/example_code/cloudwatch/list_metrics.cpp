/*
   Copyright 2010-2017 Amazon.com, Inc. or its affiliates. All Rights Reserved.

   This file is licensed under the Apache License, Version 2.0 (the "License").
   You may not use this file except in compliance with the License. A copy of
   the License is located at

    http://aws.amazon.com/apache2.0/

   This file is distributed on an "AS IS" BASIS, WITHOUT WARRANTIES OR
   CONDITIONS OF ANY KIND, either express or implied. See the License for the
   specific language governing permissions and limitations under the License.
*/
#include <aws/core/Aws.h>
#include <aws/monitoring/CloudWatchClient.h>
#include <aws/monitoring/model/ListMetricsRequest.h>
#include <aws/monitoring/model/ListMetricsResult.h>
#include <iomanip>
#include <iostream>
#include <iomanip>

static const char* SIMPLE_DATE_FORMAT_STR = "%Y-%m-%d";

/**
 * Lists cloud watch metrics according command line specified filter criteria
 */
int main(int argc, char** argv)
{
<<<<<<< HEAD
    if (argc > 3) {
=======
    if (argc > 3)
    {
>>>>>>> 978bae55
        std::cout << "Usage: list_metrics [metric_name] [metric_namespace]"
            << std::endl;
        return 1;
    }

    Aws::SDKOptions options;
    Aws::InitAPI(options);
    {
        Aws::CloudWatch::CloudWatchClient cw;
        Aws::CloudWatch::Model::ListMetricsRequest request;

        if (argc > 1)
        {
            request.SetMetricName(argv[1]);
        }

        if (argc > 2)
        {
            request.SetNamespace(argv[2]);
        }

        bool done = false;
        bool header = false;
        while (!done)
        {
            auto outcome = cw.ListMetrics(request);
            if (!outcome.IsSuccess())
            {
                std::cout << "Failed to list cloudwatch metrics:" <<
                    outcome.GetError().GetMessage() << std::endl;
                break;
            }

            if (!header)
            {
                std::cout << std::left << std::setw(48) << "MetricName" <<
                    std::setw(32) << "Namespace" << "DimensionNameValuePairs" <<
                    std::endl;
                header = true;
            }

            const auto &metrics = outcome.GetResult().GetMetrics();
            for (const auto &metric : metrics)
            {
                std::cout << std::left << std::setw(48) <<
                    metric.GetMetricName() << std::setw(32) <<
                    metric.GetNamespace();
                const auto &dimensions = metric.GetDimensions();
                for (auto iter = dimensions.cbegin();
                    iter != dimensions.cend(); ++iter)
                {
                    const auto &dimkv = *iter;
                    std::cout << dimkv.GetName() << " = " << dimkv.GetValue();
                    if (iter + 1 != dimensions.cend())
                    {
                        std::cout << ", ";
                    }
                }
                std::cout << std::endl;
            }

            const auto &next_token = outcome.GetResult().GetNextToken();
            request.SetNextToken(next_token);
            done = next_token.empty();
        }
    }
    Aws::ShutdownAPI(options);
    return 0;
}
<|MERGE_RESOLUTION|>--- conflicted
+++ resolved
@@ -26,12 +26,8 @@
  */
 int main(int argc, char** argv)
 {
-<<<<<<< HEAD
-    if (argc > 3) {
-=======
     if (argc > 3)
     {
->>>>>>> 978bae55
         std::cout << "Usage: list_metrics [metric_name] [metric_namespace]"
             << std::endl;
         return 1;
