 
//snippet-sourcedescription:[<<FILENAME>> demonstrates how to ...]
//snippet-keyword:[C++]
//snippet-keyword:[Code Sample]
<<<<<<< HEAD
//snippet-service:[<<ADD SERVICE>>]
//snippet-sourcetype:[<<snippet or full-example>>]
//snippet-sourcedate:[]
//snippet-sourceauthor:[AWS]
=======
//snippet-service:[Amazon Elastic Block Store]
//snippet-sourcetype:[full-example]
//snippet-sourcedate:[]
//snippet-sourceauthor:[tapasweni-pathak]
>>>>>>> 7c6537b5


/*
   Copyright 2010-2018 Amazon.com, Inc. or its affiliates. All Rights Reserved.
   This file is licensed under the Apache License, Version 2.0 (the "License").
   You may not use this file except in compliance with the License. A copy of
   the License is located at
    http://aws.amazon.com/apache2.0/
   This file is distributed on an "AS IS" BASIS, WITHOUT WARRANTIES OR
   CONDITIONS OF ANY KIND, either express or implied. See the License for the
   specific language governing permissions and limitations under the License.
*/

#include <aws/core/Aws.h>
#include <aws/ec2/EC2Client.h>
#include <aws/ec2/model/AttachVolumeRequest.h>
#include <aws/ec2/model/AttachVolumeResponse.h>
#include <iostream>

int main(int argc, char ** argv)
{
  if (argc != 4)
  {
    std::cout << "Usage: attach_volume <device_name> <instance_id> <volume_id>"
              << std::endl;
    return 1;
  }

  Aws::SDKOptions options;
  Aws::InitAPI(options);
  {
    Aws::String device_name(argv[1]);
    Aws::String instance_id(argv[2]);
    Aws::String volume_id(argv[3]);

    Aws::EC2::EC2Client ec2;

    Aws::EC2::Model::AttachVolumeRequest av_req;

    av_req.SetDevice(device_name);
    av_req.SetInstanceId(instance_id);
    av_req.SetVolumeId(volume_id);

    auto av_out = ec2.AttachVolume(av_req);

    if (av_out.IsSuccess())
    {
      std::cout << "Successfully attached volume at: " << av_out.GetResult().GetAttachTime().ToGmtString(Aws::Utils::DateFormat::RFC822)
                << std::endl;
    }
    else
    {
      std::cout << "Error describing volumes" << av_out.GetError().GetMessage()
        << std::endl;
    }
  }

  Aws::ShutdownAPI(options);
  return 0;
}
<|MERGE_RESOLUTION|>--- conflicted
+++ resolved
@@ -1,75 +1,68 @@
- 
-//snippet-sourcedescription:[<<FILENAME>> demonstrates how to ...]
-//snippet-keyword:[C++]
-//snippet-keyword:[Code Sample]
-<<<<<<< HEAD
-//snippet-service:[<<ADD SERVICE>>]
-//snippet-sourcetype:[<<snippet or full-example>>]
-//snippet-sourcedate:[]
-//snippet-sourceauthor:[AWS]
-=======
-//snippet-service:[Amazon Elastic Block Store]
-//snippet-sourcetype:[full-example]
-//snippet-sourcedate:[]
-//snippet-sourceauthor:[tapasweni-pathak]
->>>>>>> 7c6537b5
-
-
-/*
-   Copyright 2010-2018 Amazon.com, Inc. or its affiliates. All Rights Reserved.
-   This file is licensed under the Apache License, Version 2.0 (the "License").
-   You may not use this file except in compliance with the License. A copy of
-   the License is located at
-    http://aws.amazon.com/apache2.0/
-   This file is distributed on an "AS IS" BASIS, WITHOUT WARRANTIES OR
-   CONDITIONS OF ANY KIND, either express or implied. See the License for the
-   specific language governing permissions and limitations under the License.
-*/
-
-#include <aws/core/Aws.h>
-#include <aws/ec2/EC2Client.h>
-#include <aws/ec2/model/AttachVolumeRequest.h>
-#include <aws/ec2/model/AttachVolumeResponse.h>
-#include <iostream>
-
-int main(int argc, char ** argv)
-{
-  if (argc != 4)
-  {
-    std::cout << "Usage: attach_volume <device_name> <instance_id> <volume_id>"
-              << std::endl;
-    return 1;
-  }
-
-  Aws::SDKOptions options;
-  Aws::InitAPI(options);
-  {
-    Aws::String device_name(argv[1]);
-    Aws::String instance_id(argv[2]);
-    Aws::String volume_id(argv[3]);
-
-    Aws::EC2::EC2Client ec2;
-
-    Aws::EC2::Model::AttachVolumeRequest av_req;
-
-    av_req.SetDevice(device_name);
-    av_req.SetInstanceId(instance_id);
-    av_req.SetVolumeId(volume_id);
-
-    auto av_out = ec2.AttachVolume(av_req);
-
-    if (av_out.IsSuccess())
-    {
-      std::cout << "Successfully attached volume at: " << av_out.GetResult().GetAttachTime().ToGmtString(Aws::Utils::DateFormat::RFC822)
-                << std::endl;
-    }
-    else
-    {
-      std::cout << "Error describing volumes" << av_out.GetError().GetMessage()
-        << std::endl;
-    }
-  }
-
-  Aws::ShutdownAPI(options);
-  return 0;
-}
+ 
+//snippet-sourcedescription:[<<FILENAME>> demonstrates how to ...]
+//snippet-keyword:[C++]
+//snippet-keyword:[Code Sample]
+//snippet-service:[Amazon Elastic Block Store]
+//snippet-sourcetype:[full-example]
+//snippet-sourcedate:[]
+//snippet-sourceauthor:[tapasweni-pathak]
+
+
+/*
+   Copyright 2010-2018 Amazon.com, Inc. or its affiliates. All Rights Reserved.
+   This file is licensed under the Apache License, Version 2.0 (the "License").
+   You may not use this file except in compliance with the License. A copy of
+   the License is located at
+    http://aws.amazon.com/apache2.0/
+   This file is distributed on an "AS IS" BASIS, WITHOUT WARRANTIES OR
+   CONDITIONS OF ANY KIND, either express or implied. See the License for the
+   specific language governing permissions and limitations under the License.
+*/
+
+#include <aws/core/Aws.h>
+#include <aws/ec2/EC2Client.h>
+#include <aws/ec2/model/AttachVolumeRequest.h>
+#include <aws/ec2/model/AttachVolumeResponse.h>
+#include <iostream>
+
+int main(int argc, char ** argv)
+{
+  if (argc != 4)
+  {
+    std::cout << "Usage: attach_volume <device_name> <instance_id> <volume_id>"
+              << std::endl;
+    return 1;
+  }
+
+  Aws::SDKOptions options;
+  Aws::InitAPI(options);
+  {
+    Aws::String device_name(argv[1]);
+    Aws::String instance_id(argv[2]);
+    Aws::String volume_id(argv[3]);
+
+    Aws::EC2::EC2Client ec2;
+
+    Aws::EC2::Model::AttachVolumeRequest av_req;
+
+    av_req.SetDevice(device_name);
+    av_req.SetInstanceId(instance_id);
+    av_req.SetVolumeId(volume_id);
+
+    auto av_out = ec2.AttachVolume(av_req);
+
+    if (av_out.IsSuccess())
+    {
+      std::cout << "Successfully attached volume at: " << av_out.GetResult().GetAttachTime().ToGmtString(Aws::Utils::DateFormat::RFC822)
+                << std::endl;
+    }
+    else
+    {
+      std::cout << "Error describing volumes" << av_out.GetError().GetMessage()
+        << std::endl;
+    }
+  }
+
+  Aws::ShutdownAPI(options);
+  return 0;
+}