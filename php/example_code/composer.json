{
  "require": {
    "aws/aws-sdk-php": "^3.283.2",
    "guzzlehttp/guzzle": "^7.8.0",
    "ext-zip": "*"
  },
  "require-dev": {
    "phpunit/phpunit": "^9.6.13",
    "squizlabs/php_codesniffer": "3.*"
  },
  "autoload": {
    "psr-0": {
      "": "*"
    },
    "psr-4": {
      "AwsUtilities\\": "aws_utilities",

      "AutoScaling\\": "auto-scaling",
<<<<<<< HEAD
      "Bedrock\\": "bedrock/",
=======
      "BedrockRuntime\\": "bedrock-runtime/",
>>>>>>> 89a2017b
      "DynamoDb\\": "dynamodb/",
      "DynamoDb\\Basics\\": "dynamodb/dynamodb_basics",
      "DynamoDb\\PartiQL_Basics\\": "dynamodb/partiql_basics",
      "Glue\\": "glue/",
      "Iam\\": "iam/",
      "Lambda\\": "lambda/",
      "S3\\": "s3/"
    },
    "files": [
      "aws_utilities/TestableReadline.php",
      "aws_utilities/LoadMovieData.php"
    ]
  }
}<|MERGE_RESOLUTION|>--- conflicted
+++ resolved
@@ -16,11 +16,8 @@
       "AwsUtilities\\": "aws_utilities",
 
       "AutoScaling\\": "auto-scaling",
-<<<<<<< HEAD
       "Bedrock\\": "bedrock/",
-=======
       "BedrockRuntime\\": "bedrock-runtime/",
->>>>>>> 89a2017b
       "DynamoDb\\": "dynamodb/",
       "DynamoDb\\Basics\\": "dynamodb/dynamodb_basics",
       "DynamoDb\\PartiQL_Basics\\": "dynamodb/partiql_basics",
