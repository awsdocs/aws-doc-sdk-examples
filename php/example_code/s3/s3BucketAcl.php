<<<<<<< HEAD
<?php
/**
 * Copyright 2010-2018 Amazon.com, Inc. or its affiliates. All Rights Reserved.
 *
 * This file is licensed under the Apache License, Version 2.0 (the "License").
 * You may not use this file except in compliance with the License. A copy of
 * the License is located at
 *
 * http://aws.amazon.com/apache2.0/
 *
 * This file is distributed on an "AS IS" BASIS, WITHOUT WARRANTIES OR
 * CONDITIONS OF ANY KIND, either express or implied. See the License for the
 * specific language governing permissions and limitations under the License.
 *
 * ABOUT THIS PHP SAMPLE: This sample is part of the SDK for PHP Developer Guide topic at
 * https://docs.aws.amazon.com/sdk-for-php/v3/developer-guide/s3-examples-access-permissions.html
 *
 */

require 'vendor/autoload.php';

use Aws\S3\S3Client;
use Aws\Exception\AwsException;

// Create a S3Client
$s3Client = new S3Client([
    'profile' => 'default',
    'region' => 'us-west-2',
    'version' => '2006-03-01'
]);

// Gets the access control policy for a bucket
$bucket = 'my-s3-bucket';
try {
    $resp = $s3Client->getBucketAcl([
        'Bucket' => $bucket
    ]);
    echo "Succeed in retrieving bucket ACL as follows: \n";
    var_dump($resp);
} catch (AwsException $e) {
    // output error message if fails
    echo $e->getMessage();
    echo "\n";
}

// Sets the permissions on a bucket using access control lists (ACL).
$params = [
    'ACL' => 'public-read',
    'AccessControlPolicy' => [
        // Information can be retrieved from `getBucketAcl` response
        'Grants' => [
            [
                'Grantee' => [
                    'DisplayName' => '<string>',
                    'EmailAddress' => '<string>',
                    'ID' => '<string>',
                    'Type' => 'CanonicalUser',
                    'URI' => '<string>',
                ],
                'Permission' => 'FULL_CONTROL',
            ],
            // ...
        ],
        'Owner' => [
            'DisplayName' => '<string>',
            'ID' => '<string>',
        ],
    ],
    'Bucket' => $bucket,
];

try {
    $resp = $s3Client->putBucketAcl($params);
    echo "Succeed in setting bucket ACL.\n";
} catch (AwsException $e) {
    // Display error message
    echo $e->getMessage();
    echo "\n";
}
=======
<?php
/**
 * Copyright 2010-2018 Amazon.com, Inc. or its affiliates. All Rights Reserved.
 *
 * This file is licensed under the Apache License, Version 2.0 (the "License").
 * You may not use this file except in compliance with the License. A copy of
 * the License is located at
 *
 * http://aws.amazon.com/apache2.0/
 *
 * This file is distributed on an "AS IS" BASIS, WITHOUT WARRANTIES OR
 * CONDITIONS OF ANY KIND, either express or implied. See the License for the
 * specific language governing permissions and limitations under the License.
 *
 * ABOUT THIS PHP SAMPLE: This sample is part of the SDK for PHP Developer Guide topic at
 * https://docs.aws.amazon.com/sdk-for-php/v3/developer-guide/s3-examples-access-permissions.html
 *
 */

require 'vendor/autoload.php';

use Aws\S3\S3Client;
use Aws\Exception\AwsException;

// Create a S3Client
$s3Client = new S3Client([
    'profile' => 'default',
    'region' => 'us-west-2',
    'version' => '2006-03-01'
]);

// Gets the access control policy for a bucket
$bucket = 'my-s3-bucket';
try {
    $resp = $s3Client->getBucketAcl([
        'Bucket' => $bucket
    ]);
    echo "Succeed in retrieving bucket ACL as follows: \n";
    var_dump($resp);
} catch (AwsException $e) {
    // output error message if fails
    echo $e->getMessage();
    echo "\n";
}

// Sets the permissions on a bucket using access control lists (ACL).
$params = [
    'ACL' => 'public-read',
    'AccessControlPolicy' => [
        // Information can be retrieved from `getBucketAcl` response
        'Grants' => [
            [
                'Grantee' => [
                    'DisplayName' => '<string>',
                    'EmailAddress' => '<string>',
                    'ID' => '<string>',
                    'Type' => 'CanonicalUser',
                    'URI' => '<string>',
                ],
                'Permission' => 'FULL_CONTROL',
            ],
            // ...
        ],
        'Owner' => [
            'DisplayName' => '<string>',
            'ID' => '<string>',
        ],
    ],
    'Bucket' => $bucket,
];

try {
    $resp = $s3Client->putBucketAcl($params);
    echo "Succeed in setting bucket ACL.\n";
} catch (AwsException $e) {
    // Display error message
    echo $e->getMessage();
    echo "\n";
}
>>>>>>> 7c6537b5
 

//snippet-sourcedescription:[s3BucketAcl.php demonstrates how to set the permissions on a bucket using access control lists (ACL).]
//snippet-keyword:[PHP]
<<<<<<< HEAD
//snippet-keyword:[Code Sample]
//snippet-service:[<<ADD SERVICE>>]
//snippet-sourcetype:[full-example]
//snippet-sourcedate:[]
//snippet-sourceauthor:[AWS]
=======
//snippet-keyword:[AWS SDK for PHP v3]
//snippet-keyword:[Code Sample]
//snippet-keyword:[Amazon S3]
//snippet-service:[s3]
//snippet-sourcetype:[full-example]
//snippet-sourcedate:[2018-09-20]
//snippet-sourceauthor:[jschwarzwalder]
>>>>>>> 7c6537b5

<|MERGE_RESOLUTION|>--- conflicted
+++ resolved
@@ -1,181 +1,91 @@
-<<<<<<< HEAD
-<?php
-/**
- * Copyright 2010-2018 Amazon.com, Inc. or its affiliates. All Rights Reserved.
- *
- * This file is licensed under the Apache License, Version 2.0 (the "License").
- * You may not use this file except in compliance with the License. A copy of
- * the License is located at
- *
- * http://aws.amazon.com/apache2.0/
- *
- * This file is distributed on an "AS IS" BASIS, WITHOUT WARRANTIES OR
- * CONDITIONS OF ANY KIND, either express or implied. See the License for the
- * specific language governing permissions and limitations under the License.
- *
- * ABOUT THIS PHP SAMPLE: This sample is part of the SDK for PHP Developer Guide topic at
- * https://docs.aws.amazon.com/sdk-for-php/v3/developer-guide/s3-examples-access-permissions.html
- *
- */
-
-require 'vendor/autoload.php';
-
-use Aws\S3\S3Client;
-use Aws\Exception\AwsException;
-
-// Create a S3Client
-$s3Client = new S3Client([
-    'profile' => 'default',
-    'region' => 'us-west-2',
-    'version' => '2006-03-01'
-]);
-
-// Gets the access control policy for a bucket
-$bucket = 'my-s3-bucket';
-try {
-    $resp = $s3Client->getBucketAcl([
-        'Bucket' => $bucket
-    ]);
-    echo "Succeed in retrieving bucket ACL as follows: \n";
-    var_dump($resp);
-} catch (AwsException $e) {
-    // output error message if fails
-    echo $e->getMessage();
-    echo "\n";
-}
-
-// Sets the permissions on a bucket using access control lists (ACL).
-$params = [
-    'ACL' => 'public-read',
-    'AccessControlPolicy' => [
-        // Information can be retrieved from `getBucketAcl` response
-        'Grants' => [
-            [
-                'Grantee' => [
-                    'DisplayName' => '<string>',
-                    'EmailAddress' => '<string>',
-                    'ID' => '<string>',
-                    'Type' => 'CanonicalUser',
-                    'URI' => '<string>',
-                ],
-                'Permission' => 'FULL_CONTROL',
-            ],
-            // ...
-        ],
-        'Owner' => [
-            'DisplayName' => '<string>',
-            'ID' => '<string>',
-        ],
-    ],
-    'Bucket' => $bucket,
-];
-
-try {
-    $resp = $s3Client->putBucketAcl($params);
-    echo "Succeed in setting bucket ACL.\n";
-} catch (AwsException $e) {
-    // Display error message
-    echo $e->getMessage();
-    echo "\n";
-}
-=======
-<?php
-/**
- * Copyright 2010-2018 Amazon.com, Inc. or its affiliates. All Rights Reserved.
- *
- * This file is licensed under the Apache License, Version 2.0 (the "License").
- * You may not use this file except in compliance with the License. A copy of
- * the License is located at
- *
- * http://aws.amazon.com/apache2.0/
- *
- * This file is distributed on an "AS IS" BASIS, WITHOUT WARRANTIES OR
- * CONDITIONS OF ANY KIND, either express or implied. See the License for the
- * specific language governing permissions and limitations under the License.
- *
- * ABOUT THIS PHP SAMPLE: This sample is part of the SDK for PHP Developer Guide topic at
- * https://docs.aws.amazon.com/sdk-for-php/v3/developer-guide/s3-examples-access-permissions.html
- *
- */
-
-require 'vendor/autoload.php';
-
-use Aws\S3\S3Client;
-use Aws\Exception\AwsException;
-
-// Create a S3Client
-$s3Client = new S3Client([
-    'profile' => 'default',
-    'region' => 'us-west-2',
-    'version' => '2006-03-01'
-]);
-
-// Gets the access control policy for a bucket
-$bucket = 'my-s3-bucket';
-try {
-    $resp = $s3Client->getBucketAcl([
-        'Bucket' => $bucket
-    ]);
-    echo "Succeed in retrieving bucket ACL as follows: \n";
-    var_dump($resp);
-} catch (AwsException $e) {
-    // output error message if fails
-    echo $e->getMessage();
-    echo "\n";
-}
-
-// Sets the permissions on a bucket using access control lists (ACL).
-$params = [
-    'ACL' => 'public-read',
-    'AccessControlPolicy' => [
-        // Information can be retrieved from `getBucketAcl` response
-        'Grants' => [
-            [
-                'Grantee' => [
-                    'DisplayName' => '<string>',
-                    'EmailAddress' => '<string>',
-                    'ID' => '<string>',
-                    'Type' => 'CanonicalUser',
-                    'URI' => '<string>',
-                ],
-                'Permission' => 'FULL_CONTROL',
-            ],
-            // ...
-        ],
-        'Owner' => [
-            'DisplayName' => '<string>',
-            'ID' => '<string>',
-        ],
-    ],
-    'Bucket' => $bucket,
-];
-
-try {
-    $resp = $s3Client->putBucketAcl($params);
-    echo "Succeed in setting bucket ACL.\n";
-} catch (AwsException $e) {
-    // Display error message
-    echo $e->getMessage();
-    echo "\n";
-}
->>>>>>> 7c6537b5
- 
-
-//snippet-sourcedescription:[s3BucketAcl.php demonstrates how to set the permissions on a bucket using access control lists (ACL).]
-//snippet-keyword:[PHP]
-<<<<<<< HEAD
-//snippet-keyword:[Code Sample]
-//snippet-service:[<<ADD SERVICE>>]
-//snippet-sourcetype:[full-example]
-//snippet-sourcedate:[]
-//snippet-sourceauthor:[AWS]
-=======
-//snippet-keyword:[AWS SDK for PHP v3]
-//snippet-keyword:[Code Sample]
-//snippet-keyword:[Amazon S3]
-//snippet-service:[s3]
-//snippet-sourcetype:[full-example]
-//snippet-sourcedate:[2018-09-20]
-//snippet-sourceauthor:[jschwarzwalder]
->>>>>>> 7c6537b5
-
+<?php
+/**
+ * Copyright 2010-2018 Amazon.com, Inc. or its affiliates. All Rights Reserved.
+ *
+ * This file is licensed under the Apache License, Version 2.0 (the "License").
+ * You may not use this file except in compliance with the License. A copy of
+ * the License is located at
+ *
+ * http://aws.amazon.com/apache2.0/
+ *
+ * This file is distributed on an "AS IS" BASIS, WITHOUT WARRANTIES OR
+ * CONDITIONS OF ANY KIND, either express or implied. See the License for the
+ * specific language governing permissions and limitations under the License.
+ *
+ * ABOUT THIS PHP SAMPLE: This sample is part of the SDK for PHP Developer Guide topic at
+ * https://docs.aws.amazon.com/sdk-for-php/v3/developer-guide/s3-examples-access-permissions.html
+ *
+ */
+
+require 'vendor/autoload.php';
+
+use Aws\S3\S3Client;
+use Aws\Exception\AwsException;
+
+// Create a S3Client
+$s3Client = new S3Client([
+    'profile' => 'default',
+    'region' => 'us-west-2',
+    'version' => '2006-03-01'
+]);
+
+// Gets the access control policy for a bucket
+$bucket = 'my-s3-bucket';
+try {
+    $resp = $s3Client->getBucketAcl([
+        'Bucket' => $bucket
+    ]);
+    echo "Succeed in retrieving bucket ACL as follows: \n";
+    var_dump($resp);
+} catch (AwsException $e) {
+    // output error message if fails
+    echo $e->getMessage();
+    echo "\n";
+}
+
+// Sets the permissions on a bucket using access control lists (ACL).
+$params = [
+    'ACL' => 'public-read',
+    'AccessControlPolicy' => [
+        // Information can be retrieved from `getBucketAcl` response
+        'Grants' => [
+            [
+                'Grantee' => [
+                    'DisplayName' => '<string>',
+                    'EmailAddress' => '<string>',
+                    'ID' => '<string>',
+                    'Type' => 'CanonicalUser',
+                    'URI' => '<string>',
+                ],
+                'Permission' => 'FULL_CONTROL',
+            ],
+            // ...
+        ],
+        'Owner' => [
+            'DisplayName' => '<string>',
+            'ID' => '<string>',
+        ],
+    ],
+    'Bucket' => $bucket,
+];
+
+try {
+    $resp = $s3Client->putBucketAcl($params);
+    echo "Succeed in setting bucket ACL.\n";
+} catch (AwsException $e) {
+    // Display error message
+    echo $e->getMessage();
+    echo "\n";
+}
+ 
+
+//snippet-sourcedescription:[s3BucketAcl.php demonstrates how to set the permissions on a bucket using access control lists (ACL).]
+//snippet-keyword:[PHP]
+//snippet-keyword:[AWS SDK for PHP v3]
+//snippet-keyword:[Code Sample]
+//snippet-keyword:[Amazon S3]
+//snippet-service:[s3]
+//snippet-sourcetype:[full-example]
+//snippet-sourcedate:[2018-09-20]
+//snippet-sourceauthor:[jschwarzwalder]
+