--- conflicted
+++ resolved
@@ -1,106 +1,56 @@
-<<<<<<< HEAD
-<?php
-/**
- * Copyright 2010-2018 Amazon.com, Inc. or its affiliates. All Rights Reserved.
- *
- * This file is licensed under the Apache License, Version 2.0 (the "License").
- * You may not use this file except in compliance with the License. A copy of
- * the License is located at
- *
- * http://aws.amazon.com/apache2.0/
- *
- * This file is distributed on an "AS IS" BASIS, WITHOUT WARRANTIES OR
- * CONDITIONS OF ANY KIND, either express or implied. See the License for the
- * specific language governing permissions and limitations under the License.
- */
-require 'vendor/autoload.php';
-
-use Aws\S3\S3Client;
-use Aws\Exception\AwsException;
-
-/**
- * Put bucket accelerate configuration
- *
- * This code expects that you have AWS credentials set up per:
- * https://docs.aws.amazon.com/sdk-for-php/v3/developer-guide/guide_credentials.html
- */
-
-$bucketName = 'BUCKET_NAME';
-
-$client = new S3Client([
-    'region' => 'us-west-2',
-    'version' => '2006-03-01'
-]);
-
-try {
-    $result = $client->putBucketAccelerateConfiguration([
-        'AccelerateConfiguration' => [ // REQUIRED
-            'Status' => 'Enabled',
-        ],
-        'Bucket' => $bucketName, // REQUIRED
-    ]);
-    var_dump($result);
-} catch (AwsException $e) {
-    // output error message if fails
-    error_log($e->getMessage());
-}
- 
-
-//snippet-sourcedescription:[PutBucketAccelerateConfiguration.php demonstrates how to configure bucket accelerate on an S3 bucket.]
-//snippet-keyword:[PHP]
-//snippet-keyword:[AWS SDK for PHP v3]
-//snippet-keyword:[Code Sample]
-//snippet-keyword:[Amazon S3]
-//snippet-service:[s3]
-//snippet-sourcetype:[full-example]
-//snippet-sourcedate:[2018-09-20]
-//snippet-sourceauthor:[jschwarzwalder]
-
-=======
-<?php
-/**
- * Copyright 2010-2018 Amazon.com, Inc. or its affiliates. All Rights Reserved.
- *
- * This file is licensed under the Apache License, Version 2.0 (the "License").
- * You may not use this file except in compliance with the License. A copy of
- * the License is located at
- *
- * http://aws.amazon.com/apache2.0/
- *
- * This file is distributed on an "AS IS" BASIS, WITHOUT WARRANTIES OR
- * CONDITIONS OF ANY KIND, either express or implied. See the License for the
- * specific language governing permissions and limitations under the License.
- */
-
-require 'vendor/autoload.php';
-
-use Aws\S3\S3Client;
-use Aws\Exception\AwsException;
-
-/**
- * Put bucket accelerate configuration
- *
- * This code expects that you have AWS credentials set up per:
- * https://docs.aws.amazon.com/sdk-for-php/v3/developer-guide/guide_credentials.html
- */
-
-$bucketName = 'BUCKET_NAME';
-
-$client = new S3Client([
-    'region' => 'us-west-2',
-    'version' => '2006-03-01'
-]);
-
-try {
-    $result = $client->putBucketAccelerateConfiguration([
-        'AccelerateConfiguration' => [ // REQUIRED
-            'Status' => 'Enabled',
-        ],
-        'Bucket' => $bucketName, // REQUIRED
-    ]);
-    var_dump($result);
-} catch (AwsException $e) {
-    // output error message if fails
-    error_log($e->getMessage());
-}
->>>>>>> d69904c9
+<?php
+/**
+ * Copyright 2010-2018 Amazon.com, Inc. or its affiliates. All Rights Reserved.
+ *
+ * This file is licensed under the Apache License, Version 2.0 (the "License").
+ * You may not use this file except in compliance with the License. A copy of
+ * the License is located at
+ *
+ * http://aws.amazon.com/apache2.0/
+ *
+ * This file is distributed on an "AS IS" BASIS, WITHOUT WARRANTIES OR
+ * CONDITIONS OF ANY KIND, either express or implied. See the License for the
+ * specific language governing permissions and limitations under the License.
+ */
+require 'vendor/autoload.php';
+
+use Aws\S3\S3Client;
+use Aws\Exception\AwsException;
+
+/**
+ * Put bucket accelerate configuration
+ *
+ * This code expects that you have AWS credentials set up per:
+ * https://docs.aws.amazon.com/sdk-for-php/v3/developer-guide/guide_credentials.html
+ */
+
+$bucketName = 'BUCKET_NAME';
+
+$client = new S3Client([
+    'region' => 'us-west-2',
+    'version' => '2006-03-01'
+]);
+
+try {
+    $result = $client->putBucketAccelerateConfiguration([
+        'AccelerateConfiguration' => [ // REQUIRED
+            'Status' => 'Enabled',
+        ],
+        'Bucket' => $bucketName, // REQUIRED
+    ]);
+    var_dump($result);
+} catch (AwsException $e) {
+    // output error message if fails
+    error_log($e->getMessage());
+}
+ 
+
+//snippet-sourcedescription:[PutBucketAccelerateConfiguration.php demonstrates how to configure bucket accelerate on an S3 bucket.]
+//snippet-keyword:[PHP]
+//snippet-keyword:[AWS SDK for PHP v3]
+//snippet-keyword:[Code Sample]
+//snippet-keyword:[Amazon S3]
+//snippet-service:[s3]
+//snippet-sourcetype:[full-example]
+//snippet-sourcedate:[2018-09-20]
+//snippet-sourceauthor:[jschwarzwalder]