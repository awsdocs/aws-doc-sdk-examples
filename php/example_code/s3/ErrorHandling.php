<<<<<<< HEAD
<?php
/**
 * Copyright 2010-2018 Amazon.com, Inc. or its affiliates. All Rights Reserved.
 *
 * This file is licensed under the Apache License, Version 2.0 (the "License").
 * You may not use this file except in compliance with the License. A copy of
 * the License is located at
 *
 * http://aws.amazon.com/apache2.0/
 *
 * This file is distributed on an "AS IS" BASIS, WITHOUT WARRANTIES OR
 * CONDITIONS OF ANY KIND, either express or implied. See the License for the
 * specific language governing permissions and limitations under the License.
 *
 *  ABOUT THIS PHP SAMPLE: This sample is part of the SDK for PHP Developer Guide topic at
 * https://docs.aws.amazon.com/sdk-for-php/v3/developer-guide/getting-started/basic-usage.html
 *
 */

require 'vendor/autoload.php';

use Aws\S3\S3Client;
use Aws\Exception\AwsException;
use Aws\S3\Exception\S3Exception;

/**
 * Create an Amazon S3 bucket. Synchronous Error Handling
 *
 * This code expects that you have AWS credentials set up per:
 * https://docs.aws.amazon.com/sdk-for-php/v3/developer-guide/guide_credentials.html
 */

//Create a S3Client
$s3Client = new S3Client([
    'profile' => 'default',
    'region' => 'us-east-2',
    'version' => 'latest'
]);

// Use an Aws\Sdk class to create the S3Client object.
$s3Client = $sdk->createS3();

try {
    $s3Client->createBucket(['Bucket' => 'my-bucket']);
} catch (S3Exception $e) {
    // Catch an S3 specific exception.
    echo $e->getMessage();
} catch (AwsException $e) {
    // This catches the more generic AwsException. You can grab information
    // from the exception using methods of the exception object.
    echo $e->getAwsRequestId() . "\n";
    echo $e->getAwsErrorType() . "\n";
    echo $e->getAwsErrorCode() . "\n";
}

//Asynchronous Error Handling
$promise = $s3Client->createBucketAsync(['Bucket' => 'my-bucket']);

$promise->otherwise(function ($reason) {
    var_dump($reason);
});

// This does the same thing as the "otherwise" function.
$promise->then(null, function ($reason) {
    var_dump($reason);
});

//throw exception
try {
    $result = $promise->wait();
} catch (S3Exception $e) {
    echo $e->getMessage();
}
=======
<?php
/**
 * Copyright 2010-2018 Amazon.com, Inc. or its affiliates. All Rights Reserved.
 *
 * This file is licensed under the Apache License, Version 2.0 (the "License").
 * You may not use this file except in compliance with the License. A copy of
 * the License is located at
 *
 * http://aws.amazon.com/apache2.0/
 *
 * This file is distributed on an "AS IS" BASIS, WITHOUT WARRANTIES OR
 * CONDITIONS OF ANY KIND, either express or implied. See the License for the
 * specific language governing permissions and limitations under the License.
 *
 *  ABOUT THIS PHP SAMPLE: This sample is part of the SDK for PHP Developer Guide topic at
 * https://docs.aws.amazon.com/sdk-for-php/v3/developer-guide/getting-started/basic-usage.html
 *
 */

require 'vendor/autoload.php';

use Aws\S3\S3Client;
use Aws\Exception\AwsException;
use Aws\S3\Exception\S3Exception;

/**
 * Create an Amazon S3 bucket. Synchronous Error Handling
 *
 * This code expects that you have AWS credentials set up per:
 * https://docs.aws.amazon.com/sdk-for-php/v3/developer-guide/guide_credentials.html
 */

//Create a S3Client
$s3Client = new S3Client([
    'profile' => 'default',
    'region' => 'us-east-2',
    'version' => 'latest'
]);

// Use an Aws\Sdk class to create the S3Client object.
$s3Client = $sdk->createS3();

try {
    $s3Client->createBucket(['Bucket' => 'my-bucket']);
} catch (S3Exception $e) {
    // Catch an S3 specific exception.
    echo $e->getMessage();
} catch (AwsException $e) {
    // This catches the more generic AwsException. You can grab information
    // from the exception using methods of the exception object.
    echo $e->getAwsRequestId() . "\n";
    echo $e->getAwsErrorType() . "\n";
    echo $e->getAwsErrorCode() . "\n";
}

//Asynchronous Error Handling
$promise = $s3Client->createBucketAsync(['Bucket' => 'my-bucket']);

$promise->otherwise(function ($reason) {
    var_dump($reason);
});

// This does the same thing as the "otherwise" function.
$promise->then(null, function ($reason) {
    var_dump($reason);
});

//throw exception
try {
    $result = $promise->wait();
} catch (S3Exception $e) {
    echo $e->getMessage();
}
>>>>>>> 7c6537b5
 

//snippet-sourcedescription:[ErrorHandling.php demonstrates how to create a S3 Bucket Asynchronously with Errors Handled if something goes wrong.]
//snippet-keyword:[PHP]
<<<<<<< HEAD
//snippet-keyword:[Code Sample]
//snippet-service:[<<ADD SERVICE>>]
//snippet-sourcetype:[full-example]
//snippet-sourcedate:[]
//snippet-sourceauthor:[AWS]
=======
//snippet-keyword:[AWS SDK for PHP v3]
//snippet-keyword:[Code Sample]
//snippet-keyword:[Amazon S3]
//snippet-service:[s3]
//snippet-sourcetype:[full-example]
//snippet-sourcedate:[2018-09-20]
//snippet-sourceauthor:[jschwarzwalder]
>>>>>>> 7c6537b5

<|MERGE_RESOLUTION|>--- conflicted
+++ resolved
@@ -1,169 +1,85 @@
-<<<<<<< HEAD
-<?php
-/**
- * Copyright 2010-2018 Amazon.com, Inc. or its affiliates. All Rights Reserved.
- *
- * This file is licensed under the Apache License, Version 2.0 (the "License").
- * You may not use this file except in compliance with the License. A copy of
- * the License is located at
- *
- * http://aws.amazon.com/apache2.0/
- *
- * This file is distributed on an "AS IS" BASIS, WITHOUT WARRANTIES OR
- * CONDITIONS OF ANY KIND, either express or implied. See the License for the
- * specific language governing permissions and limitations under the License.
- *
- *  ABOUT THIS PHP SAMPLE: This sample is part of the SDK for PHP Developer Guide topic at
- * https://docs.aws.amazon.com/sdk-for-php/v3/developer-guide/getting-started/basic-usage.html
- *
- */
-
-require 'vendor/autoload.php';
-
-use Aws\S3\S3Client;
-use Aws\Exception\AwsException;
-use Aws\S3\Exception\S3Exception;
-
-/**
- * Create an Amazon S3 bucket. Synchronous Error Handling
- *
- * This code expects that you have AWS credentials set up per:
- * https://docs.aws.amazon.com/sdk-for-php/v3/developer-guide/guide_credentials.html
- */
-
-//Create a S3Client
-$s3Client = new S3Client([
-    'profile' => 'default',
-    'region' => 'us-east-2',
-    'version' => 'latest'
-]);
-
-// Use an Aws\Sdk class to create the S3Client object.
-$s3Client = $sdk->createS3();
-
-try {
-    $s3Client->createBucket(['Bucket' => 'my-bucket']);
-} catch (S3Exception $e) {
-    // Catch an S3 specific exception.
-    echo $e->getMessage();
-} catch (AwsException $e) {
-    // This catches the more generic AwsException. You can grab information
-    // from the exception using methods of the exception object.
-    echo $e->getAwsRequestId() . "\n";
-    echo $e->getAwsErrorType() . "\n";
-    echo $e->getAwsErrorCode() . "\n";
-}
-
-//Asynchronous Error Handling
-$promise = $s3Client->createBucketAsync(['Bucket' => 'my-bucket']);
-
-$promise->otherwise(function ($reason) {
-    var_dump($reason);
-});
-
-// This does the same thing as the "otherwise" function.
-$promise->then(null, function ($reason) {
-    var_dump($reason);
-});
-
-//throw exception
-try {
-    $result = $promise->wait();
-} catch (S3Exception $e) {
-    echo $e->getMessage();
-}
-=======
-<?php
-/**
- * Copyright 2010-2018 Amazon.com, Inc. or its affiliates. All Rights Reserved.
- *
- * This file is licensed under the Apache License, Version 2.0 (the "License").
- * You may not use this file except in compliance with the License. A copy of
- * the License is located at
- *
- * http://aws.amazon.com/apache2.0/
- *
- * This file is distributed on an "AS IS" BASIS, WITHOUT WARRANTIES OR
- * CONDITIONS OF ANY KIND, either express or implied. See the License for the
- * specific language governing permissions and limitations under the License.
- *
- *  ABOUT THIS PHP SAMPLE: This sample is part of the SDK for PHP Developer Guide topic at
- * https://docs.aws.amazon.com/sdk-for-php/v3/developer-guide/getting-started/basic-usage.html
- *
- */
-
-require 'vendor/autoload.php';
-
-use Aws\S3\S3Client;
-use Aws\Exception\AwsException;
-use Aws\S3\Exception\S3Exception;
-
-/**
- * Create an Amazon S3 bucket. Synchronous Error Handling
- *
- * This code expects that you have AWS credentials set up per:
- * https://docs.aws.amazon.com/sdk-for-php/v3/developer-guide/guide_credentials.html
- */
-
-//Create a S3Client
-$s3Client = new S3Client([
-    'profile' => 'default',
-    'region' => 'us-east-2',
-    'version' => 'latest'
-]);
-
-// Use an Aws\Sdk class to create the S3Client object.
-$s3Client = $sdk->createS3();
-
-try {
-    $s3Client->createBucket(['Bucket' => 'my-bucket']);
-} catch (S3Exception $e) {
-    // Catch an S3 specific exception.
-    echo $e->getMessage();
-} catch (AwsException $e) {
-    // This catches the more generic AwsException. You can grab information
-    // from the exception using methods of the exception object.
-    echo $e->getAwsRequestId() . "\n";
-    echo $e->getAwsErrorType() . "\n";
-    echo $e->getAwsErrorCode() . "\n";
-}
-
-//Asynchronous Error Handling
-$promise = $s3Client->createBucketAsync(['Bucket' => 'my-bucket']);
-
-$promise->otherwise(function ($reason) {
-    var_dump($reason);
-});
-
-// This does the same thing as the "otherwise" function.
-$promise->then(null, function ($reason) {
-    var_dump($reason);
-});
-
-//throw exception
-try {
-    $result = $promise->wait();
-} catch (S3Exception $e) {
-    echo $e->getMessage();
-}
->>>>>>> 7c6537b5
- 
-
-//snippet-sourcedescription:[ErrorHandling.php demonstrates how to create a S3 Bucket Asynchronously with Errors Handled if something goes wrong.]
-//snippet-keyword:[PHP]
-<<<<<<< HEAD
-//snippet-keyword:[Code Sample]
-//snippet-service:[<<ADD SERVICE>>]
-//snippet-sourcetype:[full-example]
-//snippet-sourcedate:[]
-//snippet-sourceauthor:[AWS]
-=======
-//snippet-keyword:[AWS SDK for PHP v3]
-//snippet-keyword:[Code Sample]
-//snippet-keyword:[Amazon S3]
-//snippet-service:[s3]
-//snippet-sourcetype:[full-example]
-//snippet-sourcedate:[2018-09-20]
-//snippet-sourceauthor:[jschwarzwalder]
->>>>>>> 7c6537b5
-
+<?php
+/**
+ * Copyright 2010-2018 Amazon.com, Inc. or its affiliates. All Rights Reserved.
+ *
+ * This file is licensed under the Apache License, Version 2.0 (the "License").
+ * You may not use this file except in compliance with the License. A copy of
+ * the License is located at
+ *
+ * http://aws.amazon.com/apache2.0/
+ *
+ * This file is distributed on an "AS IS" BASIS, WITHOUT WARRANTIES OR
+ * CONDITIONS OF ANY KIND, either express or implied. See the License for the
+ * specific language governing permissions and limitations under the License.
+ *
+ *  ABOUT THIS PHP SAMPLE: This sample is part of the SDK for PHP Developer Guide topic at
+ * https://docs.aws.amazon.com/sdk-for-php/v3/developer-guide/getting-started/basic-usage.html
+ *
+ */
+
+require 'vendor/autoload.php';
+
+use Aws\S3\S3Client;
+use Aws\Exception\AwsException;
+use Aws\S3\Exception\S3Exception;
+
+/**
+ * Create an Amazon S3 bucket. Synchronous Error Handling
+ *
+ * This code expects that you have AWS credentials set up per:
+ * https://docs.aws.amazon.com/sdk-for-php/v3/developer-guide/guide_credentials.html
+ */
+
+//Create a S3Client
+$s3Client = new S3Client([
+    'profile' => 'default',
+    'region' => 'us-east-2',
+    'version' => 'latest'
+]);
+
+// Use an Aws\Sdk class to create the S3Client object.
+$s3Client = $sdk->createS3();
+
+try {
+    $s3Client->createBucket(['Bucket' => 'my-bucket']);
+} catch (S3Exception $e) {
+    // Catch an S3 specific exception.
+    echo $e->getMessage();
+} catch (AwsException $e) {
+    // This catches the more generic AwsException. You can grab information
+    // from the exception using methods of the exception object.
+    echo $e->getAwsRequestId() . "\n";
+    echo $e->getAwsErrorType() . "\n";
+    echo $e->getAwsErrorCode() . "\n";
+}
+
+//Asynchronous Error Handling
+$promise = $s3Client->createBucketAsync(['Bucket' => 'my-bucket']);
+
+$promise->otherwise(function ($reason) {
+    var_dump($reason);
+});
+
+// This does the same thing as the "otherwise" function.
+$promise->then(null, function ($reason) {
+    var_dump($reason);
+});
+
+//throw exception
+try {
+    $result = $promise->wait();
+} catch (S3Exception $e) {
+    echo $e->getMessage();
+}
+ 
+
+//snippet-sourcedescription:[ErrorHandling.php demonstrates how to create a S3 Bucket Asynchronously with Errors Handled if something goes wrong.]
+//snippet-keyword:[PHP]
+//snippet-keyword:[AWS SDK for PHP v3]
+//snippet-keyword:[Code Sample]
+//snippet-keyword:[Amazon S3]
+//snippet-service:[s3]
+//snippet-sourcetype:[full-example]
+//snippet-sourcedate:[2018-09-20]
+//snippet-sourceauthor:[jschwarzwalder]
+