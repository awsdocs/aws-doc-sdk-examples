--- conflicted
+++ resolved
@@ -1,161 +1,81 @@
-<<<<<<< HEAD
-<?php
-/**
- * Copyright 2010-2018 Amazon.com, Inc. or its affiliates. All Rights Reserved.
- *
- * This file is licensed under the Apache License, Version 2.0 (the "License").
- * You may not use this file except in compliance with the License. A copy of
- * the License is located at
- *
- * http://aws.amazon.com/apache2.0/
- *
- * This file is distributed on an "AS IS" BASIS, WITHOUT WARRANTIES OR
- * CONDITIONS OF ANY KIND, either express or implied. See the License for the
- * specific language governing permissions and limitations under the License.
- *
- *  ABOUT THIS PHP SAMPLE: This sample is part of the SDK for PHP Developer Guide topic at
- *  https://docs.aws.amazon.com/sdk-for-php/v3/developer-guide/service/s3-transfer.html
- *
- */
-
-require 'vendor/autoload.php';
-
-use Aws\S3\S3Client;
-use Aws\Exception\AwsException;
-
-// Create an S3 client
-$client = new \Aws\S3\S3Client([
-    'profile' => 'default',
-    'region' => 'us-west-2',
-    'version' => '2006-03-01',
-]);
-
-//Uploading a Local Director to S3
-echo "Uploading Files to S3";
-
-// Where the files will be source from
-$source = '/path/to/source/files';
-
-// Where the files will be transferred to
-$dest = 's3://bucket/foo';
-
-// Create a default transfer object
-$manager = new \Aws\S3\Transfer($client, $source, $dest);
-
-// Perform the transfer synchronously
-$manager->transfer();
-
-//Downloading an S3 Bucket
-echo "Downloading Files form S3";
-
-//Switch the Source and destination to download from S3
-$source = 's3://bucket';
-$dest = '/path/to/destination/dir';
-
-// Create a default transfer object
-$manager = new \Aws\S3\Transfer($client, $source, $dest);
-
-//toggle to transfer asynchronously
-if (async) {
-    // Initiate the transfer and get a promise
-    $promise = $manager->promise();
-
-    // Do something when the transfer is complete using the then() method
-    $promise->then(function () {
-        echo 'Done!';
-    });
-} else {
-    // Perform the transfer synchronously
-    $manager->transfer();
-}
-=======
-<?php
-/**
- * Copyright 2010-2018 Amazon.com, Inc. or its affiliates. All Rights Reserved.
- *
- * This file is licensed under the Apache License, Version 2.0 (the "License").
- * You may not use this file except in compliance with the License. A copy of
- * the License is located at
- *
- * http://aws.amazon.com/apache2.0/
- *
- * This file is distributed on an "AS IS" BASIS, WITHOUT WARRANTIES OR
- * CONDITIONS OF ANY KIND, either express or implied. See the License for the
- * specific language governing permissions and limitations under the License.
- *
- *  ABOUT THIS PHP SAMPLE: This sample is part of the SDK for PHP Developer Guide topic at
- *  https://docs.aws.amazon.com/sdk-for-php/v3/developer-guide/service/s3-transfer.html
- *
- */
-
-require 'vendor/autoload.php';
-
-use Aws\S3\S3Client;
-use Aws\Exception\AwsException;
-
-// Create an S3 client
-$client = new \Aws\S3\S3Client([
-    'profile' => 'default',
-    'region' => 'us-west-2',
-    'version' => '2006-03-01',
-]);
-
-//Uploading a Local Director to S3
-echo "Uploading Files to S3";
-
-// Where the files will be source from
-$source = '/path/to/source/files';
-
-// Where the files will be transferred to
-$dest = 's3://bucket/foo';
-
-// Create a default transfer object
-$manager = new \Aws\S3\Transfer($client, $source, $dest);
-
-// Perform the transfer synchronously
-$manager->transfer();
-
-//Downloading an S3 Bucket
-echo "Downloading Files form S3";
-
-//Switch the Source and destination to download from S3
-$source = 's3://bucket';
-$dest = '/path/to/destination/dir';
-
-// Create a default transfer object
-$manager = new \Aws\S3\Transfer($client, $source, $dest);
-
-//toggle to transfer asynchronously
-if (async) {
-    // Initiate the transfer and get a promise
-    $promise = $manager->promise();
-
-    // Do something when the transfer is complete using the then() method
-    $promise->then(function () {
-        echo 'Done!';
-    });
-} else {
-    // Perform the transfer synchronously
-    $manager->transfer();
-}
->>>>>>> 7c6537b5
- 
-
-//snippet-sourcedescription:[TransferManager.php demonstrates how to transfer files asynchronously.]
-//snippet-keyword:[PHP]
-<<<<<<< HEAD
-//snippet-keyword:[Code Sample]
-//snippet-service:[<<ADD SERVICE>>]
-//snippet-sourcetype:[full-example]
-//snippet-sourcedate:[]
-//snippet-sourceauthor:[AWS]
-=======
-//snippet-keyword:[AWS SDK for PHP v3]
-//snippet-keyword:[Code Sample]
-//snippet-keyword:[Amazon S3]
-//snippet-service:[s3]
-//snippet-sourcetype:[full-example]
-//snippet-sourcedate:[2018-09-20]
-//snippet-sourceauthor:[jschwarzwalder]
->>>>>>> 7c6537b5
-
+<?php
+/**
+ * Copyright 2010-2018 Amazon.com, Inc. or its affiliates. All Rights Reserved.
+ *
+ * This file is licensed under the Apache License, Version 2.0 (the "License").
+ * You may not use this file except in compliance with the License. A copy of
+ * the License is located at
+ *
+ * http://aws.amazon.com/apache2.0/
+ *
+ * This file is distributed on an "AS IS" BASIS, WITHOUT WARRANTIES OR
+ * CONDITIONS OF ANY KIND, either express or implied. See the License for the
+ * specific language governing permissions and limitations under the License.
+ *
+ *  ABOUT THIS PHP SAMPLE: This sample is part of the SDK for PHP Developer Guide topic at
+ *  https://docs.aws.amazon.com/sdk-for-php/v3/developer-guide/service/s3-transfer.html
+ *
+ */
+
+require 'vendor/autoload.php';
+
+use Aws\S3\S3Client;
+use Aws\Exception\AwsException;
+
+// Create an S3 client
+$client = new \Aws\S3\S3Client([
+    'profile' => 'default',
+    'region' => 'us-west-2',
+    'version' => '2006-03-01',
+]);
+
+//Uploading a Local Director to S3
+echo "Uploading Files to S3";
+
+// Where the files will be source from
+$source = '/path/to/source/files';
+
+// Where the files will be transferred to
+$dest = 's3://bucket/foo';
+
+// Create a default transfer object
+$manager = new \Aws\S3\Transfer($client, $source, $dest);
+
+// Perform the transfer synchronously
+$manager->transfer();
+
+//Downloading an S3 Bucket
+echo "Downloading Files form S3";
+
+//Switch the Source and destination to download from S3
+$source = 's3://bucket';
+$dest = '/path/to/destination/dir';
+
+// Create a default transfer object
+$manager = new \Aws\S3\Transfer($client, $source, $dest);
+
+//toggle to transfer asynchronously
+if (async) {
+    // Initiate the transfer and get a promise
+    $promise = $manager->promise();
+
+    // Do something when the transfer is complete using the then() method
+    $promise->then(function () {
+        echo 'Done!';
+    });
+} else {
+    // Perform the transfer synchronously
+    $manager->transfer();
+}
+ 
+
+//snippet-sourcedescription:[TransferManager.php demonstrates how to transfer files asynchronously.]
+//snippet-keyword:[PHP]
+//snippet-keyword:[AWS SDK for PHP v3]
+//snippet-keyword:[Code Sample]
+//snippet-keyword:[Amazon S3]
+//snippet-service:[s3]
+//snippet-sourcetype:[full-example]
+//snippet-sourcedate:[2018-09-20]
+//snippet-sourceauthor:[jschwarzwalder]
+