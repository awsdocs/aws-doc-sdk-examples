<?php
/**
 * Copyright 2010-2018 Amazon.com, Inc. or its affiliates. All Rights Reserved.
 *
 * This file is licensed under the Apache License, Version 2.0 (the "License").
 * You may not use this file except in compliance with the License. A copy of
 * the License is located at
 *
 * http://aws.amazon.com/apache2.0/
 *
 * This file is distributed on an "AS IS" BASIS, WITHOUT WARRANTIES OR
 * CONDITIONS OF ANY KIND, either express or implied. See the License for the
 * specific language governing permissions and limitations under the License.
 *
 * ABOUT THIS PHP SAMPLE: This sample is part of the SDK for PHP Developer Guide topic at
 * https://docs.aws.amazon.com/sdk-for-php/v3/developer-guide/service/s3-multipart-upload.html
 *
 */
<<<<<<< HEAD
 
=======


>>>>>>> fd478daf
require 'vendor/autoload.php';

use Aws\S3\S3Client;
use Aws\Exception\AwsException;
use Aws\S3\MultipartCopy;
use Aws\Exception\MultipartUploadException;

// Create a S3Client
$s3Client = new S3Client([
    'profile' => 'default',
    'region' => 'us-west-2',
    'version' => '2006-03-01'
]);

//Using stream instead of file path
$source = fopen('/path/to/large/file.zip', 'rb');
$uploader = new MultipartUploader($s3Client, $source, [
    'bucket' => 'your-bucket',
    'key' => 'my-file.zip',
]);

do {
    try {
        $result = $uploader->upload();
    } catch (MultipartUploadException $e) {
        rewind($source);
        $uploader = new MultipartUploader($s3Client, $source, [
            'state' => $e->getState(),
        ]);
    }
} while (!isset($result));<|MERGE_RESOLUTION|>--- conflicted
+++ resolved
@@ -16,12 +16,7 @@
  * https://docs.aws.amazon.com/sdk-for-php/v3/developer-guide/service/s3-multipart-upload.html
  *
  */
-<<<<<<< HEAD
- 
-=======
 
-
->>>>>>> fd478daf
 require 'vendor/autoload.php';
 
 use Aws\S3\S3Client;
