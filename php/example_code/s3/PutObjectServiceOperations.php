--- conflicted
+++ resolved
@@ -1,139 +1,70 @@
-<<<<<<< HEAD
-<?php
-/**
- * Copyright 2010-2018 Amazon.com, Inc. or its affiliates. All Rights Reserved.
- *
- * This file is licensed under the Apache License, Version 2.0 (the "License").
- * You may not use this file except in compliance with the License. A copy of
- * the License is located at
- *
- * http://aws.amazon.com/apache2.0/
- *
- * This file is distributed on an "AS IS" BASIS, WITHOUT WARRANTIES OR
- * CONDITIONS OF ANY KIND, either express or implied. See the License for the
- * specific language governing permissions and limitations under the License.
- *
- * ABOUT THIS PHP SAMPLE: This sample is part of the SDK for PHP Developer Guide topic at
- * https://docs.aws.amazon.com/sdk-for-php/v3/developer-guide/getting-started/basic-usage.html
- *
- */
-
-require 'vendor/autoload.php';
-
-use Aws\S3\S3Client;
-
-/**
- * Put an Object inside Amazon S3 Bucket.
- *
- * This code expects that you have AWS credentials set up per:
- * https://docs.aws.amazon.com/sdk-for-php/v3/developer-guide/guide_credentials.html
- */
-
-// Use the us-east-2 region and latest version of each client.
-$sharedConfig = [
-    'profile' => 'default',
-    'region' => 'us-east-2',
-    'version' => 'latest'
-];
-
-// Create an SDK class used to share configuration across clients.
-$sdk = new Aws\Sdk($sharedConfig);
-
-// Use an Aws\Sdk class to create the S3Client object.
-$s3Client = $sdk->createS3();
-
-// Send a PutObject request and get the result object.
-$result = $s3Client->putObject([
-    'Bucket' => 'my-bucket',
-    'Key' => 'my-key',
-    'Body' => 'this is the body!'
-]);
-
-// Download the contents of the object.
-$result = $s3Client->getObject([
-    'Bucket' => 'my-bucket',
-    'Key' => 'my-key'
-]);
-
-// Print the body of the result by indexing into the result object.
-echo $result['Body'];
-=======
-<?php
-/**
- * Copyright 2010-2018 Amazon.com, Inc. or its affiliates. All Rights Reserved.
- *
- * This file is licensed under the Apache License, Version 2.0 (the "License").
- * You may not use this file except in compliance with the License. A copy of
- * the License is located at
- *
- * http://aws.amazon.com/apache2.0/
- *
- * This file is distributed on an "AS IS" BASIS, WITHOUT WARRANTIES OR
- * CONDITIONS OF ANY KIND, either express or implied. See the License for the
- * specific language governing permissions and limitations under the License.
- *
- * ABOUT THIS PHP SAMPLE: This sample is part of the SDK for PHP Developer Guide topic at
- * https://docs.aws.amazon.com/sdk-for-php/v3/developer-guide/getting-started/basic-usage.html
- *
- */
-
-require 'vendor/autoload.php';
-
-use Aws\S3\S3Client;
-
-/**
- * Put an Object inside Amazon S3 Bucket.
- *
- * This code expects that you have AWS credentials set up per:
- * https://docs.aws.amazon.com/sdk-for-php/v3/developer-guide/guide_credentials.html
- */
-
-// Use the us-east-2 region and latest version of each client.
-$sharedConfig = [
-    'profile' => 'default',
-    'region' => 'us-east-2',
-    'version' => 'latest'
-];
-
-// Create an SDK class used to share configuration across clients.
-$sdk = new Aws\Sdk($sharedConfig);
-
-// Use an Aws\Sdk class to create the S3Client object.
-$s3Client = $sdk->createS3();
-
-// Send a PutObject request and get the result object.
-$result = $s3Client->putObject([
-    'Bucket' => 'my-bucket',
-    'Key' => 'my-key',
-    'Body' => 'this is the body!'
-]);
-
-// Download the contents of the object.
-$result = $s3Client->getObject([
-    'Bucket' => 'my-bucket',
-    'Key' => 'my-key'
-]);
-
-// Print the body of the result by indexing into the result object.
-echo $result['Body'];
->>>>>>> 7c6537b5
- 
-
-//snippet-sourcedescription:[PutObjectServiceOperations.php demonstrates how to send a file (or object) to an S3 bucket with an actionable result object returned.]
-//snippet-keyword:[PHP]
-<<<<<<< HEAD
-//snippet-keyword:[Code Sample]
-//snippet-service:[<<ADD SERVICE>>]
-//snippet-sourcetype:[full-example]
-//snippet-sourcedate:[]
-//snippet-sourceauthor:[AWS]
-=======
-//snippet-keyword:[AWS SDK for PHP v3]
-//snippet-keyword:[Code Sample]
-//snippet-keyword:[Amazon S3]
-//snippet-service:[s3]
-//snippet-sourcetype:[full-example]
-//snippet-sourcedate:[2018-09-20]
-//snippet-sourceauthor:[jschwarzwalder]
->>>>>>> 7c6537b5
-
+<?php
+/**
+ * Copyright 2010-2018 Amazon.com, Inc. or its affiliates. All Rights Reserved.
+ *
+ * This file is licensed under the Apache License, Version 2.0 (the "License").
+ * You may not use this file except in compliance with the License. A copy of
+ * the License is located at
+ *
+ * http://aws.amazon.com/apache2.0/
+ *
+ * This file is distributed on an "AS IS" BASIS, WITHOUT WARRANTIES OR
+ * CONDITIONS OF ANY KIND, either express or implied. See the License for the
+ * specific language governing permissions and limitations under the License.
+ *
+ * ABOUT THIS PHP SAMPLE: This sample is part of the SDK for PHP Developer Guide topic at
+ * https://docs.aws.amazon.com/sdk-for-php/v3/developer-guide/getting-started/basic-usage.html
+ *
+ */
+
+require 'vendor/autoload.php';
+
+use Aws\S3\S3Client;
+
+/**
+ * Put an Object inside Amazon S3 Bucket.
+ *
+ * This code expects that you have AWS credentials set up per:
+ * https://docs.aws.amazon.com/sdk-for-php/v3/developer-guide/guide_credentials.html
+ */
+
+// Use the us-east-2 region and latest version of each client.
+$sharedConfig = [
+    'profile' => 'default',
+    'region' => 'us-east-2',
+    'version' => 'latest'
+];
+
+// Create an SDK class used to share configuration across clients.
+$sdk = new Aws\Sdk($sharedConfig);
+
+// Use an Aws\Sdk class to create the S3Client object.
+$s3Client = $sdk->createS3();
+
+// Send a PutObject request and get the result object.
+$result = $s3Client->putObject([
+    'Bucket' => 'my-bucket',
+    'Key' => 'my-key',
+    'Body' => 'this is the body!'
+]);
+
+// Download the contents of the object.
+$result = $s3Client->getObject([
+    'Bucket' => 'my-bucket',
+    'Key' => 'my-key'
+]);
+
+// Print the body of the result by indexing into the result object.
+echo $result['Body'];
+ 
+
+//snippet-sourcedescription:[PutObjectServiceOperations.php demonstrates how to send a file (or object) to an S3 bucket with an actionable result object returned.]
+//snippet-keyword:[PHP]
+//snippet-keyword:[AWS SDK for PHP v3]
+//snippet-keyword:[Code Sample]
+//snippet-keyword:[Amazon S3]
+//snippet-service:[s3]
+//snippet-sourcetype:[full-example]
+//snippet-sourcedate:[2018-09-20]
+//snippet-sourceauthor:[jschwarzwalder]
+