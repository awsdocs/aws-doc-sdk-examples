--- conflicted
+++ resolved
@@ -1,145 +1,73 @@
-<<<<<<< HEAD
-<?php
-/**
- * Copyright 2010-2018 Amazon.com, Inc. or its affiliates. All Rights Reserved.
- *
- * This file is licensed under the Apache License, Version 2.0 (the "License").
- * You may not use this file except in compliance with the License. A copy of
- * the License is located at
- *
- * http://aws.amazon.com/apache2.0/
- *
- * This file is distributed on an "AS IS" BASIS, WITHOUT WARRANTIES OR
- * CONDITIONS OF ANY KIND, either express or implied. See the License for the
- * specific language governing permissions and limitations under the License.
- *
- * ABOUT THIS PHP SAMPLE: This sample is part of the SDK for PHP Developer Guide topic at
- * https://docs.aws.amazon.com/sdk-for-php/v3/developer-guide/s3-examples-creating-buckets.html
- *
- */
-
-require 'vendor/autoload.php';
-
-use Aws\S3\S3Client;
-use Aws\Exception\AwsException;
-
-/**
- * Put an Object inside Amazon S3 Bucket.
- *
- * This code expects that you have AWS credentials set up per:
- * https://docs.aws.amazon.com/sdk-for-php/v3/developer-guide/guide_credentials.html
- */
-
-$USAGE = "\n" .
-    "To run this example, supply the name of an S3 bucket and a file to\n" .
-    "upload to it.\n" .
-    "\n" .
-    "Ex: php PutObject.php <bucketname> <filename>\n";
-
-if (count($argv) <= 2) {
-    echo $USAGE;
-    exit();
-}
-
-$bucket = $argv[1];
-$file_Path = $argv[2];
-$key = basename($argv[2]);
-
-try {
-    //Create a S3Client
-    $s3Client = new S3Client([
-        'profile' => 'default',
-        'region' => 'us-west-2',
-        'version' => '2006-03-01'
-    ]);
-    $result = $s3Client->putObject([
-        'Bucket' => $bucket,
-        'Key' => $key,
-        'SourceFile' => $file_Path,
-    ]);
-} catch (S3Exception $e) {
-    echo $e->getMessage() . "\n";
-}
-=======
-<?php
-/**
- * Copyright 2010-2018 Amazon.com, Inc. or its affiliates. All Rights Reserved.
- *
- * This file is licensed under the Apache License, Version 2.0 (the "License").
- * You may not use this file except in compliance with the License. A copy of
- * the License is located at
- *
- * http://aws.amazon.com/apache2.0/
- *
- * This file is distributed on an "AS IS" BASIS, WITHOUT WARRANTIES OR
- * CONDITIONS OF ANY KIND, either express or implied. See the License for the
- * specific language governing permissions and limitations under the License.
- *
- * ABOUT THIS PHP SAMPLE: This sample is part of the SDK for PHP Developer Guide topic at
- * https://docs.aws.amazon.com/sdk-for-php/v3/developer-guide/s3-examples-creating-buckets.html
- *
- */
-
-require 'vendor/autoload.php';
-
-use Aws\S3\S3Client;
-use Aws\Exception\AwsException;
-
-/**
- * Put an Object inside Amazon S3 Bucket.
- *
- * This code expects that you have AWS credentials set up per:
- * https://docs.aws.amazon.com/sdk-for-php/v3/developer-guide/guide_credentials.html
- */
-
-$USAGE = "\n" .
-    "To run this example, supply the name of an S3 bucket and a file to\n" .
-    "upload to it.\n" .
-    "\n" .
-    "Ex: php PutObject.php <bucketname> <filename>\n";
-
-if (count($argv) <= 2) {
-    echo $USAGE;
-    exit();
-}
-
-$bucket = $argv[1];
-$file_Path = $argv[2];
-$key = basename($argv[2]);
-
-try {
-    //Create a S3Client
-    $s3Client = new S3Client([
-        'profile' => 'default',
-        'region' => 'us-west-2',
-        'version' => '2006-03-01'
-    ]);
-    $result = $s3Client->putObject([
-        'Bucket' => $bucket,
-        'Key' => $key,
-        'SourceFile' => $file_Path,
-    ]);
-} catch (S3Exception $e) {
-    echo $e->getMessage() . "\n";
-}
->>>>>>> 7c6537b5
- 
-
-//snippet-sourcedescription:[PutObject.php demonstrates how to add a file (or object) to an S3 bucket using PutObject operation.]
-//snippet-keyword:[PHP]
-<<<<<<< HEAD
-//snippet-keyword:[Code Sample]
-//snippet-service:[<<ADD SERVICE>>]
-//snippet-sourcetype:[full-example]
-//snippet-sourcedate:[]
-//snippet-sourceauthor:[AWS]
-=======
-//snippet-keyword:[AWS SDK for PHP v3]
-//snippet-keyword:[Code Sample]
-//snippet-keyword:[Amazon S3]
-//snippet-service:[s3]
-//snippet-sourcetype:[full-example]
-//snippet-sourcedate:[2018-09-20]
-//snippet-sourceauthor:[jschwarzwalder]
->>>>>>> 7c6537b5
-
+<?php
+/**
+ * Copyright 2010-2018 Amazon.com, Inc. or its affiliates. All Rights Reserved.
+ *
+ * This file is licensed under the Apache License, Version 2.0 (the "License").
+ * You may not use this file except in compliance with the License. A copy of
+ * the License is located at
+ *
+ * http://aws.amazon.com/apache2.0/
+ *
+ * This file is distributed on an "AS IS" BASIS, WITHOUT WARRANTIES OR
+ * CONDITIONS OF ANY KIND, either express or implied. See the License for the
+ * specific language governing permissions and limitations under the License.
+ *
+ * ABOUT THIS PHP SAMPLE: This sample is part of the SDK for PHP Developer Guide topic at
+ * https://docs.aws.amazon.com/sdk-for-php/v3/developer-guide/s3-examples-creating-buckets.html
+ *
+ */
+
+require 'vendor/autoload.php';
+
+use Aws\S3\S3Client;
+use Aws\Exception\AwsException;
+
+/**
+ * Put an Object inside Amazon S3 Bucket.
+ *
+ * This code expects that you have AWS credentials set up per:
+ * https://docs.aws.amazon.com/sdk-for-php/v3/developer-guide/guide_credentials.html
+ */
+
+$USAGE = "\n" .
+    "To run this example, supply the name of an S3 bucket and a file to\n" .
+    "upload to it.\n" .
+    "\n" .
+    "Ex: php PutObject.php <bucketname> <filename>\n";
+
+if (count($argv) <= 2) {
+    echo $USAGE;
+    exit();
+}
+
+$bucket = $argv[1];
+$file_Path = $argv[2];
+$key = basename($argv[2]);
+
+try {
+    //Create a S3Client
+    $s3Client = new S3Client([
+        'profile' => 'default',
+        'region' => 'us-west-2',
+        'version' => '2006-03-01'
+    ]);
+    $result = $s3Client->putObject([
+        'Bucket' => $bucket,
+        'Key' => $key,
+        'SourceFile' => $file_Path,
+    ]);
+} catch (S3Exception $e) {
+    echo $e->getMessage() . "\n";
+}
+ 
+
+//snippet-sourcedescription:[PutObject.php demonstrates how to add a file (or object) to an S3 bucket using PutObject operation.]
+//snippet-keyword:[PHP]
+//snippet-keyword:[AWS SDK for PHP v3]
+//snippet-keyword:[Code Sample]
+//snippet-keyword:[Amazon S3]
+//snippet-service:[s3]
+//snippet-sourcetype:[full-example]
+//snippet-sourcedate:[2018-09-20]
+//snippet-sourceauthor:[jschwarzwalder]
+