--- conflicted
+++ resolved
@@ -1,187 +1,94 @@
-<<<<<<< HEAD
-<?php
-/**
- * Copyright 2010-2018 Amazon.com, Inc. or its affiliates. All Rights Reserved.
- *
- * This file is licensed under the Apache License, Version 2.0 (the "License").
- * You may not use this file except in compliance with the License. A copy of
- * the License is located at
- *
- * http://aws.amazon.com/apache2.0/
- *
- * This file is distributed on an "AS IS" BASIS, WITHOUT WARRANTIES OR
- * CONDITIONS OF ANY KIND, either express or implied. See the License for the
- * specific language governing permissions and limitations under the License.
- */
-
-
-// Modify the path in the require statement below to refer to the
-// location of your Composer autoload.php file.
-require 'path_to_sdk_inclusion';
-
-// Instantiate a new PHPMailer
-$mail = new PHPMailer;
-
-// Tell PHPMailer to use SMTP
-$mail->isSMTP();
-
-// Replace sender@example.com with your "From" address.
-// This address must be verified with Amazon SES.
-$mail->setFrom('sender@example.com', 'Sender Name');
-
-// Replace recipient@example.com with a "To" address. If your account
-// is still in the sandbox, this address must be verified.
-// Also note that you can include several addAddress() lines to send
-// email to multiple recipients.
-$mail->addAddress('recipient@example.com', 'Recipient Name');
-
-// Replace smtp_username with your Amazon SES SMTP user name.
-$mail->Username = 'smtp_username';
-
-// Replace smtp_password with your Amazon SES SMTP password.
-$mail->Password = 'smtp_password';
-
-// Specify a configuration set. If you do not want to use a configuration
-// set, comment or remove the next line.
-$mail->addCustomHeader('X-SES-CONFIGURATION-SET', 'ConfigSet');
-
-// If you're using Amazon SES in a region other than US West (Oregon),
-// replace email-smtp.us-west-2.amazonaws.com with the Amazon SES SMTP
-// endpoint in the appropriate region.
-$mail->Host = 'email-smtp.us-west-2.amazonaws.com';
-
-// The subject line of the email
-$mail->Subject = 'Amazon SES test (SMTP interface accessed using PHP)';
-
-// The HTML-formatted body of the email
-$mail->Body = '<h1>Email Test</h1>
-    <p>This email was sent through the 
-    <a href="https://aws.amazon.com/ses">Amazon SES</a> SMTP
-    interface using the <a href="https://github.com/PHPMailer/PHPMailer">
-    PHPMailer</a> class.</p>';
-
-// Tells PHPMailer to use SMTP authentication
-$mail->SMTPAuth = true;
-
-// Enable TLS encryption over port 587
-$mail->SMTPSecure = 'tls';
-$mail->Port = 587;
-
-// Tells PHPMailer to send HTML-formatted email
-$mail->isHTML(true);
-
-// The alternative email body; this is only displayed when a recipient
-// opens the email in a non-HTML email client. The \r\n represents a
-// line break.
-$mail->AltBody = "Email Test\r\nThis email was sent through the 
-    Amazon SES SMTP interface using the PHPMailer class.";
-
-if (!$mail->send()) {
-    echo "Email not sent. ", $mail->ErrorInfo, PHP_EOL;
-} else {
-    echo "Email sent!", PHP_EOL;
-}
-=======
-<?php
-/**
- * Copyright 2010-2018 Amazon.com, Inc. or its affiliates. All Rights Reserved.
- *
- * This file is licensed under the Apache License, Version 2.0 (the "License").
- * You may not use this file except in compliance with the License. A copy of
- * the License is located at
- *
- * http://aws.amazon.com/apache2.0/
- *
- * This file is distributed on an "AS IS" BASIS, WITHOUT WARRANTIES OR
- * CONDITIONS OF ANY KIND, either express or implied. See the License for the
- * specific language governing permissions and limitations under the License.
- */
-
-
-// Modify the path in the require statement below to refer to the
-// location of your Composer autoload.php file.
-require 'path_to_sdk_inclusion';
-
-// Instantiate a new PHPMailer
-$mail = new PHPMailer;
-
-// Tell PHPMailer to use SMTP
-$mail->isSMTP();
-
-// Replace sender@example.com with your "From" address.
-// This address must be verified with Amazon SES.
-$mail->setFrom('sender@example.com', 'Sender Name');
-
-// Replace recipient@example.com with a "To" address. If your account
-// is still in the sandbox, this address must be verified.
-// Also note that you can include several addAddress() lines to send
-// email to multiple recipients.
-$mail->addAddress('recipient@example.com', 'Recipient Name');
-
-// Replace smtp_username with your Amazon SES SMTP user name.
-$mail->Username = 'smtp_username';
-
-// Replace smtp_password with your Amazon SES SMTP password.
-$mail->Password = 'smtp_password';
-
-// Specify a configuration set. If you do not want to use a configuration
-// set, comment or remove the next line.
-$mail->addCustomHeader('X-SES-CONFIGURATION-SET', 'ConfigSet');
-
-// If you're using Amazon SES in a region other than US West (Oregon),
-// replace email-smtp.us-west-2.amazonaws.com with the Amazon SES SMTP
-// endpoint in the appropriate region.
-$mail->Host = 'email-smtp.us-west-2.amazonaws.com';
-
-// The subject line of the email
-$mail->Subject = 'Amazon SES test (SMTP interface accessed using PHP)';
-
-// The HTML-formatted body of the email
-$mail->Body = '<h1>Email Test</h1>
-    <p>This email was sent through the 
-    <a href="https://aws.amazon.com/ses">Amazon SES</a> SMTP
-    interface using the <a href="https://github.com/PHPMailer/PHPMailer">
-    PHPMailer</a> class.</p>';
-
-// Tells PHPMailer to use SMTP authentication
-$mail->SMTPAuth = true;
-
-// Enable TLS encryption over port 587
-$mail->SMTPSecure = 'tls';
-$mail->Port = 587;
-
-// Tells PHPMailer to send HTML-formatted email
-$mail->isHTML(true);
-
-// The alternative email body; this is only displayed when a recipient
-// opens the email in a non-HTML email client. The \r\n represents a
-// line break.
-$mail->AltBody = "Email Test\r\nThis email was sent through the 
-    Amazon SES SMTP interface using the PHPMailer class.";
-
-if (!$mail->send()) {
-    echo "Email not sent. ", $mail->ErrorInfo, PHP_EOL;
-} else {
-    echo "Email sent!", PHP_EOL;
-}
->>>>>>> 7c6537b5
- 
-
-//snippet-sourcedescription:[Send_Email_SMTP.php demonstrates how to send email through the Amazon SES SMTP interface.]
-//snippet-keyword:[PHP]
-<<<<<<< HEAD
-//snippet-keyword:[Code Sample]
-//snippet-service:[<<ADD SERVICE>>]
-//snippet-sourcetype:[full-example]
-//snippet-sourcedate:[]
-//snippet-sourceauthor:[AWS]
-=======
-//snippet-keyword:[AWS SDK for PHP v3]
-//snippet-keyword:[Code Sample]
-//snippet-keyword:[Amazon Simple Email Service]
-//snippet-service:[ses]
-//snippet-sourcetype:[full-example]
-//snippet-sourcedate:[2018-09-20]
-//snippet-sourceauthor:[jschwarzwalder]
->>>>>>> 7c6537b5
-
+<?php
+/**
+ * Copyright 2010-2018 Amazon.com, Inc. or its affiliates. All Rights Reserved.
+ *
+ * This file is licensed under the Apache License, Version 2.0 (the "License").
+ * You may not use this file except in compliance with the License. A copy of
+ * the License is located at
+ *
+ * http://aws.amazon.com/apache2.0/
+ *
+ * This file is distributed on an "AS IS" BASIS, WITHOUT WARRANTIES OR
+ * CONDITIONS OF ANY KIND, either express or implied. See the License for the
+ * specific language governing permissions and limitations under the License.
+ */
+
+
+// Modify the path in the require statement below to refer to the
+// location of your Composer autoload.php file.
+require 'path_to_sdk_inclusion';
+
+// Instantiate a new PHPMailer
+$mail = new PHPMailer;
+
+// Tell PHPMailer to use SMTP
+$mail->isSMTP();
+
+// Replace sender@example.com with your "From" address.
+// This address must be verified with Amazon SES.
+$mail->setFrom('sender@example.com', 'Sender Name');
+
+// Replace recipient@example.com with a "To" address. If your account
+// is still in the sandbox, this address must be verified.
+// Also note that you can include several addAddress() lines to send
+// email to multiple recipients.
+$mail->addAddress('recipient@example.com', 'Recipient Name');
+
+// Replace smtp_username with your Amazon SES SMTP user name.
+$mail->Username = 'smtp_username';
+
+// Replace smtp_password with your Amazon SES SMTP password.
+$mail->Password = 'smtp_password';
+
+// Specify a configuration set. If you do not want to use a configuration
+// set, comment or remove the next line.
+$mail->addCustomHeader('X-SES-CONFIGURATION-SET', 'ConfigSet');
+
+// If you're using Amazon SES in a region other than US West (Oregon),
+// replace email-smtp.us-west-2.amazonaws.com with the Amazon SES SMTP
+// endpoint in the appropriate region.
+$mail->Host = 'email-smtp.us-west-2.amazonaws.com';
+
+// The subject line of the email
+$mail->Subject = 'Amazon SES test (SMTP interface accessed using PHP)';
+
+// The HTML-formatted body of the email
+$mail->Body = '<h1>Email Test</h1>
+    <p>This email was sent through the 
+    <a href="https://aws.amazon.com/ses">Amazon SES</a> SMTP
+    interface using the <a href="https://github.com/PHPMailer/PHPMailer">
+    PHPMailer</a> class.</p>';
+
+// Tells PHPMailer to use SMTP authentication
+$mail->SMTPAuth = true;
+
+// Enable TLS encryption over port 587
+$mail->SMTPSecure = 'tls';
+$mail->Port = 587;
+
+// Tells PHPMailer to send HTML-formatted email
+$mail->isHTML(true);
+
+// The alternative email body; this is only displayed when a recipient
+// opens the email in a non-HTML email client. The \r\n represents a
+// line break.
+$mail->AltBody = "Email Test\r\nThis email was sent through the 
+    Amazon SES SMTP interface using the PHPMailer class.";
+
+if (!$mail->send()) {
+    echo "Email not sent. ", $mail->ErrorInfo, PHP_EOL;
+} else {
+    echo "Email sent!", PHP_EOL;
+}
+ 
+
+//snippet-sourcedescription:[Send_Email_SMTP.php demonstrates how to send email through the Amazon SES SMTP interface.]
+//snippet-keyword:[PHP]
+//snippet-keyword:[AWS SDK for PHP v3]
+//snippet-keyword:[Code Sample]
+//snippet-keyword:[Amazon Simple Email Service]
+//snippet-service:[ses]
+//snippet-sourcetype:[full-example]
+//snippet-sourcedate:[2018-09-20]
+//snippet-sourceauthor:[jschwarzwalder]
+