<<<<<<< HEAD
<?php
/**
 * Copyright 2010-2018 Amazon.com, Inc. or its affiliates. All Rights Reserved.
 *
 * This file is licensed under the Apache License, Version 2.0 (the "License").
 * You may not use this file except in compliance with the License. A copy of
 * the License is located at
 *
 * http://aws.amazon.com/apache2.0/
 *
 * This file is distributed on an "AS IS" BASIS, WITHOUT WARRANTIES OR
 * CONDITIONS OF ANY KIND, either express or implied. See the License for the
 * specific language governing permissions and limitations under the License.
 */


require 'vendor/autoload.php';

use PHPMailer\PHPMailer\PHPMailer;
use Aws\Ses\SesClient;
use Aws\Ses\Exception\SesException;

// Replace sender@example.com with your "From" address.
// This address must be verified with Amazon SES.
$sender = 'sender@example.com';
$sendername = 'Sender Name';

// Replace recipient@example.com with a "To" address. If your account
// is still in the sandbox, this address must be verified.
$recipient = 'recipient@example.com';

// Specify a configuration set.
$configset = 'ConfigSet';

$subject = 'List of customers to contact';

$htmlbody = <<<EOD
<html>
<head></head>
<body>
<h1>Hello!</h1>
<p>Please see the attached file for a list of customers to contact.</p>
</body>
</html>
EOD;

$textbody = <<<EOD
Hello,
Please see the attached file for a list of customers to contact.
EOD;

// The full path to the file that will be attached to the email.
$att = 'path/to/customers-to-contact.xlsx';

// Create an SesClient.
$client = new SesClient([
    'profile' => 'default',
    'region' => 'us-west-2',
    'version' => '2010-12-01'
]);

// Create a new PHPMailer object.
$mail = new PHPMailer;

// Add components to the email.
$mail->setFrom($sender, $sendername);
$mail->addAddress($recipient);
$mail->Subject = $subject;
$mail->Body = $htmlbody;
$mail->AltBody = $textbody;
$mail->addAttachment($att);
$mail->addCustomHeader('X-SES-CONFIGURATION-SET', $configset);

// Attempt to assemble the above components into a MIME message.
if (!$mail->preSend()) {
    echo $mail->ErrorInfo;
} else {
    // Create a new variable that contains the MIME message.
    $message = $mail->getSentMIMEMessage();
}

// Try to send the message.
try {
    $result = $client->sendRawEmail([
        'RawMessage' => [
            'Data' => $message
        ]
    ]);
    // If the message was sent, show the message ID.
    $messageId = $result->get('MessageId');
    echo("Email sent! Message ID: $messageId" . "\n");
} catch (SesException $error) {
    // If the message was not sent, show a message explaining what went wrong.
    echo("The email was not sent. Error message: "
        . $error->getAwsErrorMessage() . "\n");
}
=======
<?php
/**
 * Copyright 2010-2018 Amazon.com, Inc. or its affiliates. All Rights Reserved.
 *
 * This file is licensed under the Apache License, Version 2.0 (the "License").
 * You may not use this file except in compliance with the License. A copy of
 * the License is located at
 *
 * http://aws.amazon.com/apache2.0/
 *
 * This file is distributed on an "AS IS" BASIS, WITHOUT WARRANTIES OR
 * CONDITIONS OF ANY KIND, either express or implied. See the License for the
 * specific language governing permissions and limitations under the License.
 */


require 'vendor/autoload.php';

use PHPMailer\PHPMailer\PHPMailer;
use Aws\Ses\SesClient;
use Aws\Ses\Exception\SesException;

// Replace sender@example.com with your "From" address.
// This address must be verified with Amazon SES.
$sender = 'sender@example.com';
$sendername = 'Sender Name';

// Replace recipient@example.com with a "To" address. If your account
// is still in the sandbox, this address must be verified.
$recipient = 'recipient@example.com';

// Specify a configuration set.
$configset = 'ConfigSet';

$subject = 'List of customers to contact';

$htmlbody = <<<EOD
<html>
<head></head>
<body>
<h1>Hello!</h1>
<p>Please see the attached file for a list of customers to contact.</p>
</body>
</html>
EOD;

$textbody = <<<EOD
Hello,
Please see the attached file for a list of customers to contact.
EOD;

// The full path to the file that will be attached to the email.
$att = 'path/to/customers-to-contact.xlsx';

// Create an SesClient.
$client = new SesClient([
    'profile' => 'default',
    'region' => 'us-west-2',
    'version' => '2010-12-01'
]);

// Create a new PHPMailer object.
$mail = new PHPMailer;

// Add components to the email.
$mail->setFrom($sender, $sendername);
$mail->addAddress($recipient);
$mail->Subject = $subject;
$mail->Body = $htmlbody;
$mail->AltBody = $textbody;
$mail->addAttachment($att);
$mail->addCustomHeader('X-SES-CONFIGURATION-SET', $configset);

// Attempt to assemble the above components into a MIME message.
if (!$mail->preSend()) {
    echo $mail->ErrorInfo;
} else {
    // Create a new variable that contains the MIME message.
    $message = $mail->getSentMIMEMessage();
}

// Try to send the message.
try {
    $result = $client->sendRawEmail([
        'RawMessage' => [
            'Data' => $message
        ]
    ]);
    // If the message was sent, show the message ID.
    $messageId = $result->get('MessageId');
    echo("Email sent! Message ID: $messageId" . "\n");
} catch (SesException $error) {
    // If the message was not sent, show a message explaining what went wrong.
    echo("The email was not sent. Error message: "
        . $error->getAwsErrorMessage() . "\n");
}
>>>>>>> 7c6537b5
 

//snippet-sourcedescription:[Send_Raw_Email.php demonstrates how to use the Amazon SES SendRawEmail operation to send highly customized messages to your recipients.]
//snippet-keyword:[PHP]
<<<<<<< HEAD
//snippet-keyword:[Code Sample]
//snippet-service:[<<ADD SERVICE>>]
//snippet-sourcetype:[full-example]
//snippet-sourcedate:[]
//snippet-sourceauthor:[AWS]
=======
//snippet-keyword:[AWS SDK for PHP v3]
//snippet-keyword:[Code Sample]
//snippet-keyword:[Amazon Simple Email Service]
//snippet-service:[ses]
//snippet-sourcetype:[full-example]
//snippet-sourcedate:[2018-09-20]
//snippet-sourceauthor:[jschwarzwalder]
>>>>>>> 7c6537b5

<|MERGE_RESOLUTION|>--- conflicted
+++ resolved
@@ -1,215 +1,108 @@
-<<<<<<< HEAD
-<?php
-/**
- * Copyright 2010-2018 Amazon.com, Inc. or its affiliates. All Rights Reserved.
- *
- * This file is licensed under the Apache License, Version 2.0 (the "License").
- * You may not use this file except in compliance with the License. A copy of
- * the License is located at
- *
- * http://aws.amazon.com/apache2.0/
- *
- * This file is distributed on an "AS IS" BASIS, WITHOUT WARRANTIES OR
- * CONDITIONS OF ANY KIND, either express or implied. See the License for the
- * specific language governing permissions and limitations under the License.
- */
-
-
-require 'vendor/autoload.php';
-
-use PHPMailer\PHPMailer\PHPMailer;
-use Aws\Ses\SesClient;
-use Aws\Ses\Exception\SesException;
-
-// Replace sender@example.com with your "From" address.
-// This address must be verified with Amazon SES.
-$sender = 'sender@example.com';
-$sendername = 'Sender Name';
-
-// Replace recipient@example.com with a "To" address. If your account
-// is still in the sandbox, this address must be verified.
-$recipient = 'recipient@example.com';
-
-// Specify a configuration set.
-$configset = 'ConfigSet';
-
-$subject = 'List of customers to contact';
-
-$htmlbody = <<<EOD
-<html>
-<head></head>
-<body>
-<h1>Hello!</h1>
-<p>Please see the attached file for a list of customers to contact.</p>
-</body>
-</html>
-EOD;
-
-$textbody = <<<EOD
-Hello,
-Please see the attached file for a list of customers to contact.
-EOD;
-
-// The full path to the file that will be attached to the email.
-$att = 'path/to/customers-to-contact.xlsx';
-
-// Create an SesClient.
-$client = new SesClient([
-    'profile' => 'default',
-    'region' => 'us-west-2',
-    'version' => '2010-12-01'
-]);
-
-// Create a new PHPMailer object.
-$mail = new PHPMailer;
-
-// Add components to the email.
-$mail->setFrom($sender, $sendername);
-$mail->addAddress($recipient);
-$mail->Subject = $subject;
-$mail->Body = $htmlbody;
-$mail->AltBody = $textbody;
-$mail->addAttachment($att);
-$mail->addCustomHeader('X-SES-CONFIGURATION-SET', $configset);
-
-// Attempt to assemble the above components into a MIME message.
-if (!$mail->preSend()) {
-    echo $mail->ErrorInfo;
-} else {
-    // Create a new variable that contains the MIME message.
-    $message = $mail->getSentMIMEMessage();
-}
-
-// Try to send the message.
-try {
-    $result = $client->sendRawEmail([
-        'RawMessage' => [
-            'Data' => $message
-        ]
-    ]);
-    // If the message was sent, show the message ID.
-    $messageId = $result->get('MessageId');
-    echo("Email sent! Message ID: $messageId" . "\n");
-} catch (SesException $error) {
-    // If the message was not sent, show a message explaining what went wrong.
-    echo("The email was not sent. Error message: "
-        . $error->getAwsErrorMessage() . "\n");
-}
-=======
-<?php
-/**
- * Copyright 2010-2018 Amazon.com, Inc. or its affiliates. All Rights Reserved.
- *
- * This file is licensed under the Apache License, Version 2.0 (the "License").
- * You may not use this file except in compliance with the License. A copy of
- * the License is located at
- *
- * http://aws.amazon.com/apache2.0/
- *
- * This file is distributed on an "AS IS" BASIS, WITHOUT WARRANTIES OR
- * CONDITIONS OF ANY KIND, either express or implied. See the License for the
- * specific language governing permissions and limitations under the License.
- */
-
-
-require 'vendor/autoload.php';
-
-use PHPMailer\PHPMailer\PHPMailer;
-use Aws\Ses\SesClient;
-use Aws\Ses\Exception\SesException;
-
-// Replace sender@example.com with your "From" address.
-// This address must be verified with Amazon SES.
-$sender = 'sender@example.com';
-$sendername = 'Sender Name';
-
-// Replace recipient@example.com with a "To" address. If your account
-// is still in the sandbox, this address must be verified.
-$recipient = 'recipient@example.com';
-
-// Specify a configuration set.
-$configset = 'ConfigSet';
-
-$subject = 'List of customers to contact';
-
-$htmlbody = <<<EOD
-<html>
-<head></head>
-<body>
-<h1>Hello!</h1>
-<p>Please see the attached file for a list of customers to contact.</p>
-</body>
-</html>
-EOD;
-
-$textbody = <<<EOD
-Hello,
-Please see the attached file for a list of customers to contact.
-EOD;
-
-// The full path to the file that will be attached to the email.
-$att = 'path/to/customers-to-contact.xlsx';
-
-// Create an SesClient.
-$client = new SesClient([
-    'profile' => 'default',
-    'region' => 'us-west-2',
-    'version' => '2010-12-01'
-]);
-
-// Create a new PHPMailer object.
-$mail = new PHPMailer;
-
-// Add components to the email.
-$mail->setFrom($sender, $sendername);
-$mail->addAddress($recipient);
-$mail->Subject = $subject;
-$mail->Body = $htmlbody;
-$mail->AltBody = $textbody;
-$mail->addAttachment($att);
-$mail->addCustomHeader('X-SES-CONFIGURATION-SET', $configset);
-
-// Attempt to assemble the above components into a MIME message.
-if (!$mail->preSend()) {
-    echo $mail->ErrorInfo;
-} else {
-    // Create a new variable that contains the MIME message.
-    $message = $mail->getSentMIMEMessage();
-}
-
-// Try to send the message.
-try {
-    $result = $client->sendRawEmail([
-        'RawMessage' => [
-            'Data' => $message
-        ]
-    ]);
-    // If the message was sent, show the message ID.
-    $messageId = $result->get('MessageId');
-    echo("Email sent! Message ID: $messageId" . "\n");
-} catch (SesException $error) {
-    // If the message was not sent, show a message explaining what went wrong.
-    echo("The email was not sent. Error message: "
-        . $error->getAwsErrorMessage() . "\n");
-}
->>>>>>> 7c6537b5
- 
-
-//snippet-sourcedescription:[Send_Raw_Email.php demonstrates how to use the Amazon SES SendRawEmail operation to send highly customized messages to your recipients.]
-//snippet-keyword:[PHP]
-<<<<<<< HEAD
-//snippet-keyword:[Code Sample]
-//snippet-service:[<<ADD SERVICE>>]
-//snippet-sourcetype:[full-example]
-//snippet-sourcedate:[]
-//snippet-sourceauthor:[AWS]
-=======
-//snippet-keyword:[AWS SDK for PHP v3]
-//snippet-keyword:[Code Sample]
-//snippet-keyword:[Amazon Simple Email Service]
-//snippet-service:[ses]
-//snippet-sourcetype:[full-example]
-//snippet-sourcedate:[2018-09-20]
-//snippet-sourceauthor:[jschwarzwalder]
->>>>>>> 7c6537b5
-
+<?php
+/**
+ * Copyright 2010-2018 Amazon.com, Inc. or its affiliates. All Rights Reserved.
+ *
+ * This file is licensed under the Apache License, Version 2.0 (the "License").
+ * You may not use this file except in compliance with the License. A copy of
+ * the License is located at
+ *
+ * http://aws.amazon.com/apache2.0/
+ *
+ * This file is distributed on an "AS IS" BASIS, WITHOUT WARRANTIES OR
+ * CONDITIONS OF ANY KIND, either express or implied. See the License for the
+ * specific language governing permissions and limitations under the License.
+ */
+
+
+require 'vendor/autoload.php';
+
+use PHPMailer\PHPMailer\PHPMailer;
+use Aws\Ses\SesClient;
+use Aws\Ses\Exception\SesException;
+
+// Replace sender@example.com with your "From" address.
+// This address must be verified with Amazon SES.
+$sender = 'sender@example.com';
+$sendername = 'Sender Name';
+
+// Replace recipient@example.com with a "To" address. If your account
+// is still in the sandbox, this address must be verified.
+$recipient = 'recipient@example.com';
+
+// Specify a configuration set.
+$configset = 'ConfigSet';
+
+$subject = 'List of customers to contact';
+
+$htmlbody = <<<EOD
+<html>
+<head></head>
+<body>
+<h1>Hello!</h1>
+<p>Please see the attached file for a list of customers to contact.</p>
+</body>
+</html>
+EOD;
+
+$textbody = <<<EOD
+Hello,
+Please see the attached file for a list of customers to contact.
+EOD;
+
+// The full path to the file that will be attached to the email.
+$att = 'path/to/customers-to-contact.xlsx';
+
+// Create an SesClient.
+$client = new SesClient([
+    'profile' => 'default',
+    'region' => 'us-west-2',
+    'version' => '2010-12-01'
+]);
+
+// Create a new PHPMailer object.
+$mail = new PHPMailer;
+
+// Add components to the email.
+$mail->setFrom($sender, $sendername);
+$mail->addAddress($recipient);
+$mail->Subject = $subject;
+$mail->Body = $htmlbody;
+$mail->AltBody = $textbody;
+$mail->addAttachment($att);
+$mail->addCustomHeader('X-SES-CONFIGURATION-SET', $configset);
+
+// Attempt to assemble the above components into a MIME message.
+if (!$mail->preSend()) {
+    echo $mail->ErrorInfo;
+} else {
+    // Create a new variable that contains the MIME message.
+    $message = $mail->getSentMIMEMessage();
+}
+
+// Try to send the message.
+try {
+    $result = $client->sendRawEmail([
+        'RawMessage' => [
+            'Data' => $message
+        ]
+    ]);
+    // If the message was sent, show the message ID.
+    $messageId = $result->get('MessageId');
+    echo("Email sent! Message ID: $messageId" . "\n");
+} catch (SesException $error) {
+    // If the message was not sent, show a message explaining what went wrong.
+    echo("The email was not sent. Error message: "
+        . $error->getAwsErrorMessage() . "\n");
+}
+ 
+
+//snippet-sourcedescription:[Send_Raw_Email.php demonstrates how to use the Amazon SES SendRawEmail operation to send highly customized messages to your recipients.]
+//snippet-keyword:[PHP]
+//snippet-keyword:[AWS SDK for PHP v3]
+//snippet-keyword:[Code Sample]
+//snippet-keyword:[Amazon Simple Email Service]
+//snippet-service:[ses]
+//snippet-sourcetype:[full-example]
+//snippet-sourcedate:[2018-09-20]
+//snippet-sourceauthor:[jschwarzwalder]
+