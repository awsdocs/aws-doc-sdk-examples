--- conflicted
+++ resolved
@@ -1,123 +1,62 @@
-<<<<<<< HEAD
-<?php
-/**
- * Copyright 2010-2018 Amazon.com, Inc. or its affiliates. All Rights Reserved.
- *
- * This file is licensed under the Apache License, Version 2.0 (the "License").
- * You may not use this file except in compliance with the License. A copy of
- * the License is located at
- *
- * http://aws.amazon.com/apache2.0/
- *
- * This file is distributed on an "AS IS" BASIS, WITHOUT WARRANTIES OR
- * CONDITIONS OF ANY KIND, either express or implied. See the License for the
- * specific language governing permissions and limitations under the License.
- *
- *  ABOUT THIS PHP SAMPLE: This sample is part of the KMS Developer Guide topic at
- *  https://docs.aws.amazon.com/kms/latest/developerguide/programming-keys.html
- *
- */
-
-require 'vendor/autoload.php';
-
-use Aws\Kms\KmsClient;
-use Aws\Exception\AwsException;
-
-/**
- * Creating an Amazon KMS client.
- *
- * This code expects that you have AWS credentials set up per:
- * https://docs.aws.amazon.com/sdk-for-php/v3/developer-guide/guide_credentials.html
- */
-
-//Create a KMSClient
-$KmsClient = new Aws\Kms\KmsClient([
-    'profile' => 'default',
-    'version' => '2014-11-01',
-    'region' => 'us-east-2'
-]);
-
-$keyId = 'arn:aws:kms:us-west-2:111122223333:key/1234abcd-12ab-34cd-56ef-1234567890ab';
-
-try {
-    $result = $KmsClient->disableKey([
-        'KeyId' => $keyId,
-    ]);
-    var_dump($result);
-} catch (AwsException $e) {
-    // output error message if fails
-    echo $e->getMessage();
-    echo "\n";
-}
-=======
-<?php
-/**
- * Copyright 2010-2018 Amazon.com, Inc. or its affiliates. All Rights Reserved.
- *
- * This file is licensed under the Apache License, Version 2.0 (the "License").
- * You may not use this file except in compliance with the License. A copy of
- * the License is located at
- *
- * http://aws.amazon.com/apache2.0/
- *
- * This file is distributed on an "AS IS" BASIS, WITHOUT WARRANTIES OR
- * CONDITIONS OF ANY KIND, either express or implied. See the License for the
- * specific language governing permissions and limitations under the License.
- *
- *  ABOUT THIS PHP SAMPLE: This sample is part of the KMS Developer Guide topic at
- *  https://docs.aws.amazon.com/kms/latest/developerguide/programming-keys.html
- *
- */
-
-require 'vendor/autoload.php';
-
-use Aws\Kms\KmsClient;
-use Aws\Exception\AwsException;
-
-/**
- * Creating an Amazon KMS client.
- *
- * This code expects that you have AWS credentials set up per:
- * https://docs.aws.amazon.com/sdk-for-php/v3/developer-guide/guide_credentials.html
- */
-
-//Create a KMSClient
-$KmsClient = new Aws\Kms\KmsClient([
-    'profile' => 'default',
-    'version' => '2014-11-01',
-    'region' => 'us-east-2'
-]);
-
-$keyId = 'arn:aws:kms:us-west-2:111122223333:key/1234abcd-12ab-34cd-56ef-1234567890ab';
-
-try {
-    $result = $KmsClient->disableKey([
-        'KeyId' => $keyId,
-    ]);
-    var_dump($result);
-} catch (AwsException $e) {
-    // output error message if fails
-    echo $e->getMessage();
-    echo "\n";
-}
->>>>>>> 7c6537b5
- 
-
-//snippet-sourcedescription:[DisableKey.php demonstrates how to disable a CMK. Disabling a CMK prevents it from being used.]
-//snippet-keyword:[PHP]
-<<<<<<< HEAD
-//snippet-keyword:[Code Sample]
-//snippet-service:[<<ADD SERVICE>>]
-//snippet-sourcetype:[full-example]
-//snippet-sourcedate:[]
-//snippet-sourceauthor:[AWS]
-=======
-//snippet-keyword:[AWS SDK for PHP v3]
-//snippet-keyword:[Code Sample]
-//snippet-keyword:[AWS Key Management Service (KMS)]
-//snippet-service:[kms]
-//snippet-sourcetype:[full-example]
-//snippet-sourcedate:[2018-09-20]
-//snippet-sourceauthor:[jschwarzwalder]
->>>>>>> 7c6537b5
-
+<?php
+/**
+ * Copyright 2010-2018 Amazon.com, Inc. or its affiliates. All Rights Reserved.
+ *
+ * This file is licensed under the Apache License, Version 2.0 (the "License").
+ * You may not use this file except in compliance with the License. A copy of
+ * the License is located at
+ *
+ * http://aws.amazon.com/apache2.0/
+ *
+ * This file is distributed on an "AS IS" BASIS, WITHOUT WARRANTIES OR
+ * CONDITIONS OF ANY KIND, either express or implied. See the License for the
+ * specific language governing permissions and limitations under the License.
+ *
+ *  ABOUT THIS PHP SAMPLE: This sample is part of the KMS Developer Guide topic at
+ *  https://docs.aws.amazon.com/kms/latest/developerguide/programming-keys.html
+ *
+ */
+
+require 'vendor/autoload.php';
+
+use Aws\Kms\KmsClient;
+use Aws\Exception\AwsException;
+
+/**
+ * Creating an Amazon KMS client.
+ *
+ * This code expects that you have AWS credentials set up per:
+ * https://docs.aws.amazon.com/sdk-for-php/v3/developer-guide/guide_credentials.html
+ */
+
+//Create a KMSClient
+$KmsClient = new Aws\Kms\KmsClient([
+    'profile' => 'default',
+    'version' => '2014-11-01',
+    'region' => 'us-east-2'
+]);
+
+$keyId = 'arn:aws:kms:us-west-2:111122223333:key/1234abcd-12ab-34cd-56ef-1234567890ab';
+
+try {
+    $result = $KmsClient->disableKey([
+        'KeyId' => $keyId,
+    ]);
+    var_dump($result);
+} catch (AwsException $e) {
+    // output error message if fails
+    echo $e->getMessage();
+    echo "\n";
+}
+ 
+
+//snippet-sourcedescription:[DisableKey.php demonstrates how to disable a CMK. Disabling a CMK prevents it from being used.]
+//snippet-keyword:[PHP]
+//snippet-keyword:[AWS SDK for PHP v3]
+//snippet-keyword:[Code Sample]
+//snippet-keyword:[AWS Key Management Service (KMS)]
+//snippet-service:[kms]
+//snippet-sourcetype:[full-example]
+//snippet-sourcedate:[2018-09-20]
+//snippet-sourceauthor:[jschwarzwalder]
+