--- conflicted
+++ resolved
@@ -1,91 +1,85 @@
-<?php
-/**
- * Copyright 2010-2018 Amazon.com, Inc. or its affiliates. All Rights Reserved.
- *
- * This file is licensed under the Apache License, Version 2.0 (the "License").
- * You may not use this file except in compliance with the License. A copy of
- * the License is located at
- *
- * http://aws.amazon.com/apache2.0/
- *
- * This file is distributed on an "AS IS" BASIS, WITHOUT WARRANTIES OR
- * CONDITIONS OF ANY KIND, either express or implied. See the License for the
- * specific language governing permissions and limitations under the License.
- *
- *  ABOUT THIS PHP SAMPLE: This sample is part of the
- *
- */
-
-require 'vendor/autoload.php';
-
-use Aws\Firehose\FirehoseClient;
-use Aws\Exception\AwsException;
-
-/**
- * Creating an Amazon Kinesis Firehose client.
- *
- * This code expects that you have AWS credentials set up per:
- * https://docs.aws.amazon.com/sdk-for-php/v3/developer-guide/guide_credentials.html
- */
-
-//Create a KinesisClient
-$FirehoseClient = new Aws\Firehose\FirehoseClient([
-    'profile' => 'default',
-    'version' => '2015-08-04',
-    'region' => 'us-east-2'
-]);
-
-$name = "my_ES_stream_name";
-$stream_type = "DirectPut";
-$esDomainARN = 'arn:aws:es:us-east-2:0123456789:domain/Name';
-$esRole = 'arn:aws:iam::0123456789:policy/Role';
-$esIndex = 'root';
-$esType = 'PHP_SDK';
-$s3bucket = 'arn:aws:s3:::bucket_name';
-$s3Role = 'arn:aws:iam::0123456789:policy/Role';
-
-try {
-    $result = $FirehoseClient->createDeliveryStream([
-        'DeliveryStreamName' => $name,
-        'DeliveryStreamType' => $stream_type,
-        'ElasticsearchDestinationConfiguration' => [
-            'DomainARN' => $esDomainARN,
-            'IndexName' => $esIndex,
-            'RoleARN' => $esRole,
-            'S3Configuration' => [
-
-                'BucketARN' => $s3bucket,
-                'CloudWatchLoggingOptions' => [
-                    'Enabled' => false,
-                ],
-                'RoleARN' => $s3Role,
-
-            ],
-
-            'TypeName' => $esType,
-        ],
-    ]);
-    var_dump($result);
-} catch (AwsException $e) {
-    // output error message if fails
-    echo $e->getMessage();
-    echo "\n";
-}
- 
-
-//snippet-sourcedescription:[CreateESDeliveryStream.php demonstrates how to establish a Delivery Stream that will put data into an Amazon ES.]
-//snippet-keyword:[PHP]
-//snippet-keyword:[AWS SDK for PHP v3]
-//snippet-keyword:[Code Sample]
-//snippet-keyword:[Amazon Kinesis Data Firehose]
-//snippet-service:[firehose]
-//snippet-sourcetype:[full-example]
-//snippet-sourcedate:[2018-09-20]
-<<<<<<< HEAD
-//snippet-sourceauthor:[jschwarzwalder]
-
-=======
-//snippet-sourceauthor:[jschwarzwalder]
-
-
->>>>>>> 7c6537b5
+<?php
+/**
+ * Copyright 2010-2018 Amazon.com, Inc. or its affiliates. All Rights Reserved.
+ *
+ * This file is licensed under the Apache License, Version 2.0 (the "License").
+ * You may not use this file except in compliance with the License. A copy of
+ * the License is located at
+ *
+ * http://aws.amazon.com/apache2.0/
+ *
+ * This file is distributed on an "AS IS" BASIS, WITHOUT WARRANTIES OR
+ * CONDITIONS OF ANY KIND, either express or implied. See the License for the
+ * specific language governing permissions and limitations under the License.
+ *
+ *  ABOUT THIS PHP SAMPLE: This sample is part of the
+ *
+ */
+
+require 'vendor/autoload.php';
+
+use Aws\Firehose\FirehoseClient;
+use Aws\Exception\AwsException;
+
+/**
+ * Creating an Amazon Kinesis Firehose client.
+ *
+ * This code expects that you have AWS credentials set up per:
+ * https://docs.aws.amazon.com/sdk-for-php/v3/developer-guide/guide_credentials.html
+ */
+
+//Create a KinesisClient
+$FirehoseClient = new Aws\Firehose\FirehoseClient([
+    'profile' => 'default',
+    'version' => '2015-08-04',
+    'region' => 'us-east-2'
+]);
+
+$name = "my_ES_stream_name";
+$stream_type = "DirectPut";
+$esDomainARN = 'arn:aws:es:us-east-2:0123456789:domain/Name';
+$esRole = 'arn:aws:iam::0123456789:policy/Role';
+$esIndex = 'root';
+$esType = 'PHP_SDK';
+$s3bucket = 'arn:aws:s3:::bucket_name';
+$s3Role = 'arn:aws:iam::0123456789:policy/Role';
+
+try {
+    $result = $FirehoseClient->createDeliveryStream([
+        'DeliveryStreamName' => $name,
+        'DeliveryStreamType' => $stream_type,
+        'ElasticsearchDestinationConfiguration' => [
+            'DomainARN' => $esDomainARN,
+            'IndexName' => $esIndex,
+            'RoleARN' => $esRole,
+            'S3Configuration' => [
+
+                'BucketARN' => $s3bucket,
+                'CloudWatchLoggingOptions' => [
+                    'Enabled' => false,
+                ],
+                'RoleARN' => $s3Role,
+
+            ],
+
+            'TypeName' => $esType,
+        ],
+    ]);
+    var_dump($result);
+} catch (AwsException $e) {
+    // output error message if fails
+    echo $e->getMessage();
+    echo "\n";
+}
+ 
+
+//snippet-sourcedescription:[CreateESDeliveryStream.php demonstrates how to establish a Delivery Stream that will put data into an Amazon ES.]
+//snippet-keyword:[PHP]
+//snippet-keyword:[AWS SDK for PHP v3]
+//snippet-keyword:[Code Sample]
+//snippet-keyword:[Amazon Kinesis Data Firehose]
+//snippet-service:[firehose]
+//snippet-sourcetype:[full-example]
+//snippet-sourcedate:[2018-09-20]
+//snippet-sourceauthor:[jschwarzwalder]
+