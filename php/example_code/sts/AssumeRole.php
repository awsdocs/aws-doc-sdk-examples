<<<<<<< HEAD
<?php
/**
 * Copyright 2010-2018 Amazon.com, Inc. or its affiliates. All Rights Reserved.
 *
 * This file is licensed under the Apache License, Version 2.0 (the "License").
 * You may not use this file except in compliance with the License. A copy of
 * the License is located at
 *
 * http://aws.amazon.com/apache2.0/
 *
 * This file is distributed on an "AS IS" BASIS, WITHOUT WARRANTIES OR
 * CONDITIONS OF ANY KIND, either express or implied. See the License for the
 * specific language governing permissions and limitations under the License.
 *
 */
require 'vendor/autoload.php';

use Aws\Sts\StsClient;
use Aws\Exception\AwsException;

/**
 * Assume Role
 *
 * This code expects that you have AWS credentials set up per:
 * https://docs.aws.amazon.com/sdk-for-php/v3/developer-guide/guide_credentials.html
 */

$client = new StsClient([
    'profile' => 'default',
    'region' => 'us-west-2',
    'version' => 'latest'
]);

$roleToAssumeArn = 'arn:aws:iam::123456789012:role/RoleName';

try {
    $result = $client->assumeRole([
        'RoleArn' => $roleToAssumeArn,
        'RoleSessionName' => 'session1'
    ]);
    // output AssumedRole credentials, you can use these credentials
    // to initiate a new AWS Service client with the IAM Role's permissions
    var_dump($result[Credentials]);
} catch (AwsException $e) {
    // output error message if fails
    error_log($e->getMessage());
}
 

//snippet-sourcedescription:[<<FILENAME>> demonstrates how to ...]
//snippet-keyword:[PHP]
//snippet-keyword:[Code Sample]
//snippet-service:[<<ADD SERVICE>>]
//snippet-sourcetype:[full-example]
//snippet-sourcedate:[]
//snippet-sourceauthor:[AWS]
=======
<?php
/**
 * Copyright 2010-2018 Amazon.com, Inc. or its affiliates. All Rights Reserved.
 *
 * This file is licensed under the Apache License, Version 2.0 (the "License").
 * You may not use this file except in compliance with the License. A copy of
 * the License is located at
 *
 * http://aws.amazon.com/apache2.0/
 *
 * This file is distributed on an "AS IS" BASIS, WITHOUT WARRANTIES OR
 * CONDITIONS OF ANY KIND, either express or implied. See the License for the
 * specific language governing permissions and limitations under the License.
 *
 */
require 'vendor/autoload.php';

use Aws\Sts\StsClient;
use Aws\Exception\AwsException;

/**
 * Assume Role
 *
 * This code expects that you have AWS credentials set up per:
 * https://docs.aws.amazon.com/sdk-for-php/v3/developer-guide/guide_credentials.html
 */

$client = new StsClient([
    'profile' => 'default',
    'region' => 'us-west-2',
    'version' => 'latest'
]);

$roleToAssumeArn = 'arn:aws:iam::123456789012:role/RoleName';

try {
    $result = $client->assumeRole([
        'RoleArn' => $roleToAssumeArn,
        'RoleSessionName' => 'session1'
    ]);
    // output AssumedRole credentials, you can use these credentials
    // to initiate a new AWS Service client with the IAM Role's permissions
    var_dump($result[Credentials]);
} catch (AwsException $e) {
    // output error message if fails
    error_log($e->getMessage());
}
 

//snippet-sourcedescription:[AssumeRole demonstrates how to how to retrieve an assumed role that you can use for cross-account or federation access to an AWS resource.]
//snippet-keyword:[PHP]
//snippet-keyword:[AWS SDK for PHP v3]
//snippet-keyword:[Code Sample]
//snippet-keyword:[AWS Security Token Service (STS)]
//snippet-service:[sts]
//snippet-sourcetype:[full-example]
//snippet-sourcedate:[2018-06-08]
//snippet-sourceauthor:[jschwarzwalder]
>>>>>>> 7c6537b5

<|MERGE_RESOLUTION|>--- conflicted
+++ resolved
@@ -1,118 +1,59 @@
-<<<<<<< HEAD
-<?php
-/**
- * Copyright 2010-2018 Amazon.com, Inc. or its affiliates. All Rights Reserved.
- *
- * This file is licensed under the Apache License, Version 2.0 (the "License").
- * You may not use this file except in compliance with the License. A copy of
- * the License is located at
- *
- * http://aws.amazon.com/apache2.0/
- *
- * This file is distributed on an "AS IS" BASIS, WITHOUT WARRANTIES OR
- * CONDITIONS OF ANY KIND, either express or implied. See the License for the
- * specific language governing permissions and limitations under the License.
- *
- */
-require 'vendor/autoload.php';
-
-use Aws\Sts\StsClient;
-use Aws\Exception\AwsException;
-
-/**
- * Assume Role
- *
- * This code expects that you have AWS credentials set up per:
- * https://docs.aws.amazon.com/sdk-for-php/v3/developer-guide/guide_credentials.html
- */
-
-$client = new StsClient([
-    'profile' => 'default',
-    'region' => 'us-west-2',
-    'version' => 'latest'
-]);
-
-$roleToAssumeArn = 'arn:aws:iam::123456789012:role/RoleName';
-
-try {
-    $result = $client->assumeRole([
-        'RoleArn' => $roleToAssumeArn,
-        'RoleSessionName' => 'session1'
-    ]);
-    // output AssumedRole credentials, you can use these credentials
-    // to initiate a new AWS Service client with the IAM Role's permissions
-    var_dump($result[Credentials]);
-} catch (AwsException $e) {
-    // output error message if fails
-    error_log($e->getMessage());
-}
- 
-
-//snippet-sourcedescription:[<<FILENAME>> demonstrates how to ...]
-//snippet-keyword:[PHP]
-//snippet-keyword:[Code Sample]
-//snippet-service:[<<ADD SERVICE>>]
-//snippet-sourcetype:[full-example]
-//snippet-sourcedate:[]
-//snippet-sourceauthor:[AWS]
-=======
-<?php
-/**
- * Copyright 2010-2018 Amazon.com, Inc. or its affiliates. All Rights Reserved.
- *
- * This file is licensed under the Apache License, Version 2.0 (the "License").
- * You may not use this file except in compliance with the License. A copy of
- * the License is located at
- *
- * http://aws.amazon.com/apache2.0/
- *
- * This file is distributed on an "AS IS" BASIS, WITHOUT WARRANTIES OR
- * CONDITIONS OF ANY KIND, either express or implied. See the License for the
- * specific language governing permissions and limitations under the License.
- *
- */
-require 'vendor/autoload.php';
-
-use Aws\Sts\StsClient;
-use Aws\Exception\AwsException;
-
-/**
- * Assume Role
- *
- * This code expects that you have AWS credentials set up per:
- * https://docs.aws.amazon.com/sdk-for-php/v3/developer-guide/guide_credentials.html
- */
-
-$client = new StsClient([
-    'profile' => 'default',
-    'region' => 'us-west-2',
-    'version' => 'latest'
-]);
-
-$roleToAssumeArn = 'arn:aws:iam::123456789012:role/RoleName';
-
-try {
-    $result = $client->assumeRole([
-        'RoleArn' => $roleToAssumeArn,
-        'RoleSessionName' => 'session1'
-    ]);
-    // output AssumedRole credentials, you can use these credentials
-    // to initiate a new AWS Service client with the IAM Role's permissions
-    var_dump($result[Credentials]);
-} catch (AwsException $e) {
-    // output error message if fails
-    error_log($e->getMessage());
-}
- 
-
-//snippet-sourcedescription:[AssumeRole demonstrates how to how to retrieve an assumed role that you can use for cross-account or federation access to an AWS resource.]
-//snippet-keyword:[PHP]
-//snippet-keyword:[AWS SDK for PHP v3]
-//snippet-keyword:[Code Sample]
-//snippet-keyword:[AWS Security Token Service (STS)]
-//snippet-service:[sts]
-//snippet-sourcetype:[full-example]
-//snippet-sourcedate:[2018-06-08]
-//snippet-sourceauthor:[jschwarzwalder]
->>>>>>> 7c6537b5
-
+<?php
+/**
+ * Copyright 2010-2018 Amazon.com, Inc. or its affiliates. All Rights Reserved.
+ *
+ * This file is licensed under the Apache License, Version 2.0 (the "License").
+ * You may not use this file except in compliance with the License. A copy of
+ * the License is located at
+ *
+ * http://aws.amazon.com/apache2.0/
+ *
+ * This file is distributed on an "AS IS" BASIS, WITHOUT WARRANTIES OR
+ * CONDITIONS OF ANY KIND, either express or implied. See the License for the
+ * specific language governing permissions and limitations under the License.
+ *
+ */
+require 'vendor/autoload.php';
+
+use Aws\Sts\StsClient;
+use Aws\Exception\AwsException;
+
+/**
+ * Assume Role
+ *
+ * This code expects that you have AWS credentials set up per:
+ * https://docs.aws.amazon.com/sdk-for-php/v3/developer-guide/guide_credentials.html
+ */
+
+$client = new StsClient([
+    'profile' => 'default',
+    'region' => 'us-west-2',
+    'version' => 'latest'
+]);
+
+$roleToAssumeArn = 'arn:aws:iam::123456789012:role/RoleName';
+
+try {
+    $result = $client->assumeRole([
+        'RoleArn' => $roleToAssumeArn,
+        'RoleSessionName' => 'session1'
+    ]);
+    // output AssumedRole credentials, you can use these credentials
+    // to initiate a new AWS Service client with the IAM Role's permissions
+    var_dump($result[Credentials]);
+} catch (AwsException $e) {
+    // output error message if fails
+    error_log($e->getMessage());
+}
+ 
+
+//snippet-sourcedescription:[AssumeRole demonstrates how to how to retrieve an assumed role that you can use for cross-account or federation access to an AWS resource.]
+//snippet-keyword:[PHP]
+//snippet-keyword:[AWS SDK for PHP v3]
+//snippet-keyword:[Code Sample]
+//snippet-keyword:[AWS Security Token Service (STS)]
+//snippet-service:[sts]
+//snippet-sourcetype:[full-example]
+//snippet-sourcedate:[2018-06-08]
+//snippet-sourceauthor:[jschwarzwalder]
+