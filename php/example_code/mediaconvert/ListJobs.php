--- conflicted
+++ resolved
@@ -1,125 +1,63 @@
-<<<<<<< HEAD
-<?php
-/**
- * Copyright 2010-2018 Amazon.com, Inc. or its affiliates. All Rights Reserved.
- *
- * This file is licensed under the Apache License, Version 2.0 (the "License").
- * You may not use this file except in compliance with the License. A copy of
- * the License is located at
- *
- * http://aws.amazon.com/apache2.0/
- *
- * This file is distributed on an "AS IS" BASIS, WITHOUT WARRANTIES OR
- * CONDITIONS OF ANY KIND, either express or implied. See the License for the
- * specific language governing permissions and limitations under the License.
- *
- * ABOUT THIS PHP SAMPLE => This sample is part of the SDK for PHP Developer Guide topic at
- * https://docs.aws.amazon.com/sdk-for-php/v3/developer-guide/emc-examples-jobs.html
- *
- */
-require 'vendor/autoload.php';
-
-use Aws\MediaConvert\MediaConvertClient;
-use Aws\Exception\AwsException;
-
-/**
- * List 20 most recent jobs for AWS Elemental MediaConvert.
- *
- * This code expects that you have AWS credentials set up per:
- * https://docs.aws.amazon.com/sdk-for-php/v3/developer-guide/guide_credentials.html
- */
-
-//Create an AWSMediaConvert client object with your account specific endpoint.
-$mediaConvertClient = new MediaConvertClient([
-    'version' => '2017-08-29',
-    'region' => 'us-east-2',
-    'profile' => 'default',
-    'endpoint' => 'ACCOUNT_ENDPOINT'
-]);
-
-try {
-    $result = $mediaConvertClient->listJobs([
-        'MaxResults' => 20,
-        'Order' => 'ASCENDING',
-        'Queue' => 'QUEUE_ARN',
-        'Status' => 'SUBMITTED',
-        // 'NextToken' => '<string>', //OPTIONAL To retrieve the twenty next most recent jobs
-    ]);
-} catch (AwsException $e) {
-    // output error message if fails
-    echo $e->getMessage();
-    echo "\n";
-}
-=======
-<?php
-/**
- * Copyright 2010-2018 Amazon.com, Inc. or its affiliates. All Rights Reserved.
- *
- * This file is licensed under the Apache License, Version 2.0 (the "License").
- * You may not use this file except in compliance with the License. A copy of
- * the License is located at
- *
- * http://aws.amazon.com/apache2.0/
- *
- * This file is distributed on an "AS IS" BASIS, WITHOUT WARRANTIES OR
- * CONDITIONS OF ANY KIND, either express or implied. See the License for the
- * specific language governing permissions and limitations under the License.
- *
- * ABOUT THIS PHP SAMPLE => This sample is part of the SDK for PHP Developer Guide topic at
- * https://docs.aws.amazon.com/sdk-for-php/v3/developer-guide/emc-examples-jobs.html
- *
- */
-require 'vendor/autoload.php';
-
-use Aws\MediaConvert\MediaConvertClient;
-use Aws\Exception\AwsException;
-
-/**
- * List 20 most recent jobs for AWS Elemental MediaConvert.
- *
- * This code expects that you have AWS credentials set up per:
- * https://docs.aws.amazon.com/sdk-for-php/v3/developer-guide/guide_credentials.html
- */
-
-//Create an AWSMediaConvert client object with your account specific endpoint.
-$mediaConvertClient = new MediaConvertClient([
-    'version' => '2017-08-29',
-    'region' => 'us-east-2',
-    'profile' => 'default',
-    'endpoint' => 'ACCOUNT_ENDPOINT'
-]);
-
-try {
-    $result = $mediaConvertClient->listJobs([
-        'MaxResults' => 20,
-        'Order' => 'ASCENDING',
-        'Queue' => 'QUEUE_ARN',
-        'Status' => 'SUBMITTED',
-        // 'NextToken' => '<string>', //OPTIONAL To retrieve the twenty next most recent jobs
-    ]);
-} catch (AwsException $e) {
-    // output error message if fails
-    echo $e->getMessage();
-    echo "\n";
-}
->>>>>>> 7c6537b5
- 
-
-//snippet-sourcedescription:[ListJobs.php demonstrates how to list existing MediaConvert Jobs. ]
-//snippet-keyword:[PHP]
-<<<<<<< HEAD
-//snippet-keyword:[Code Sample]
-//snippet-service:[<<ADD SERVICE>>]
-//snippet-sourcetype:[full-example]
-//snippet-sourcedate:[]
-//snippet-sourceauthor:[AWS]
-=======
-//snippet-keyword:[AWS SDK for PHP v3]
-//snippet-keyword:[Code Sample]
-//snippet-keyword:[AWS Elemental MediaConvert]
-//snippet-service:[mediaconvert]
-//snippet-sourcetype:[full-example]
-//snippet-sourcedate:[2018-09-20]
-//snippet-sourceauthor:[jschwarzwalder]
->>>>>>> 7c6537b5
-
+<?php
+/**
+ * Copyright 2010-2018 Amazon.com, Inc. or its affiliates. All Rights Reserved.
+ *
+ * This file is licensed under the Apache License, Version 2.0 (the "License").
+ * You may not use this file except in compliance with the License. A copy of
+ * the License is located at
+ *
+ * http://aws.amazon.com/apache2.0/
+ *
+ * This file is distributed on an "AS IS" BASIS, WITHOUT WARRANTIES OR
+ * CONDITIONS OF ANY KIND, either express or implied. See the License for the
+ * specific language governing permissions and limitations under the License.
+ *
+ * ABOUT THIS PHP SAMPLE => This sample is part of the SDK for PHP Developer Guide topic at
+ * https://docs.aws.amazon.com/sdk-for-php/v3/developer-guide/emc-examples-jobs.html
+ *
+ */
+require 'vendor/autoload.php';
+
+use Aws\MediaConvert\MediaConvertClient;
+use Aws\Exception\AwsException;
+
+/**
+ * List 20 most recent jobs for AWS Elemental MediaConvert.
+ *
+ * This code expects that you have AWS credentials set up per:
+ * https://docs.aws.amazon.com/sdk-for-php/v3/developer-guide/guide_credentials.html
+ */
+
+//Create an AWSMediaConvert client object with your account specific endpoint.
+$mediaConvertClient = new MediaConvertClient([
+    'version' => '2017-08-29',
+    'region' => 'us-east-2',
+    'profile' => 'default',
+    'endpoint' => 'ACCOUNT_ENDPOINT'
+]);
+
+try {
+    $result = $mediaConvertClient->listJobs([
+        'MaxResults' => 20,
+        'Order' => 'ASCENDING',
+        'Queue' => 'QUEUE_ARN',
+        'Status' => 'SUBMITTED',
+        // 'NextToken' => '<string>', //OPTIONAL To retrieve the twenty next most recent jobs
+    ]);
+} catch (AwsException $e) {
+    // output error message if fails
+    echo $e->getMessage();
+    echo "\n";
+}
+ 
+
+//snippet-sourcedescription:[ListJobs.php demonstrates how to list existing MediaConvert Jobs. ]
+//snippet-keyword:[PHP]
+//snippet-keyword:[AWS SDK for PHP v3]
+//snippet-keyword:[Code Sample]
+//snippet-keyword:[AWS Elemental MediaConvert]
+//snippet-service:[mediaconvert]
+//snippet-sourcetype:[full-example]
+//snippet-sourcedate:[2018-09-20]
+//snippet-sourceauthor:[jschwarzwalder]
+