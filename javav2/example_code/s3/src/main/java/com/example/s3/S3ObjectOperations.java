//snippet-sourcedescription:[S3ObjectOperations.java demonstrates how to create Amazon S3 buckets, upload objects into that bucket, list objects in that bucket and finally delete the bucket.]
//snippet-keyword:[SDK for Java 2.0]
//snippet-keyword:[Code Sample]
//snippet-service:[Amazon S3]
//snippet-sourcetype:[full-example]
//snippet-sourcedate:[2/6/2020]
//snippet-sourceauthor:[scmacdon-aws]

/*
 * Copyright Amazon.com, Inc. or its affiliates. All Rights Reserved.
 *
 * Licensed under the Apache License, Version 2.0 (the "License");
 * you may not use this file except in compliance with the License.
 * You may obtain a copy of the License at:
 *
 *    http://aws.amazon.com/apache2.0
 *
 * This file is distributed on an "AS IS" BASIS, WITHOUT WARRANTIES
 * OR CONDITIONS OF ANY KIND, either express or implied. See the
 * License for the specific language governing permissions and
 * limitations under the License.
 */
package com.example.s3;

// snippet-start:[s3.java2.s3_object_operations.import]
import java.io.IOException;
import java.nio.ByteBuffer;
import java.nio.file.Paths;
import java.util.Random;
import software.amazon.awssdk.regions.Region;
import software.amazon.awssdk.services.s3.S3Client;
import software.amazon.awssdk.services.s3.model.CompleteMultipartUploadRequest;
import software.amazon.awssdk.services.s3.model.CompletedMultipartUpload;
import software.amazon.awssdk.services.s3.model.CompletedPart;
import software.amazon.awssdk.services.s3.model.CreateBucketConfiguration;
import software.amazon.awssdk.services.s3.model.CreateBucketRequest;
import software.amazon.awssdk.services.s3.model.CreateMultipartUploadRequest;
import software.amazon.awssdk.services.s3.model.CreateMultipartUploadResponse;
import software.amazon.awssdk.services.s3.model.DeleteBucketRequest;
import software.amazon.awssdk.services.s3.model.GetObjectRequest;
import software.amazon.awssdk.services.s3.model.ListObjectsV2Request;
import software.amazon.awssdk.services.s3.model.ListObjectsV2Response;
import software.amazon.awssdk.services.s3.model.PutObjectRequest;
import software.amazon.awssdk.services.s3.model.S3Object;
import software.amazon.awssdk.services.s3.model.UploadPartRequest;
import software.amazon.awssdk.services.s3.paginators.ListObjectsV2Iterable;
import software.amazon.awssdk.core.sync.RequestBody;
import software.amazon.awssdk.core.sync.ResponseTransformer;
// snippet-end:[s3.java2.s3_object_operations.import]


public class S3ObjectOperations {

    public static void main(String[] args) throws IOException {

        if (args.length < 1) {
            System.out.println("Please specify a bucket name");
            System.exit(1);
        }
        String bucketName = args[0];

        Region region = Region.US_WEST_2;
        S3Client s3 = S3Client.builder()
                .region(region)
                .build();

        //Create a S3 Bucket
        S3ObjectOperations operations = new S3ObjectOperations();
        operations.createBucket(s3,bucketName,region);
        System.out.println("Done!");

    }
    // Creates a S3 Bucket
    // snippet-start:[s3.java2.s3_object_operations.main]
    public static void createBucket(S3Client s3, String bucket, Region region) {
<<<<<<< HEAD

        s3.createBucket(CreateBucketRequest
                .builder()
                .bucket(bucket)
                .createBucketConfiguration(
                        CreateBucketConfiguration.builder()
                                .locationConstraint(region.id())
                                .build())
                .build());

        System.out.println(bucket);
    }

=======

        s3.createBucket(CreateBucketRequest
                .builder()
                .bucket(bucket)
                .createBucketConfiguration(
                        CreateBucketConfiguration.builder()
                                .locationConstraint(region.id())
                                .build())
                .build());

        System.out.println(bucket);
    }

>>>>>>> 31c74e05
    // snippet-start:[s3.java2.s3_object_operations.upload]
    public void UploadObject(S3Client s3) throws IOException {

        String bucket = "bucket" + System.currentTimeMillis();
        String key = "key";

        // Put Object
        s3.putObject(PutObjectRequest.builder().bucket(bucket).key(key)
                        .build(),
                RequestBody.fromByteBuffer(getRandomByteBuffer(10_000)));
<<<<<<< HEAD

    }

=======

    }
    // snippet-end:[s3.java2.s3_object_operations.upload]
>>>>>>> 31c74e05
    public void UploadObjectMultipart(S3Client s3, String bucket ) throws IOException {
        // Multipart Upload a file
        String multipartKey = "multiPartKey";
        multipartUpload(s3, bucket, multipartKey);

        // List all objects in bucket

        // snippet-start:[s3.java2.s3_object_operations.pagination]
        // Use manual pagination
        ListObjectsV2Request listObjectsReqManual = ListObjectsV2Request.builder()
                .bucket(bucket)
                .maxKeys(1)
                .build();

        boolean done = false;
        while (!done) {
            ListObjectsV2Response listObjResponse = s3.listObjectsV2(listObjectsReqManual);
            for (S3Object content : listObjResponse.contents()) {
                System.out.println(content.key());
            }

            if (listObjResponse.nextContinuationToken() == null) {
                done = true;
            }

            listObjectsReqManual = listObjectsReqManual.toBuilder()
                    .continuationToken(listObjResponse.nextContinuationToken())
                    .build();
        }
        // snippet-end:[s3.java2.s3_object_operations.pagination]
        // snippet-start:[s3.java2.s3_object_operations.iterative]
        // Build the list objects request
        ListObjectsV2Request listReq = ListObjectsV2Request.builder()
                .bucket(bucket)
                .maxKeys(1)
                .build();

        ListObjectsV2Iterable listRes = s3.listObjectsV2Paginator(listReq);
        // Process response pages
        listRes.stream()
                .flatMap(r -> r.contents().stream())
                .forEach(content -> System.out.println(" Key: " + content.key() + " size = " + content.size()));

        // snippet-end:[s3.java2.s3_object_operations.iterative]
        // snippet-start:[s3.java2.s3_object_operations.stream]
        // Helper method to work with paginated collection of items directly
        listRes.contents().stream()
                .forEach(content -> System.out.println(" Key: " + content.key() + " size = " + content.size()));
        // snippet-end:[s3.java2.s3_object_operations.stream]
        // snippet-start:[s3.java2.s3_object_operations.forloop]
        // Use simple for loop if stream is not necessary
        for (S3Object content : listRes.contents()) {
            System.out.println(" Key: " + content.key() + " size = " + content.size());
        }
        // snippet-end:[s3.java2.s3_object_operations.forloop]
    }

    public static void GetObject(S3Client s3, String bucket, String key ) {
        // Get Object
        // snippet-start:[s3.java2.s3_object_operations.download]
        s3.getObject(GetObjectRequest.builder().bucket(bucket).key(key).build(),
                ResponseTransformer.toFile(Paths.get("multiPartKey")));
        // snippet-end:[s3.java2.s3_object_operations.download]
    }

    public static void deleteBucket(S3Client s3, String bucket) {
        DeleteBucketRequest deleteBucketRequest = DeleteBucketRequest.builder().bucket(bucket).build();
        s3.deleteBucket(deleteBucketRequest);
    }

    /**
     * Uploading an object to S3 in parts
     */
    public static void multipartUpload(S3Client s3, String bucketName, String key) throws IOException {

        int mb = 1024 * 1024;
        // snippet-start:[s3.java2.s3_object_operations.upload_multi_part]
        // First create a multipart upload and get upload id 
        CreateMultipartUploadRequest createMultipartUploadRequest = CreateMultipartUploadRequest.builder()
                .bucket(bucketName).key(key)
                .build();
        CreateMultipartUploadResponse response = s3.createMultipartUpload(createMultipartUploadRequest);
        String uploadId = response.uploadId();
        System.out.println(uploadId);

        // Upload all the different parts of the object
        UploadPartRequest uploadPartRequest1 = UploadPartRequest.builder().bucket(bucketName).key(key)
                .uploadId(uploadId)
                .partNumber(1).build();
        String etag1 = s3.uploadPart(uploadPartRequest1, RequestBody.fromByteBuffer(getRandomByteBuffer(5 * mb))).eTag();
        CompletedPart part1 = CompletedPart.builder().partNumber(1).eTag(etag1).build();

        UploadPartRequest uploadPartRequest2 = UploadPartRequest.builder().bucket(bucketName).key(key)
                .uploadId(uploadId)
                .partNumber(2).build();
        String etag2 = s3.uploadPart(uploadPartRequest2, RequestBody.fromByteBuffer(getRandomByteBuffer(3 * mb))).eTag();
        CompletedPart part2 = CompletedPart.builder().partNumber(2).eTag(etag2).build();


        // Finally call completeMultipartUpload operation to tell S3 to merge all uploaded
        // parts and finish the multipart operation.
        CompletedMultipartUpload completedMultipartUpload = CompletedMultipartUpload.builder().parts(part1, part2).build();
        CompleteMultipartUploadRequest completeMultipartUploadRequest =
                CompleteMultipartUploadRequest.builder().bucket(bucketName).key(key).uploadId(uploadId)
                        .multipartUpload(completedMultipartUpload).build();
        s3.completeMultipartUpload(completeMultipartUploadRequest);
        // snippet-end:[s3.java2.s3_object_operations.upload_multi_part]
    }

    private static ByteBuffer getRandomByteBuffer(int size) throws IOException {
        byte[] b = new byte[size];
        new Random().nextBytes(b);
        return ByteBuffer.wrap(b);
    }
}

// snippet-end:[s3.java2.s3_object_operations.main]
<|MERGE_RESOLUTION|>--- conflicted
+++ resolved
@@ -73,8 +73,6 @@
     // Creates a S3 Bucket
     // snippet-start:[s3.java2.s3_object_operations.main]
     public static void createBucket(S3Client s3, String bucket, Region region) {
-<<<<<<< HEAD
-
         s3.createBucket(CreateBucketRequest
                 .builder()
                 .bucket(bucket)
@@ -87,21 +85,6 @@
         System.out.println(bucket);
     }
 
-=======
-
-        s3.createBucket(CreateBucketRequest
-                .builder()
-                .bucket(bucket)
-                .createBucketConfiguration(
-                        CreateBucketConfiguration.builder()
-                                .locationConstraint(region.id())
-                                .build())
-                .build());
-
-        System.out.println(bucket);
-    }
-
->>>>>>> 31c74e05
     // snippet-start:[s3.java2.s3_object_operations.upload]
     public void UploadObject(S3Client s3) throws IOException {
 
@@ -112,15 +95,9 @@
         s3.putObject(PutObjectRequest.builder().bucket(bucket).key(key)
                         .build(),
                 RequestBody.fromByteBuffer(getRandomByteBuffer(10_000)));
-<<<<<<< HEAD
-
-    }
-
-=======
-
     }
     // snippet-end:[s3.java2.s3_object_operations.upload]
->>>>>>> 31c74e05
+
     public void UploadObjectMultipart(S3Client s3, String bucket ) throws IOException {
         // Multipart Upload a file
         String multipartKey = "multiPartKey";
@@ -236,5 +213,4 @@
         return ByteBuffer.wrap(b);
     }
 }
-
-// snippet-end:[s3.java2.s3_object_operations.main]
+// snippet-end:[s3.java2.s3_object_operations.main]