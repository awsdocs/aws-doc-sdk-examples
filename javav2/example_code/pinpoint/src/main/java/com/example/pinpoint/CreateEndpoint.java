--- conflicted
+++ resolved
@@ -76,17 +76,6 @@
         String endpointId = UUID.randomUUID().toString();
         System.out.println("Endpoint ID: " + endpointId);
 
-<<<<<<< HEAD
-       try {
-
-           EndpointRequest endpointRequest = createEndpointRequestData();
-
-            UpdateEndpointRequest updateEndpointRequest = UpdateEndpointRequest.builder()
-                .applicationId(appId)
-                .endpointId(endpointId)
-                .endpointRequest(endpointRequest)
-                .build();
-=======
         try {
 
             EndpointRequest endpointRequest = createEndpointRequestData();
@@ -96,62 +85,11 @@
                     .endpointId(endpointId)
                     .endpointRequest(endpointRequest)
                     .build();
->>>>>>> 02d1bb22
 
             UpdateEndpointResponse updateEndpointResponse = client.updateEndpoint(updateEndpointRequest);
             System.out.println("Update Endpoint Response: " + updateEndpointResponse.messageBody());
 
             GetEndpointRequest getEndpointRequest = GetEndpointRequest.builder()
-<<<<<<< HEAD
-                .applicationId(appId)
-                .endpointId(endpointId)
-                .build();
-            GetEndpointResponse getEndpointResponse = client.getEndpoint(getEndpointRequest);
-
-           System.out.println(getEndpointResponse.endpointResponse().address());
-           System.out.println(getEndpointResponse.endpointResponse().channelType());
-           System.out.println(getEndpointResponse.endpointResponse().applicationId());
-           System.out.println(getEndpointResponse.endpointResponse().endpointStatus());
-           System.out.println(getEndpointResponse.endpointResponse().requestId());
-           System.out.println(getEndpointResponse.endpointResponse().user());
-
-            return getEndpointResponse.endpointResponse();
-
-    } catch (PinpointException e) {
-        System.err.println(e.awsErrorDetails().errorMessage());
-        System.exit(1);
-    }
-    return null;
-    }
-
-    private static EndpointRequest createEndpointRequestData() {
-
-      try {
-        List<String> favoriteTeams = new ArrayList<>();
-        favoriteTeams.add("Lakers");
-        favoriteTeams.add("Warriors");
-        HashMap<String, List<String>> customAttributes = new HashMap<>();
-        customAttributes.put("team", favoriteTeams);
-
-        EndpointDemographic demographic = EndpointDemographic.builder()
-                .appVersion("1.0")
-                .make("apple")
-                .model("iPhone")
-                .modelVersion("7")
-                .platform("ios")
-                .platformVersion("10.1.1")
-                .timezone("America/Los_Angeles")
-                .build();
-
-        EndpointLocation location = EndpointLocation.builder()
-                .city("Los Angeles")
-                .country("US")
-                .latitude(34.0)
-                .longitude(-118.2)
-                .postalCode("90068")
-                .region("CA")
-                .build();
-=======
                     .applicationId(appId)
                     .endpointId(endpointId)
                     .build();
@@ -174,7 +112,6 @@
     }
 
     private static EndpointRequest createEndpointRequestData() {
->>>>>>> 02d1bb22
 
         try {
             List<String> favoriteTeams = new ArrayList<>();
@@ -233,16 +170,6 @@
             System.exit(1);
         }
 
-<<<<<<< HEAD
-        return endpointRequest;
-
-    } catch (PinpointException e) {
-        System.err.println(e.awsErrorDetails().errorMessage());
-        System.exit(1);
-    }
-
-=======
->>>>>>> 02d1bb22
         return null;
     }
     //snippet-end:[pinpoint.java2.createendpoint.helper]
