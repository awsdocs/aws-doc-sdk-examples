//snippet-sourcedescription:[CreateCampaign.java demonstrates how to create a campaign for an application in Amazon Pinpoint.]
//snippet-keyword:[Java]
//snippet-sourcesyntax:[java]
//snippet-keyword:[Code Sample]
//snippet-keyword:[Amazon Pinpoint]
//snippet-service:[pinpoint]
//snippet-sourcetype:[full-example]
//snippet-sourcedate:[03/02/2020]
//snippet-sourceauthor:[scmacdon-aws]
/*
 * Copyright Amazon.com, Inc. or its affiliates. All Rights Reserved.
 *
 * Licensed under the Apache License, Version 2.0 (the "License").
 * You may not use this file except in compliance with the License.
 * A copy of the License is located at
 *
 *  http://aws.amazon.com/apache2.0
 *
 * or in the "license" file accompanying this file. This file is distributed
 * on an "AS IS" BASIS, WITHOUT WARRANTIES OR CONDITIONS OF ANY KIND, either
 * express or implied. See the License for the specific language governing
 * permissions and limitations under the License.
 */

package com.example.pinpoint;

//snippet-start:[pinpoint.java2.createcampaign.import]
import software.amazon.awssdk.regions.Region;
import software.amazon.awssdk.services.pinpoint.PinpointClient;
import software.amazon.awssdk.services.pinpoint.model.CampaignResponse;
import software.amazon.awssdk.services.pinpoint.model.Message;
import software.amazon.awssdk.services.pinpoint.model.Schedule;
import software.amazon.awssdk.services.pinpoint.model.Action;
import software.amazon.awssdk.services.pinpoint.model.MessageConfiguration;
import software.amazon.awssdk.services.pinpoint.model.WriteCampaignRequest;
import software.amazon.awssdk.services.pinpoint.model.CreateCampaignResponse;
import software.amazon.awssdk.services.pinpoint.model.CreateCampaignRequest;
import software.amazon.awssdk.services.pinpoint.model.PinpointException;
//snippet-end:[pinpoint.java2.createcampaign.import]

public class CreateCampaign {
    public static void main(String[] args) {

        final String USAGE = "\n" +
                "CreateCampaign - create a campaign for an application in Amazon Pinpoint\n\n" +
                "Usage: CreateCampaign <appId> <segmentId>\n\n" +
                "Where:\n" +
                "  appId - the ID of the application to create the campaign in.\n\n" +
                "  segmentId - the ID of the segment to create the campaign from.\n\n";

        if (args.length < 1) {
            System.out.println(USAGE);
            System.exit(1);
        }

        String appId = args[0];
        String segmentId = args[1];

        PinpointClient pinpoint = PinpointClient.builder()
                .region(Region.US_EAST_1)
                .build();
<<<<<<< HEAD

        createPinCampaign(pinpoint, appId, segmentId) ;
    }

    //snippet-start:[pinpoint.java2.createcampaign.main]
    public static void createPinCampaign(PinpointClient pinpoint, String appId, String segmentId) {


        CampaignResponse result = createCampaign(pinpoint, appId, segmentId);
        System.out.println("Campaign " + result.name() + " created.");
        System.out.println(result.description());

    }


    public static CampaignResponse createCampaign(PinpointClient client, String appID, String segmentID) {

      try {
        Schedule schedule = Schedule.builder()
                .startTime("IMMEDIATE")
                .build();

        Message defaultMessage = Message.builder()
                .action(Action.OPEN_APP)
                .body("My message body.")
                .title("My message title.")
                .build();
=======

        createPinCampaign(pinpoint, appId, segmentId) ;
    }

    //snippet-start:[pinpoint.java2.createcampaign.main]
    public static void createPinCampaign(PinpointClient pinpoint, String appId, String segmentId) {
>>>>>>> 02d1bb22


        CampaignResponse result = createCampaign(pinpoint, appId, segmentId);
        System.out.println("Campaign " + result.name() + " created.");
        System.out.println(result.description());

    }


<<<<<<< HEAD
        return result.campaignResponse();

    } catch (PinpointException e) {
        System.err.println(e.awsErrorDetails().errorMessage());
        System.exit(1);
    }

    return null;
}
=======
    public static CampaignResponse createCampaign(PinpointClient client, String appID, String segmentID) {

        try {
            Schedule schedule = Schedule.builder()
                    .startTime("IMMEDIATE")
                    .build();

            Message defaultMessage = Message.builder()
                    .action(Action.OPEN_APP)
                    .body("My message body.")
                    .title("My message title.")
                    .build();

            MessageConfiguration messageConfiguration = MessageConfiguration.builder()
                    .defaultMessage(defaultMessage)
                    .build();

            WriteCampaignRequest request = WriteCampaignRequest.builder()
                    .description("My description")
                    .schedule(schedule)
                    .name("MyCampaign")
                    .segmentId(segmentID)
                    .messageConfiguration(messageConfiguration)
                    .build();

            CreateCampaignResponse result = client.createCampaign(
                    CreateCampaignRequest.builder()
                            .applicationId(appID)
                            .writeCampaignRequest(request).build()
            );

            System.out.println("Campaign ID: " + result.campaignResponse().id());

            return result.campaignResponse();

        } catch (PinpointException e) {
            System.err.println(e.awsErrorDetails().errorMessage());
            System.exit(1);
        }

        return null;
    }
>>>>>>> 02d1bb22
    //snippet-end:[pinpoint.java2.createcampaign.main]
}<|MERGE_RESOLUTION|>--- conflicted
+++ resolved
@@ -59,7 +59,6 @@
         PinpointClient pinpoint = PinpointClient.builder()
                 .region(Region.US_EAST_1)
                 .build();
-<<<<<<< HEAD
 
         createPinCampaign(pinpoint, appId, segmentId) ;
     }
@@ -75,46 +74,6 @@
     }
 
 
-    public static CampaignResponse createCampaign(PinpointClient client, String appID, String segmentID) {
-
-      try {
-        Schedule schedule = Schedule.builder()
-                .startTime("IMMEDIATE")
-                .build();
-
-        Message defaultMessage = Message.builder()
-                .action(Action.OPEN_APP)
-                .body("My message body.")
-                .title("My message title.")
-                .build();
-=======
-
-        createPinCampaign(pinpoint, appId, segmentId) ;
-    }
-
-    //snippet-start:[pinpoint.java2.createcampaign.main]
-    public static void createPinCampaign(PinpointClient pinpoint, String appId, String segmentId) {
->>>>>>> 02d1bb22
-
-
-        CampaignResponse result = createCampaign(pinpoint, appId, segmentId);
-        System.out.println("Campaign " + result.name() + " created.");
-        System.out.println(result.description());
-
-    }
-
-
-<<<<<<< HEAD
-        return result.campaignResponse();
-
-    } catch (PinpointException e) {
-        System.err.println(e.awsErrorDetails().errorMessage());
-        System.exit(1);
-    }
-
-    return null;
-}
-=======
     public static CampaignResponse createCampaign(PinpointClient client, String appID, String segmentID) {
 
         try {
@@ -157,6 +116,5 @@
 
         return null;
     }
->>>>>>> 02d1bb22
     //snippet-end:[pinpoint.java2.createcampaign.main]
 }