//snippet-sourcedescription:[UpdateChannel.java demonstrates how to update a channel for an application in Amazon Pinpoint.]
//snippet-keyword:[Java]
//snippet-sourcesyntax:[java]
//snippet-keyword:[Code Sample]
//snippet-keyword:[Amazon Pinpoint]
//snippet-service:[pinpoint]
//snippet-sourcetype:[full-example]
//snippet-sourcedate:[4/14/2020]
//snippet-sourceauthor:[scmacdon AWS]
/*
 * Copyright Amazon.com, Inc. or its affiliates. All Rights Reserved.
 *
 * Licensed under the Apache License, Version 2.0 (the "License").
 * You may not use this file except in compliance with the License.
 * A copy of the License is located at
 *
 *  http://aws.amazon.com/apache2.0
 *
 * or in the "license" file accompanying this file. This file is distributed
 * on an "AS IS" BASIS, WITHOUT WARRANTIES OR CONDITIONS OF ANY KIND, either
 * express or implied. See the License for the specific language governing
 * permissions and limitations under the License.
 */

package com.example.pinpoint;

//snippet-start:[pinpoint.java2.updatechannel.import]
import software.amazon.awssdk.regions.Region;
import software.amazon.awssdk.services.pinpoint.PinpointClient;
import software.amazon.awssdk.services.pinpoint.model.SMSChannelResponse;
import software.amazon.awssdk.services.pinpoint.model.GetSmsChannelRequest;
import software.amazon.awssdk.services.pinpoint.model.PinpointException;
import software.amazon.awssdk.services.pinpoint.model.SMSChannelRequest;
import software.amazon.awssdk.services.pinpoint.model.UpdateSmsChannelRequest;
import software.amazon.awssdk.services.pinpoint.model.UpdateSmsChannelResponse;
//snippet-end:[pinpoint.java2.updatechannel.import]

public class UpdateChannel {
    public static void main(String[] args) {
        final String USAGE = "\n" +
<<<<<<< HEAD
                "CreateChannel -  create a channel in Amazon Pinpoint\n\n" +
=======
                "UpdateChannel -  update a channel in Amazon Pinpoint\n\n" +
>>>>>>> 02d1bb22
                "Usage: CreateChannel <appId>\n\n" +
                "Where:\n" +
                "  appId - the name of the application to update.\n\n";

        if (args.length < 1) {
            System.out.println(USAGE);
            System.exit(1);
        }
        String appId = args[0];
        PinpointClient pinpoint = PinpointClient.builder()
                .region(Region.US_EAST_1)
                .build();

        SMSChannelResponse getResponse = getSMSChannel(pinpoint, appId);
        toggleSmsChannel(pinpoint, appId, getResponse);
    }

    //snippet-start:[pinpoint.java2.updatechannel.main]
    private static SMSChannelResponse getSMSChannel(PinpointClient client, String appId) {

        try {
            GetSmsChannelRequest request = GetSmsChannelRequest.builder()
                    .applicationId(appId)
                    .build();

            SMSChannelResponse response = client.getSmsChannel(request).smsChannelResponse();
            System.out.println("Channel state: " + response.enabled());
            return response;

        } catch ( PinpointException e) {
            System.err.println(e.awsErrorDetails().errorMessage());
            System.exit(1);
        }
        return null;
    }

    private static void toggleSmsChannel(PinpointClient client, String appId, SMSChannelResponse getResponse) {
        boolean enabled = true;

        if (getResponse.enabled()) {
            enabled = false;
        }

        try {
            SMSChannelRequest request = SMSChannelRequest.builder()
                    .enabled(enabled)
                    .build();

            UpdateSmsChannelRequest updateRequest = UpdateSmsChannelRequest.builder()
                    .smsChannelRequest(request)
                    .applicationId(appId)
                    .build();

            UpdateSmsChannelResponse result = client.updateSmsChannel(updateRequest);

            System.out.println("Channel state: " + result.smsChannelResponse().enabled());
        } catch ( PinpointException e) {
            System.err.println(e.awsErrorDetails().errorMessage());
            System.exit(1);
        }
    }
    //snippet-end:[pinpoint.java2.updatechannel.main]
}<|MERGE_RESOLUTION|>--- conflicted
+++ resolved
@@ -38,11 +38,7 @@
 public class UpdateChannel {
     public static void main(String[] args) {
         final String USAGE = "\n" +
-<<<<<<< HEAD
-                "CreateChannel -  create a channel in Amazon Pinpoint\n\n" +
-=======
                 "UpdateChannel -  update a channel in Amazon Pinpoint\n\n" +
->>>>>>> 02d1bb22
                 "Usage: CreateChannel <appId>\n\n" +
                 "Where:\n" +
                 "  appId - the name of the application to update.\n\n";
