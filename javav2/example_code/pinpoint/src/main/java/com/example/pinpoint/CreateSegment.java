//snippet-sourcedescription:[CreateSegment.java demonstrates how to create a segment for a campaign in Amazon Pinpoint.]
//snippet-keyword:[Java]
//snippet-sourcesyntax:[java]
//snippet-keyword:[Code Sample]
//snippet-keyword:[Amazon Pinpoint]
//snippet-service:[pinpoint]
//snippet-sourcetype:[full-example]
//snippet-sourcedate:[03/02/2020]
//snippet-sourceauthor:[scmacdon-aws]
/*
 * Copyright Amazon.com, Inc. or its affiliates. All Rights Reserved.
 *
 * Licensed under the Apache License, Version 2.0 (the "License").
 * You may not use this file except in compliance with the License.
 * A copy of the License is located at
 *
 *  http://aws.amazon.com/apache2.0
 *
 * or in the "license" file accompanying this file. This file is distributed
 * on an "AS IS" BASIS, WITHOUT WARRANTIES OR CONDITIONS OF ANY KIND, either
 * express or implied. See the License for the specific language governing
 * permissions and limitations under the License.
 */

package com.example.pinpoint;

//snippet-start:[pinpoint.java2.createsegment.import]
import software.amazon.awssdk.regions.Region;
import software.amazon.awssdk.services.pinpoint.PinpointClient;
import software.amazon.awssdk.services.pinpoint.model.AttributeDimension;
import software.amazon.awssdk.services.pinpoint.model.SegmentResponse;
import software.amazon.awssdk.services.pinpoint.model.AttributeType;
import software.amazon.awssdk.services.pinpoint.model.RecencyDimension;
import software.amazon.awssdk.services.pinpoint.model.SegmentBehaviors;
import software.amazon.awssdk.services.pinpoint.model.SegmentDemographics;
import software.amazon.awssdk.services.pinpoint.model.SegmentLocation;
import software.amazon.awssdk.services.pinpoint.model.SegmentDimensions;
import software.amazon.awssdk.services.pinpoint.model.WriteSegmentRequest;
import software.amazon.awssdk.services.pinpoint.model.CreateSegmentRequest;
import software.amazon.awssdk.services.pinpoint.model.CreateSegmentResponse;
import software.amazon.awssdk.services.pinpoint.model.PinpointException;
import java.util.HashMap;
import java.util.Map;
//snippet-end:[pinpoint.java2.createsegment.import]

public class CreateSegment {

    public static void main(String[] args) {
        final String USAGE = "\n" +
                "CreateSegment - create a segment \n\n" +
                "Usage: CreateSegment <appId>\n\n" +
                "Where:\n" +
                "  appId - the application ID to create a segment for.\n\n";

       if (args.length < 1) {
            System.out.println(USAGE);
            System.exit(1);
        }

<<<<<<< HEAD

=======
>>>>>>> 02d1bb22
        String appId = args[0];

        PinpointClient pinpoint = PinpointClient.builder()
                .region(Region.US_EAST_1)
                .build();

        SegmentResponse result = createSegment(pinpoint, appId);
        System.out.println("Segment " + result.name() + " created.");
        System.out.println(result.segmentType());

    }

    //snippet-start:[pinpoint.java2.createsegment.main]
    public static SegmentResponse createSegment(PinpointClient client, String appId) {

<<<<<<< HEAD
       try {
            Map<String, AttributeDimension> segmentAttributes = new HashMap<>();
            segmentAttributes.put("Team", AttributeDimension.builder()
                .attributeType(AttributeType.INCLUSIVE)
                .values("Lakers")
                .build());

            RecencyDimension recencyDimension = RecencyDimension.builder()
                .duration("DAY_30")
                .recencyType("ACTIVE")
                .build();

             SegmentBehaviors segmentBehaviors = SegmentBehaviors.builder()
                .recency(recencyDimension)
                .build();

             SegmentDemographics segmentDemographics = SegmentDemographics
                .builder()
                .build();

             SegmentLocation segmentLocation = SegmentLocation
                .builder()
                .build();

            SegmentDimensions dimensions = SegmentDimensions
                .builder()
                .attributes(segmentAttributes)
                .behavior(segmentBehaviors)
                .demographic(segmentDemographics)
                .location(segmentLocation)
                .build();

            WriteSegmentRequest writeSegmentRequest = WriteSegmentRequest.builder()
                .name("MySegment")
                .dimensions(dimensions)
                .build();

            CreateSegmentRequest createSegmentRequest = CreateSegmentRequest.builder()
                .applicationId(appId)
                .writeSegmentRequest(writeSegmentRequest)
                .build();
=======
        try {
            Map<String, AttributeDimension> segmentAttributes = new HashMap<>();
            segmentAttributes.put("Team", AttributeDimension.builder()
                    .attributeType(AttributeType.INCLUSIVE)
                    .values("Lakers")
                    .build());

            RecencyDimension recencyDimension = RecencyDimension.builder()
                    .duration("DAY_30")
                    .recencyType("ACTIVE")
                    .build();

            SegmentBehaviors segmentBehaviors = SegmentBehaviors.builder()
                    .recency(recencyDimension)
                    .build();

            SegmentDemographics segmentDemographics = SegmentDemographics
                    .builder()
                    .build();

            SegmentLocation segmentLocation = SegmentLocation
                    .builder()
                    .build();

            SegmentDimensions dimensions = SegmentDimensions
                    .builder()
                    .attributes(segmentAttributes)
                    .behavior(segmentBehaviors)
                    .demographic(segmentDemographics)
                    .location(segmentLocation)
                    .build();

            WriteSegmentRequest writeSegmentRequest = WriteSegmentRequest.builder()
                    .name("MySegment")
                    .dimensions(dimensions)
                    .build();

            CreateSegmentRequest createSegmentRequest = CreateSegmentRequest.builder()
                    .applicationId(appId)
                    .writeSegmentRequest(writeSegmentRequest)
                    .build();
>>>>>>> 02d1bb22

            CreateSegmentResponse createSegmentResult = client.createSegment(createSegmentRequest);
            System.out.println("Segment ID: " + createSegmentResult.segmentResponse().id());
            System.out.println("Done");
            return createSegmentResult.segmentResponse();

<<<<<<< HEAD
       } catch (PinpointException e) {
           System.err.println(e.awsErrorDetails().errorMessage());
           System.exit(1);
       }
=======
        } catch (PinpointException e) {
            System.err.println(e.awsErrorDetails().errorMessage());
            System.exit(1);
        }
>>>>>>> 02d1bb22
        return null;
    }
    //snippet-end:[pinpoint.java2.createsegment.main]
}<|MERGE_RESOLUTION|>--- conflicted
+++ resolved
@@ -52,15 +52,11 @@
                 "Where:\n" +
                 "  appId - the application ID to create a segment for.\n\n";
 
-       if (args.length < 1) {
+        if (args.length < 1) {
             System.out.println(USAGE);
             System.exit(1);
         }
 
-<<<<<<< HEAD
-
-=======
->>>>>>> 02d1bb22
         String appId = args[0];
 
         PinpointClient pinpoint = PinpointClient.builder()
@@ -76,49 +72,6 @@
     //snippet-start:[pinpoint.java2.createsegment.main]
     public static SegmentResponse createSegment(PinpointClient client, String appId) {
 
-<<<<<<< HEAD
-       try {
-            Map<String, AttributeDimension> segmentAttributes = new HashMap<>();
-            segmentAttributes.put("Team", AttributeDimension.builder()
-                .attributeType(AttributeType.INCLUSIVE)
-                .values("Lakers")
-                .build());
-
-            RecencyDimension recencyDimension = RecencyDimension.builder()
-                .duration("DAY_30")
-                .recencyType("ACTIVE")
-                .build();
-
-             SegmentBehaviors segmentBehaviors = SegmentBehaviors.builder()
-                .recency(recencyDimension)
-                .build();
-
-             SegmentDemographics segmentDemographics = SegmentDemographics
-                .builder()
-                .build();
-
-             SegmentLocation segmentLocation = SegmentLocation
-                .builder()
-                .build();
-
-            SegmentDimensions dimensions = SegmentDimensions
-                .builder()
-                .attributes(segmentAttributes)
-                .behavior(segmentBehaviors)
-                .demographic(segmentDemographics)
-                .location(segmentLocation)
-                .build();
-
-            WriteSegmentRequest writeSegmentRequest = WriteSegmentRequest.builder()
-                .name("MySegment")
-                .dimensions(dimensions)
-                .build();
-
-            CreateSegmentRequest createSegmentRequest = CreateSegmentRequest.builder()
-                .applicationId(appId)
-                .writeSegmentRequest(writeSegmentRequest)
-                .build();
-=======
         try {
             Map<String, AttributeDimension> segmentAttributes = new HashMap<>();
             segmentAttributes.put("Team", AttributeDimension.builder()
@@ -160,24 +113,16 @@
                     .applicationId(appId)
                     .writeSegmentRequest(writeSegmentRequest)
                     .build();
->>>>>>> 02d1bb22
 
             CreateSegmentResponse createSegmentResult = client.createSegment(createSegmentRequest);
             System.out.println("Segment ID: " + createSegmentResult.segmentResponse().id());
             System.out.println("Done");
             return createSegmentResult.segmentResponse();
 
-<<<<<<< HEAD
-       } catch (PinpointException e) {
-           System.err.println(e.awsErrorDetails().errorMessage());
-           System.exit(1);
-       }
-=======
         } catch (PinpointException e) {
             System.err.println(e.awsErrorDetails().errorMessage());
             System.exit(1);
         }
->>>>>>> 02d1bb22
         return null;
     }
     //snippet-end:[pinpoint.java2.createsegment.main]
