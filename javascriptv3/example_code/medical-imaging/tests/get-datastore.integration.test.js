<<<<<<< HEAD
/*
 * Copyright Amazon.com, Inc. or its affiliates. All Rights Reserved.
 * SPDX-License-Identifier: Apache-2.0
 */

import {describe, it, expect} from "vitest";
import {getDatastore} from "../actions/get-datastore.js";
=======
import { describe, it, expect } from "vitest";
import { getDatastore } from "../actions/get-datastore.js";
>>>>>>> 748656aa

describe("getDatastore", () => {
  it("should throw an error with the default fake data store ID", async () => {
    try {
      await getDatastore();
    } catch (err) {
      console.log(err.message);
      expect(err.message).toEqual(
        "1 validation error detected: Value 'DATASTORE_ID' at 'datastoreId' failed to satisfy constraint: Member must satisfy regular expression pattern: [0-9a-z]{32}",
      );
    }
  });
});<|MERGE_RESOLUTION|>--- conflicted
+++ resolved
@@ -1,4 +1,3 @@
-<<<<<<< HEAD
 /*
  * Copyright Amazon.com, Inc. or its affiliates. All Rights Reserved.
  * SPDX-License-Identifier: Apache-2.0
@@ -6,10 +5,6 @@
 
 import {describe, it, expect} from "vitest";
 import {getDatastore} from "../actions/get-datastore.js";
-=======
-import { describe, it, expect } from "vitest";
-import { getDatastore } from "../actions/get-datastore.js";
->>>>>>> 748656aa
 
 describe("getDatastore", () => {
   it("should throw an error with the default fake data store ID", async () => {
