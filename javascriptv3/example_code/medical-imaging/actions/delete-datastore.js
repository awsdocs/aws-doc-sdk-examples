/*
 * Copyright Amazon.com, Inc. or its affiliates. All Rights Reserved.
 * SPDX-License-Identifier: Apache-2.0
 */

import { fileURLToPath } from "url";

// snippet-start:[medical-imaging.JavaScript.datastore.deleteDatastoreV3]
import { DeleteDatastoreCommand } from "@aws-sdk/client-medical-imaging";
import { medicalImagingClient } from "../libs/medicalImagingClient.js";

/**
 * @param {string} datastoreID - The ID of the data store to delete.
 */
export const deleteDatastore = async (datastoreID = "DATASTORE_ID") => {
  const response = await medicalImagingClient.send(
    new DeleteDatastoreCommand({ datastoreId: datastoreID }),
  );
  console.log(response);
  // {
  //   '$metadata': {
  //           httpStatusCode: 200,
  //           requestId: 'f5beb409-678d-48c9-9173-9a001ee1ebb1',
  //           extendedRequestId: undefined,
  //           cfId: undefined,
  //           attempts: 1,
  //           totalRetryDelay: 0
  //        },
  //     datastoreId: 'xxxxxxxxxxxxxxxxxxxxxxxxxxxxxxxx',
  //     datastoreStatus: 'DELETING'
  // }

  return response;
};
// snippet-end:[medical-imaging.JavaScript.datastore.deleteDatastoreV3]

// Invoke the following code if this file is being run directly.
if (process.argv[1] === fileURLToPath(import.meta.url)) {
<<<<<<< HEAD
    await deleteDatastore();
=======
  deleteDatastore();
>>>>>>> 748656aa
}<|MERGE_RESOLUTION|>--- conflicted
+++ resolved
@@ -36,9 +36,5 @@
 
 // Invoke the following code if this file is being run directly.
 if (process.argv[1] === fileURLToPath(import.meta.url)) {
-<<<<<<< HEAD
     await deleteDatastore();
-=======
-  deleteDatastore();
->>>>>>> 748656aa
 }