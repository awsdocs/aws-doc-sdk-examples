#snippet-sourcedescription:[<<FILENAME>> demonstrates how to ...]
#snippet-keyword:[Ruby]
#snippet-keyword:[Code Sample]
<<<<<<< HEAD
#snippet-service:[<<ADD SERVICE>>]
=======
#snippet-keyword:[AWS Identity and Access Management (IAM)]
#snippet-service:[iam]
>>>>>>> 7c6537b5
#snippet-sourcetype:[<<snippet or full-example>>]
#snippet-sourcedate:[]
#snippet-sourceauthor:[AWS]
# Copyright 2010-2018 Amazon.com, Inc. or its affiliates. All Rights Reserved.
#
# This file is licensed under the Apache License, Version 2.0 (the "License").
# You may not use this file except in compliance with the License. A copy of the
# License is located at
#
# http://aws.amazon.com/apache2.0/
#
# This file is distributed on an "AS IS" BASIS, WITHOUT WARRANTIES OR CONDITIONS
# OF ANY KIND, either express or implied. See the License for the specific
# language governing permissions and limitations under the License.

require 'aws-sdk-iam'  # v2: require 'aws-sdk'

iam = Aws::IAM::Client.new(region: 'us-west-2')

iam.list_users.users.each do |user|
  name = user.user_name
  puts "For user #{name}"
  puts "  In groups:"
  
  iam.list_groups_for_user({user_name: name}).groups.each do |group|
    puts "    #{group.group_name}"
  end
  
  puts "  Policies:"
  
  iam.list_user_policies({user_name: name}).policy_names.each do |policy|
    puts "    #{policy}"
  end
  
  puts "  Access keys:"
  
  iam.list_access_keys({user_name: name}).access_key_metadata.each do |key|
    puts "    #{key.access_key_id}"
  end
end
<|MERGE_RESOLUTION|>--- conflicted
+++ resolved
@@ -1,49 +1,45 @@
-#snippet-sourcedescription:[<<FILENAME>> demonstrates how to ...]
-#snippet-keyword:[Ruby]
-#snippet-keyword:[Code Sample]
-<<<<<<< HEAD
-#snippet-service:[<<ADD SERVICE>>]
-=======
-#snippet-keyword:[AWS Identity and Access Management (IAM)]
-#snippet-service:[iam]
->>>>>>> 7c6537b5
-#snippet-sourcetype:[<<snippet or full-example>>]
-#snippet-sourcedate:[]
-#snippet-sourceauthor:[AWS]
-# Copyright 2010-2018 Amazon.com, Inc. or its affiliates. All Rights Reserved.
-#
-# This file is licensed under the Apache License, Version 2.0 (the "License").
-# You may not use this file except in compliance with the License. A copy of the
-# License is located at
-#
-# http://aws.amazon.com/apache2.0/
-#
-# This file is distributed on an "AS IS" BASIS, WITHOUT WARRANTIES OR CONDITIONS
-# OF ANY KIND, either express or implied. See the License for the specific
-# language governing permissions and limitations under the License.
-
-require 'aws-sdk-iam'  # v2: require 'aws-sdk'
-
-iam = Aws::IAM::Client.new(region: 'us-west-2')
-
-iam.list_users.users.each do |user|
-  name = user.user_name
-  puts "For user #{name}"
-  puts "  In groups:"
-  
-  iam.list_groups_for_user({user_name: name}).groups.each do |group|
-    puts "    #{group.group_name}"
-  end
-  
-  puts "  Policies:"
-  
-  iam.list_user_policies({user_name: name}).policy_names.each do |policy|
-    puts "    #{policy}"
-  end
-  
-  puts "  Access keys:"
-  
-  iam.list_access_keys({user_name: name}).access_key_metadata.each do |key|
-    puts "    #{key.access_key_id}"
-  end
-end
+#snippet-sourcedescription:[<<FILENAME>> demonstrates how to ...]
+#snippet-keyword:[Ruby]
+#snippet-keyword:[Code Sample]
+#snippet-keyword:[AWS Identity and Access Management (IAM)]
+#snippet-service:[iam]
+#snippet-sourcetype:[<<snippet or full-example>>]
+#snippet-sourcedate:[]
+#snippet-sourceauthor:[AWS]
+# Copyright 2010-2018 Amazon.com, Inc. or its affiliates. All Rights Reserved.
+#
+# This file is licensed under the Apache License, Version 2.0 (the "License").
+# You may not use this file except in compliance with the License. A copy of the
+# License is located at
+#
+# http://aws.amazon.com/apache2.0/
+#
+# This file is distributed on an "AS IS" BASIS, WITHOUT WARRANTIES OR CONDITIONS
+# OF ANY KIND, either express or implied. See the License for the specific
+# language governing permissions and limitations under the License.
+
+require 'aws-sdk-iam'  # v2: require 'aws-sdk'
+
+iam = Aws::IAM::Client.new(region: 'us-west-2')
+
+iam.list_users.users.each do |user|
+  name = user.user_name
+  puts "For user #{name}"
+  puts "  In groups:"
+  
+  iam.list_groups_for_user({user_name: name}).groups.each do |group|
+    puts "    #{group.group_name}"
+  end
+  
+  puts "  Policies:"
+  
+  iam.list_user_policies({user_name: name}).policy_names.each do |policy|
+    puts "    #{policy}"
+  end
+  
+  puts "  Access keys:"
+  
+  iam.list_access_keys({user_name: name}).access_key_metadata.each do |key|
+    puts "    #{key.access_key_id}"
+  end
+end