--- conflicted
+++ resolved
@@ -1,77 +1,73 @@
-#snippet-sourcedescription:[<<FILENAME>> demonstrates how to ...]
-#snippet-keyword:[Ruby]
-#snippet-keyword:[Code Sample]
-<<<<<<< HEAD
-#snippet-service:[<<ADD SERVICE>>]
-=======
-#snippet-keyword:[AWS Identity and Access Management (IAM)]
-#snippet-service:[iam]
->>>>>>> 7c6537b5
-#snippet-sourcetype:[<<snippet or full-example>>]
-#snippet-sourcedate:[]
-#snippet-sourceauthor:[AWS]
-# Copyright 2010-2018 Amazon.com, Inc. or its affiliates. All Rights Reserved.
-#
-# This file is licensed under the Apache License, Version 2.0 (the "License").
-# You may not use this file except in compliance with the License. A copy of the
-# License is located at
-#
-# http://aws.amazon.com/apache2.0/
-#
-# This file is distributed on an "AS IS" BASIS, WITHOUT WARRANTIES OR CONDITIONS
-# OF ANY KIND, either express or implied. See the License for the specific
-# language governing permissions and limitations under the License.
-
-# Demonstrates how to:
-# 1. Get information about available AWS IAM users.
-# 2. Create a user.
-# 3. Update the user's name.
-# 4. Delete the user.
-
-require 'aws-sdk-iam'  # v2: require 'aws-sdk'
-
-iam = Aws::IAM::Client.new(region: 'us-east-1')
-
-user_name = "my-user"
-changed_user_name = "my-changed-user"
-
-# Get information about available AWS IAM users.
-def list_user_names(iam)
-  list_users_response = iam.list_users
-  list_users_response.users.each do |user|
-    puts user.user_name
-  end
-end
-
-puts "User names before creating user..."
-list_user_names(iam)
-
-# Create a user.
-puts "\nCreating user..."
-
-iam.create_user({ user_name: user_name })
-
-puts "\nUser names after creating user..."
-list_user_names(iam)
-
-# Update the user's name.
-puts "\nChanging user's name..."
-
-begin
-  iam.update_user({
-    user_name: user_name,
-    new_user_name: changed_user_name
-  })
-
-  puts "\nUser names after updating user's name..."
-  list_user_names(iam)
-rescue Aws::IAM::Errors::EntityAlreadyExists
-  puts "User '#{user_name}' already exists."
-end
-
-# Delete the user.
-puts "\nDeleting user..."
-iam.delete_user({ user_name: changed_user_name })
-
-puts "\nUser names after deleting user..."
-list_user_names(iam)
+#snippet-sourcedescription:[<<FILENAME>> demonstrates how to ...]
+#snippet-keyword:[Ruby]
+#snippet-keyword:[Code Sample]
+#snippet-keyword:[AWS Identity and Access Management (IAM)]
+#snippet-service:[iam]
+#snippet-sourcetype:[<<snippet or full-example>>]
+#snippet-sourcedate:[]
+#snippet-sourceauthor:[AWS]
+# Copyright 2010-2018 Amazon.com, Inc. or its affiliates. All Rights Reserved.
+#
+# This file is licensed under the Apache License, Version 2.0 (the "License").
+# You may not use this file except in compliance with the License. A copy of the
+# License is located at
+#
+# http://aws.amazon.com/apache2.0/
+#
+# This file is distributed on an "AS IS" BASIS, WITHOUT WARRANTIES OR CONDITIONS
+# OF ANY KIND, either express or implied. See the License for the specific
+# language governing permissions and limitations under the License.
+
+# Demonstrates how to:
+# 1. Get information about available AWS IAM users.
+# 2. Create a user.
+# 3. Update the user's name.
+# 4. Delete the user.
+
+require 'aws-sdk-iam'  # v2: require 'aws-sdk'
+
+iam = Aws::IAM::Client.new(region: 'us-east-1')
+
+user_name = "my-user"
+changed_user_name = "my-changed-user"
+
+# Get information about available AWS IAM users.
+def list_user_names(iam)
+  list_users_response = iam.list_users
+  list_users_response.users.each do |user|
+    puts user.user_name
+  end
+end
+
+puts "User names before creating user..."
+list_user_names(iam)
+
+# Create a user.
+puts "\nCreating user..."
+
+iam.create_user({ user_name: user_name })
+
+puts "\nUser names after creating user..."
+list_user_names(iam)
+
+# Update the user's name.
+puts "\nChanging user's name..."
+
+begin
+  iam.update_user({
+    user_name: user_name,
+    new_user_name: changed_user_name
+  })
+
+  puts "\nUser names after updating user's name..."
+  list_user_names(iam)
+rescue Aws::IAM::Errors::EntityAlreadyExists
+  puts "User '#{user_name}' already exists."
+end
+
+# Delete the user.
+puts "\nDeleting user..."
+iam.delete_user({ user_name: changed_user_name })
+
+puts "\nUser names after deleting user..."
+list_user_names(iam)