--- conflicted
+++ resolved
@@ -1,104 +1,100 @@
-#snippet-sourcedescription:[<<FILENAME>> demonstrates how to ...]
-#snippet-keyword:[Ruby]
-#snippet-keyword:[Code Sample]
-<<<<<<< HEAD
-#snippet-service:[<<ADD SERVICE>>]
-=======
-#snippet-keyword:[AWS Identity and Access Management (IAM)]
-#snippet-service:[iam]
->>>>>>> 7c6537b5
-#snippet-sourcetype:[<<snippet or full-example>>]
-#snippet-sourcedate:[]
-#snippet-sourceauthor:[AWS]
-# Copyright 2010-2018 Amazon.com, Inc. or its affiliates. All Rights Reserved.
-#
-# This file is licensed under the Apache License, Version 2.0 (the "License").
-# You may not use this file except in compliance with the License. A copy of the
-# License is located at
-#
-# http://aws.amazon.com/apache2.0/
-#
-# This file is distributed on an "AS IS" BASIS, WITHOUT WARRANTIES OR CONDITIONS
-# OF ANY KIND, either express or implied. See the License for the specific
-# language governing permissions and limitations under the License.
-
-# Demonstrates how to:
-# 1. List AWS IAM user access keys.
-# 2. Create an access key.
-# 3. Determine when access keys were last used.
-# 4. Deactivate access keys.
-# 5. Delete the access key.
-
-require 'aws-sdk-iam'  # v2: require 'aws-sdk'
-
-iam = Aws::IAM::Client.new(region: 'us-east-1')
-
-user_name = "my-user"
-
-# List user access keys.
-def list_keys(iam, user_name)
-  begin 
-    list_access_keys_response = iam.list_access_keys({ user_name: user_name })
-
-    if list_access_keys_response.access_key_metadata.count == 0
-      puts "No access keys."
-    else
-      puts "Access keys:"
-      list_access_keys_response.access_key_metadata.each do |key_metadata|
-        puts "  Access key ID: #{key_metadata.access_key_id}"
-      end
-    end
-  
-  rescue Aws::IAM::Errors::NoSuchEntity
-    puts "Cannot find user '#{user_name}'."
-    exit(false)
-  end 
-end
-
-puts "Before creating access key..."
-list_keys(iam, user_name)
-
-# Create an access key.
-puts "\nCreating access key..."
-
-begin
-  iam.create_access_key({ user_name: user_name })
-  puts "\nAfter creating access key..."
-  list_keys(iam, user_name)
-rescue Aws::IAM::Errors::LimitExceeded
-  puts "Too many access keys. Can't create any more."
-end
-
-# Determine when access keys were last used.
-puts "\nKey(s) were last used..."
-
-list_access_keys_response = iam.list_access_keys({ user_name: user_name })
-
-list_access_keys_response.access_key_metadata.each do |key_metadata|
-  resp = iam.get_access_key_last_used({ access_key_id: key_metadata.access_key_id })
-  
-  puts "  Key '#{key_metadata.access_key_id}' last used on #{resp.access_key_last_used.last_used_date}"
-
-  # Deactivate access keys.
-  puts "  Trying to deactivate this key..."
-    
-  iam.update_access_key({
-    user_name: user_name,
-    access_key_id: key_metadata.access_key_id,
-    status: "Inactive"
-  })
-end
-
-puts "\nAfter deactivating access key(s)..."
-list_keys(iam, user_name)
-
-# Delete the access key.
-puts "\nDeleting access key..."
-
-iam.delete_access_key({
-  user_name: user_name,
-  access_key_id: list_access_keys_response.access_key_metadata[0].access_key_id
-})
-
-puts "\nAfter deleting access key..."
-list_keys(iam, user_name)
+#snippet-sourcedescription:[<<FILENAME>> demonstrates how to ...]
+#snippet-keyword:[Ruby]
+#snippet-keyword:[Code Sample]
+#snippet-keyword:[AWS Identity and Access Management (IAM)]
+#snippet-service:[iam]
+#snippet-sourcetype:[<<snippet or full-example>>]
+#snippet-sourcedate:[]
+#snippet-sourceauthor:[AWS]
+# Copyright 2010-2018 Amazon.com, Inc. or its affiliates. All Rights Reserved.
+#
+# This file is licensed under the Apache License, Version 2.0 (the "License").
+# You may not use this file except in compliance with the License. A copy of the
+# License is located at
+#
+# http://aws.amazon.com/apache2.0/
+#
+# This file is distributed on an "AS IS" BASIS, WITHOUT WARRANTIES OR CONDITIONS
+# OF ANY KIND, either express or implied. See the License for the specific
+# language governing permissions and limitations under the License.
+
+# Demonstrates how to:
+# 1. List AWS IAM user access keys.
+# 2. Create an access key.
+# 3. Determine when access keys were last used.
+# 4. Deactivate access keys.
+# 5. Delete the access key.
+
+require 'aws-sdk-iam'  # v2: require 'aws-sdk'
+
+iam = Aws::IAM::Client.new(region: 'us-east-1')
+
+user_name = "my-user"
+
+# List user access keys.
+def list_keys(iam, user_name)
+  begin 
+    list_access_keys_response = iam.list_access_keys({ user_name: user_name })
+
+    if list_access_keys_response.access_key_metadata.count == 0
+      puts "No access keys."
+    else
+      puts "Access keys:"
+      list_access_keys_response.access_key_metadata.each do |key_metadata|
+        puts "  Access key ID: #{key_metadata.access_key_id}"
+      end
+    end
+  
+  rescue Aws::IAM::Errors::NoSuchEntity
+    puts "Cannot find user '#{user_name}'."
+    exit(false)
+  end 
+end
+
+puts "Before creating access key..."
+list_keys(iam, user_name)
+
+# Create an access key.
+puts "\nCreating access key..."
+
+begin
+  iam.create_access_key({ user_name: user_name })
+  puts "\nAfter creating access key..."
+  list_keys(iam, user_name)
+rescue Aws::IAM::Errors::LimitExceeded
+  puts "Too many access keys. Can't create any more."
+end
+
+# Determine when access keys were last used.
+puts "\nKey(s) were last used..."
+
+list_access_keys_response = iam.list_access_keys({ user_name: user_name })
+
+list_access_keys_response.access_key_metadata.each do |key_metadata|
+  resp = iam.get_access_key_last_used({ access_key_id: key_metadata.access_key_id })
+  
+  puts "  Key '#{key_metadata.access_key_id}' last used on #{resp.access_key_last_used.last_used_date}"
+
+  # Deactivate access keys.
+  puts "  Trying to deactivate this key..."
+    
+  iam.update_access_key({
+    user_name: user_name,
+    access_key_id: key_metadata.access_key_id,
+    status: "Inactive"
+  })
+end
+
+puts "\nAfter deactivating access key(s)..."
+list_keys(iam, user_name)
+
+# Delete the access key.
+puts "\nDeleting access key..."
+
+iam.delete_access_key({
+  user_name: user_name,
+  access_key_id: list_access_keys_response.access_key_metadata[0].access_key_id
+})
+
+puts "\nAfter deleting access key..."
+list_keys(iam, user_name)