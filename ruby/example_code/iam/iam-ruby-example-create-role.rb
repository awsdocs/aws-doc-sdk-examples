--- conflicted
+++ resolved
@@ -1,56 +1,52 @@
-#snippet-sourcedescription:[<<FILENAME>> demonstrates how to ...]
-#snippet-keyword:[Ruby]
-#snippet-keyword:[Code Sample]
-<<<<<<< HEAD
-#snippet-service:[<<ADD SERVICE>>]
-=======
-#snippet-keyword:[AWS Identity and Access Management (IAM)]
-#snippet-service:[iam]
->>>>>>> 7c6537b5
-#snippet-sourcetype:[<<snippet or full-example>>]
-#snippet-sourcedate:[]
-#snippet-sourceauthor:[AWS]
-# Copyright 2010-2018 Amazon.com, Inc. or its affiliates. All Rights Reserved.
-#
-# This file is licensed under the Apache License, Version 2.0 (the "License").
-# You may not use this file except in compliance with the License. A copy of the
-# License is located at
-#
-# http://aws.amazon.com/apache2.0/
-#
-# This file is distributed on an "AS IS" BASIS, WITHOUT WARRANTIES OR CONDITIONS
-# OF ANY KIND, either express or implied. See the License for the specific
-# language governing permissions and limitations under the License.
-
-require 'aws-sdk-iam'  # v2: require 'aws-sdk'
-
-client = Aws::IAM::Client.new(region: 'us-west-2')
-iam = Aws::IAM::Resource.new(client: client)
-
-# Let EC2 assume a role
-policy_doc = {
-  Version:"2012-10-17",
-  Statement:[
-    {
-      Effect:"Allow",
-      Principal:{
-        Service:"ec2.amazonaws.com"
-      },
-      Action:"sts:AssumeRole"
-  }]
-}
-
-role = iam.create_role({
-  role_name: 'my_groovy_role',
-  assume_role_policy_document: policy_doc.to_json
-})
-
-# Give the role full access to S3
-role.attach_policy({
-  policy_arn: 'arn:aws:iam::aws:policy/AmazonS3FullAccess'
-})
-
-# Give the role full access to DynamoDB
-role.attach_policy({
-  policy_arn: 'arn:aws:iam::aws:policy/AmazonDynamoDBFullAccess'
-})
+#snippet-sourcedescription:[<<FILENAME>> demonstrates how to ...]
+#snippet-keyword:[Ruby]
+#snippet-keyword:[Code Sample]
+#snippet-keyword:[AWS Identity and Access Management (IAM)]
+#snippet-service:[iam]
+#snippet-sourcetype:[<<snippet or full-example>>]
+#snippet-sourcedate:[]
+#snippet-sourceauthor:[AWS]
+# Copyright 2010-2018 Amazon.com, Inc. or its affiliates. All Rights Reserved.
+#
+# This file is licensed under the Apache License, Version 2.0 (the "License").
+# You may not use this file except in compliance with the License. A copy of the
+# License is located at
+#
+# http://aws.amazon.com/apache2.0/
+#
+# This file is distributed on an "AS IS" BASIS, WITHOUT WARRANTIES OR CONDITIONS
+# OF ANY KIND, either express or implied. See the License for the specific
+# language governing permissions and limitations under the License.
+
+require 'aws-sdk-iam'  # v2: require 'aws-sdk'
+
+client = Aws::IAM::Client.new(region: 'us-west-2')
+iam = Aws::IAM::Resource.new(client: client)
+
+# Let EC2 assume a role
+policy_doc = {
+  Version:"2012-10-17",
+  Statement:[
+    {
+      Effect:"Allow",
+      Principal:{
+        Service:"ec2.amazonaws.com"
+      },
+      Action:"sts:AssumeRole"
+  }]
+}
+
+role = iam.create_role({
+  role_name: 'my_groovy_role',
+  assume_role_policy_document: policy_doc.to_json
+})
+
+# Give the role full access to S3
+role.attach_policy({
+  policy_arn: 'arn:aws:iam::aws:policy/AmazonS3FullAccess'
+})
+
+# Give the role full access to DynamoDB
+role.attach_policy({
+  policy_arn: 'arn:aws:iam::aws:policy/AmazonDynamoDBFullAccess'
+})