#snippet-sourcedescription:[<<FILENAME>> demonstrates how to ...]
#snippet-keyword:[Ruby]
#snippet-keyword:[Code Sample]
<<<<<<< HEAD
#snippet-service:[<<ADD SERVICE>>]
=======
#snippet-keyword:[Amazon EC2]
#snippet-service:[ec2]
>>>>>>> 7c6537b5
#snippet-sourcetype:[<<snippet or full-example>>]
#snippet-sourcedate:[]
#snippet-sourceauthor:[AWS]
# Copyright 2010-2018 Amazon.com, Inc. or its affiliates. All Rights Reserved.
#
# This file is licensed under the Apache License, Version 2.0 (the "License").
# You may not use this file except in compliance with the License. A copy of the
# License is located at
#
# http://aws.amazon.com/apache2.0/
#
# This file is distributed on an "AS IS" BASIS, WITHOUT WARRANTIES OR CONDITIONS
# OF ANY KIND, either express or implied. See the License for the specific
# language governing permissions and limitations under the License.

# Demonstrates how to get information about available Amazon EC2 regions and 
# availability zones for your current region.

require 'aws-sdk-ec2'  # v2: require 'aws-sdk'

ec2 = Aws::EC2::Client.new(region: 'us-east-1')

puts "Amazon EC2 region(s) (and their endpoint(s)) that are currently available to you:\n\n"
describe_regions_result = ec2.describe_regions()

describe_regions_result.regions.each do |region|
  puts "#{region.region_name} (#{region.endpoint})"  
end

puts "\nAmazon EC2 availability zone(s) that are available to you for your current region:\n\n"
describe_availability_zones_result = ec2.describe_availability_zones()

describe_availability_zones_result.availability_zones.each do |zone|
  puts "#{zone.zone_name} is #{zone.state}"
  if zone.messages.count > 0
    zone.messages.each do |message|
      "  #{message.message}"
    end
  end
end
  


<|MERGE_RESOLUTION|>--- conflicted
+++ resolved
@@ -1,52 +1,48 @@
-#snippet-sourcedescription:[<<FILENAME>> demonstrates how to ...]
-#snippet-keyword:[Ruby]
-#snippet-keyword:[Code Sample]
-<<<<<<< HEAD
-#snippet-service:[<<ADD SERVICE>>]
-=======
-#snippet-keyword:[Amazon EC2]
-#snippet-service:[ec2]
->>>>>>> 7c6537b5
-#snippet-sourcetype:[<<snippet or full-example>>]
-#snippet-sourcedate:[]
-#snippet-sourceauthor:[AWS]
-# Copyright 2010-2018 Amazon.com, Inc. or its affiliates. All Rights Reserved.
-#
-# This file is licensed under the Apache License, Version 2.0 (the "License").
-# You may not use this file except in compliance with the License. A copy of the
-# License is located at
-#
-# http://aws.amazon.com/apache2.0/
-#
-# This file is distributed on an "AS IS" BASIS, WITHOUT WARRANTIES OR CONDITIONS
-# OF ANY KIND, either express or implied. See the License for the specific
-# language governing permissions and limitations under the License.
-
-# Demonstrates how to get information about available Amazon EC2 regions and 
-# availability zones for your current region.
-
-require 'aws-sdk-ec2'  # v2: require 'aws-sdk'
-
-ec2 = Aws::EC2::Client.new(region: 'us-east-1')
-
-puts "Amazon EC2 region(s) (and their endpoint(s)) that are currently available to you:\n\n"
-describe_regions_result = ec2.describe_regions()
-
-describe_regions_result.regions.each do |region|
-  puts "#{region.region_name} (#{region.endpoint})"  
-end
-
-puts "\nAmazon EC2 availability zone(s) that are available to you for your current region:\n\n"
-describe_availability_zones_result = ec2.describe_availability_zones()
-
-describe_availability_zones_result.availability_zones.each do |zone|
-  puts "#{zone.zone_name} is #{zone.state}"
-  if zone.messages.count > 0
-    zone.messages.each do |message|
-      "  #{message.message}"
-    end
-  end
-end
-  
-
-
+#snippet-sourcedescription:[<<FILENAME>> demonstrates how to ...]
+#snippet-keyword:[Ruby]
+#snippet-keyword:[Code Sample]
+#snippet-keyword:[Amazon EC2]
+#snippet-service:[ec2]
+#snippet-sourcetype:[<<snippet or full-example>>]
+#snippet-sourcedate:[]
+#snippet-sourceauthor:[AWS]
+# Copyright 2010-2018 Amazon.com, Inc. or its affiliates. All Rights Reserved.
+#
+# This file is licensed under the Apache License, Version 2.0 (the "License").
+# You may not use this file except in compliance with the License. A copy of the
+# License is located at
+#
+# http://aws.amazon.com/apache2.0/
+#
+# This file is distributed on an "AS IS" BASIS, WITHOUT WARRANTIES OR CONDITIONS
+# OF ANY KIND, either express or implied. See the License for the specific
+# language governing permissions and limitations under the License.
+
+# Demonstrates how to get information about available Amazon EC2 regions and 
+# availability zones for your current region.
+
+require 'aws-sdk-ec2'  # v2: require 'aws-sdk'
+
+ec2 = Aws::EC2::Client.new(region: 'us-east-1')
+
+puts "Amazon EC2 region(s) (and their endpoint(s)) that are currently available to you:\n\n"
+describe_regions_result = ec2.describe_regions()
+
+describe_regions_result.regions.each do |region|
+  puts "#{region.region_name} (#{region.endpoint})"  
+end
+
+puts "\nAmazon EC2 availability zone(s) that are available to you for your current region:\n\n"
+describe_availability_zones_result = ec2.describe_availability_zones()
+
+describe_availability_zones_result.availability_zones.each do |zone|
+  puts "#{zone.zone_name} is #{zone.state}"
+  if zone.messages.count > 0
+    zone.messages.each do |message|
+      "  #{message.message}"
+    end
+  end
+end
+  
+
+