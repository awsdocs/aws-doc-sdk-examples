#snippet-sourcedescription:[<<FILENAME>> demonstrates how to ...]
#snippet-keyword:[Ruby]
#snippet-keyword:[Code Sample]
<<<<<<< HEAD
#snippet-service:[<<ADD SERVICE>>]
=======
#snippet-keyword:[Amazon EC2]
#snippet-service:[ec2]
>>>>>>> 7c6537b5
#snippet-sourcetype:[<<snippet or full-example>>]
#snippet-sourcedate:[]
#snippet-sourceauthor:[AWS]
# Copyright 2010-2018 Amazon.com, Inc. or its affiliates. All Rights Reserved.
#
# This file is licensed under the Apache License, Version 2.0 (the "License").
# You may not use this file except in compliance with the License. A copy of the
# License is located at
#
# http://aws.amazon.com/apache2.0/
#
# This file is distributed on an "AS IS" BASIS, WITHOUT WARRANTIES OR CONDITIONS
# OF ANY KIND, either express or implied. See the License for the specific
# language governing permissions and limitations under the License.

# Demonstrates how to:
# 1. Stop an existing Amazon EC2 instance.
# 2. Restart the instance.
# 3. Reboot the instance.
# 4. Enable detailed monitoring for the instance.
# 5. Get information about available instances.

require 'aws-sdk-ec2'  # v2: require 'aws-sdk'

# Uncomment for Windows.
# Aws.use_bundled_cert!

def wait_for_instances(ec2, state, ids)
  begin
    ec2.wait_until(state, instance_ids: ids)
    puts "Success: #{state}."
  rescue Aws::Waiters::Errors::WaiterFailed => error
    puts "Failed: #{error.message}"
  end
end

ec2 = Aws::EC2::Client.new(region: 'us-east-1')

instance_id = "INSTANCE-ID" # For example, "i-0a123456b7c8defg9"

puts "Attempting to stop instance '#{instance_id}'. This may take a few minutes..."
ec2.stop_instances({ instance_ids: [instance_id] })
wait_for_instances(ec2, :instance_stopped, [instance_id])

puts "\nAttempting to restart instance '#{instance_id}'. This may take a few minutes..."
ec2.start_instances({ instance_ids: [instance_id] })
wait_for_instances(ec2, :instance_running, [instance_id])

puts "\nAttempting to reboot instance '#{instance_id}'. This may take a few minutes..."
ec2.reboot_instances({ instance_ids: [instance_id] })
wait_for_instances(ec2, :instance_status_ok, [instance_id])

# Enable detailed monitoring for the instance.
puts "\nAttempting to enable detailed monitoring for instance '#{instance_id}'..."

begin
  monitor_instances_result = ec2.monitor_instances({
    instance_ids: [instance_id]
  })
  puts "Detailed monitoring state for instance '#{instance_id}': #{monitor_instances_result.instance_monitorings[0].monitoring.state}"
rescue Aws::EC2::Errors::InvalidState
  puts "Instance '#{instance_id}' is not in a monitorable state. Continuing on..."
end

# Get information about available instances.
puts "\nAvailable instances:"

describe_instances_result = ec2.describe_instances

describe_instances_result.reservations.each do |reservation|
  if reservation.instances.count > 0
    reservation.instances.each do |instance|
      puts "=" * (instance.instance_id.length + 13)
      puts "Instance ID: #{instance.instance_id}"
      puts "State: #{instance.state.name}"
      puts "Image ID: #{instance.image_id}"
      puts "Instance Type: #{instance.instance_type}"
      puts "Architecure: #{instance.architecture}"
      puts "IAM Instance Profile: #{instance.iam_instance_profile}"
      puts "Key Name: #{instance.key_name}"
      puts "Launch Time: #{instance.launch_time}"
      puts "Detailed Monitoring State: #{instance.monitoring.state}"
      puts "Public IP Address: #{instance.public_ip_address}"
      puts "Public DNS Name: #{instance.public_dns_name}"
      puts "VPC ID: #{instance.vpc_id}"
      puts "Subnet ID: #{instance.subnet_id}"
      if instance.tags.count > 0
        puts "Tags:"
        instance.tags.each do |tag|
          puts "  #{tag.key} = #{tag.value}"
        end
      end
    end
  end

end
<|MERGE_RESOLUTION|>--- conflicted
+++ resolved
@@ -1,105 +1,101 @@
-#snippet-sourcedescription:[<<FILENAME>> demonstrates how to ...]
-#snippet-keyword:[Ruby]
-#snippet-keyword:[Code Sample]
-<<<<<<< HEAD
-#snippet-service:[<<ADD SERVICE>>]
-=======
-#snippet-keyword:[Amazon EC2]
-#snippet-service:[ec2]
->>>>>>> 7c6537b5
-#snippet-sourcetype:[<<snippet or full-example>>]
-#snippet-sourcedate:[]
-#snippet-sourceauthor:[AWS]
-# Copyright 2010-2018 Amazon.com, Inc. or its affiliates. All Rights Reserved.
-#
-# This file is licensed under the Apache License, Version 2.0 (the "License").
-# You may not use this file except in compliance with the License. A copy of the
-# License is located at
-#
-# http://aws.amazon.com/apache2.0/
-#
-# This file is distributed on an "AS IS" BASIS, WITHOUT WARRANTIES OR CONDITIONS
-# OF ANY KIND, either express or implied. See the License for the specific
-# language governing permissions and limitations under the License.
-
-# Demonstrates how to:
-# 1. Stop an existing Amazon EC2 instance.
-# 2. Restart the instance.
-# 3. Reboot the instance.
-# 4. Enable detailed monitoring for the instance.
-# 5. Get information about available instances.
-
-require 'aws-sdk-ec2'  # v2: require 'aws-sdk'
-
-# Uncomment for Windows.
-# Aws.use_bundled_cert!
-
-def wait_for_instances(ec2, state, ids)
-  begin
-    ec2.wait_until(state, instance_ids: ids)
-    puts "Success: #{state}."
-  rescue Aws::Waiters::Errors::WaiterFailed => error
-    puts "Failed: #{error.message}"
-  end
-end
-
-ec2 = Aws::EC2::Client.new(region: 'us-east-1')
-
-instance_id = "INSTANCE-ID" # For example, "i-0a123456b7c8defg9"
-
-puts "Attempting to stop instance '#{instance_id}'. This may take a few minutes..."
-ec2.stop_instances({ instance_ids: [instance_id] })
-wait_for_instances(ec2, :instance_stopped, [instance_id])
-
-puts "\nAttempting to restart instance '#{instance_id}'. This may take a few minutes..."
-ec2.start_instances({ instance_ids: [instance_id] })
-wait_for_instances(ec2, :instance_running, [instance_id])
-
-puts "\nAttempting to reboot instance '#{instance_id}'. This may take a few minutes..."
-ec2.reboot_instances({ instance_ids: [instance_id] })
-wait_for_instances(ec2, :instance_status_ok, [instance_id])
-
-# Enable detailed monitoring for the instance.
-puts "\nAttempting to enable detailed monitoring for instance '#{instance_id}'..."
-
-begin
-  monitor_instances_result = ec2.monitor_instances({
-    instance_ids: [instance_id]
-  })
-  puts "Detailed monitoring state for instance '#{instance_id}': #{monitor_instances_result.instance_monitorings[0].monitoring.state}"
-rescue Aws::EC2::Errors::InvalidState
-  puts "Instance '#{instance_id}' is not in a monitorable state. Continuing on..."
-end
-
-# Get information about available instances.
-puts "\nAvailable instances:"
-
-describe_instances_result = ec2.describe_instances
-
-describe_instances_result.reservations.each do |reservation|
-  if reservation.instances.count > 0
-    reservation.instances.each do |instance|
-      puts "=" * (instance.instance_id.length + 13)
-      puts "Instance ID: #{instance.instance_id}"
-      puts "State: #{instance.state.name}"
-      puts "Image ID: #{instance.image_id}"
-      puts "Instance Type: #{instance.instance_type}"
-      puts "Architecure: #{instance.architecture}"
-      puts "IAM Instance Profile: #{instance.iam_instance_profile}"
-      puts "Key Name: #{instance.key_name}"
-      puts "Launch Time: #{instance.launch_time}"
-      puts "Detailed Monitoring State: #{instance.monitoring.state}"
-      puts "Public IP Address: #{instance.public_ip_address}"
-      puts "Public DNS Name: #{instance.public_dns_name}"
-      puts "VPC ID: #{instance.vpc_id}"
-      puts "Subnet ID: #{instance.subnet_id}"
-      if instance.tags.count > 0
-        puts "Tags:"
-        instance.tags.each do |tag|
-          puts "  #{tag.key} = #{tag.value}"
-        end
-      end
-    end
-  end
-
-end
+#snippet-sourcedescription:[<<FILENAME>> demonstrates how to ...]
+#snippet-keyword:[Ruby]
+#snippet-keyword:[Code Sample]
+#snippet-keyword:[Amazon EC2]
+#snippet-service:[ec2]
+#snippet-sourcetype:[<<snippet or full-example>>]
+#snippet-sourcedate:[]
+#snippet-sourceauthor:[AWS]
+# Copyright 2010-2018 Amazon.com, Inc. or its affiliates. All Rights Reserved.
+#
+# This file is licensed under the Apache License, Version 2.0 (the "License").
+# You may not use this file except in compliance with the License. A copy of the
+# License is located at
+#
+# http://aws.amazon.com/apache2.0/
+#
+# This file is distributed on an "AS IS" BASIS, WITHOUT WARRANTIES OR CONDITIONS
+# OF ANY KIND, either express or implied. See the License for the specific
+# language governing permissions and limitations under the License.
+
+# Demonstrates how to:
+# 1. Stop an existing Amazon EC2 instance.
+# 2. Restart the instance.
+# 3. Reboot the instance.
+# 4. Enable detailed monitoring for the instance.
+# 5. Get information about available instances.
+
+require 'aws-sdk-ec2'  # v2: require 'aws-sdk'
+
+# Uncomment for Windows.
+# Aws.use_bundled_cert!
+
+def wait_for_instances(ec2, state, ids)
+  begin
+    ec2.wait_until(state, instance_ids: ids)
+    puts "Success: #{state}."
+  rescue Aws::Waiters::Errors::WaiterFailed => error
+    puts "Failed: #{error.message}"
+  end
+end
+
+ec2 = Aws::EC2::Client.new(region: 'us-east-1')
+
+instance_id = "INSTANCE-ID" # For example, "i-0a123456b7c8defg9"
+
+puts "Attempting to stop instance '#{instance_id}'. This may take a few minutes..."
+ec2.stop_instances({ instance_ids: [instance_id] })
+wait_for_instances(ec2, :instance_stopped, [instance_id])
+
+puts "\nAttempting to restart instance '#{instance_id}'. This may take a few minutes..."
+ec2.start_instances({ instance_ids: [instance_id] })
+wait_for_instances(ec2, :instance_running, [instance_id])
+
+puts "\nAttempting to reboot instance '#{instance_id}'. This may take a few minutes..."
+ec2.reboot_instances({ instance_ids: [instance_id] })
+wait_for_instances(ec2, :instance_status_ok, [instance_id])
+
+# Enable detailed monitoring for the instance.
+puts "\nAttempting to enable detailed monitoring for instance '#{instance_id}'..."
+
+begin
+  monitor_instances_result = ec2.monitor_instances({
+    instance_ids: [instance_id]
+  })
+  puts "Detailed monitoring state for instance '#{instance_id}': #{monitor_instances_result.instance_monitorings[0].monitoring.state}"
+rescue Aws::EC2::Errors::InvalidState
+  puts "Instance '#{instance_id}' is not in a monitorable state. Continuing on..."
+end
+
+# Get information about available instances.
+puts "\nAvailable instances:"
+
+describe_instances_result = ec2.describe_instances
+
+describe_instances_result.reservations.each do |reservation|
+  if reservation.instances.count > 0
+    reservation.instances.each do |instance|
+      puts "=" * (instance.instance_id.length + 13)
+      puts "Instance ID: #{instance.instance_id}"
+      puts "State: #{instance.state.name}"
+      puts "Image ID: #{instance.image_id}"
+      puts "Instance Type: #{instance.instance_type}"
+      puts "Architecure: #{instance.architecture}"
+      puts "IAM Instance Profile: #{instance.iam_instance_profile}"
+      puts "Key Name: #{instance.key_name}"
+      puts "Launch Time: #{instance.launch_time}"
+      puts "Detailed Monitoring State: #{instance.monitoring.state}"
+      puts "Public IP Address: #{instance.public_ip_address}"
+      puts "Public DNS Name: #{instance.public_dns_name}"
+      puts "VPC ID: #{instance.vpc_id}"
+      puts "Subnet ID: #{instance.subnet_id}"
+      if instance.tags.count > 0
+        puts "Tags:"
+        instance.tags.each do |tag|
+          puts "  #{tag.key} = #{tag.value}"
+        end
+      end
+    end
+  end
+
+end