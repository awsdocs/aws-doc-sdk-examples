--- conflicted
+++ resolved
@@ -1,41 +1,37 @@
-#snippet-sourcedescription:[<<FILENAME>> demonstrates how to ...]
-#snippet-keyword:[Ruby]
-#snippet-keyword:[Code Sample]
-<<<<<<< HEAD
-#snippet-service:[<<ADD SERVICE>>]
-=======
-#snippet-keyword:[Amazon Simple Queue Service]
-#snippet-service:[sqs]
->>>>>>> 7c6537b5
-#snippet-sourcetype:[<<snippet or full-example>>]
-#snippet-sourcedate:[]
-#snippet-sourceauthor:[AWS]
-# Copyright 2010-2018 Amazon.com, Inc. or its affiliates. All Rights Reserved.
-#
-# This file is licensed under the Apache License, Version 2.0 (the "License").
-# You may not use this file except in compliance with the License. A copy of the
-# License is located at
-#
-# http://aws.amazon.com/apache2.0/
-#
-# This file is distributed on an "AS IS" BASIS, WITHOUT WARRANTIES OR CONDITIONS
-# OF ANY KIND, either express or implied. See the License for the specific
-# language governing permissions and limitations under the License.
-
-require 'aws-sdk-sqs'  # v2: require 'aws-sdk'
-
-sqs = Aws::SQS::Client.new(region: 'us-west-2')
-
-resp = sqs.send_message_batch({
-  queue_url: URL,
-  entries: [
-    {
-      id: 'msg1',
-      message_body: 'Hello world'
-    },
-    {
-      id: 'msg2',
-      message_body: 'How is the weather?'
-    }
-  ],
-})
+#snippet-sourcedescription:[<<FILENAME>> demonstrates how to ...]
+#snippet-keyword:[Ruby]
+#snippet-keyword:[Code Sample]
+#snippet-keyword:[Amazon Simple Queue Service]
+#snippet-service:[sqs]
+#snippet-sourcetype:[<<snippet or full-example>>]
+#snippet-sourcedate:[]
+#snippet-sourceauthor:[AWS]
+# Copyright 2010-2018 Amazon.com, Inc. or its affiliates. All Rights Reserved.
+#
+# This file is licensed under the Apache License, Version 2.0 (the "License").
+# You may not use this file except in compliance with the License. A copy of the
+# License is located at
+#
+# http://aws.amazon.com/apache2.0/
+#
+# This file is distributed on an "AS IS" BASIS, WITHOUT WARRANTIES OR CONDITIONS
+# OF ANY KIND, either express or implied. See the License for the specific
+# language governing permissions and limitations under the License.
+
+require 'aws-sdk-sqs'  # v2: require 'aws-sdk'
+
+sqs = Aws::SQS::Client.new(region: 'us-west-2')
+
+resp = sqs.send_message_batch({
+  queue_url: URL,
+  entries: [
+    {
+      id: 'msg1',
+      message_body: 'Hello world'
+    },
+    {
+      id: 'msg2',
+      message_body: 'How is the weather?'
+    }
+  ],
+})