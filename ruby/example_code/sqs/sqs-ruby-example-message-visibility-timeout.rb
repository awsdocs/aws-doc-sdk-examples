#snippet-sourcedescription:[<<FILENAME>> demonstrates how to ...]
#snippet-keyword:[Ruby]
#snippet-keyword:[Code Sample]
<<<<<<< HEAD
#snippet-service:[<<ADD SERVICE>>]
=======
#snippet-keyword:[Amazon Simple Queue Service]
#snippet-service:[sqs]
>>>>>>> 7c6537b5
#snippet-sourcetype:[<<snippet or full-example>>]
#snippet-sourcedate:[]
#snippet-sourceauthor:[AWS]
# Copyright 2010-2018 Amazon.com, Inc. or its affiliates. All Rights Reserved.
#
# This file is licensed under the Apache License, Version 2.0 (the "License").
# You may not use this file except in compliance with the License. A copy of the
# License is located at
#
# http://aws.amazon.com/apache2.0/
#
# This file is distributed on an "AS IS" BASIS, WITHOUT WARRANTIES OR CONDITIONS
# OF ANY KIND, either express or implied. See the License for the specific
# language governing permissions and limitations under the License.

# Demonstrates how to specify the time interval during which messages to a queue are not visible after being received.

require 'aws-sdk-sqs'  # v2: require 'aws-sdk'

sqs = Aws::SQS::Client.new(region: 'us-east-1')

begin
  queue_name = "my-queue"
  queue_url = sqs.get_queue_url(queue_name: queue_name).queue_url

  receive_message_result_before = sqs.receive_message({
    queue_url: queue_url,    
    max_number_of_messages: 10 # Receive up to 10 messages, if there are that many.
  })

  puts "Before attempting to change message visibility timeout: received #{receive_message_result_before.messages.count} message(s)."

  receive_message_result_before.messages.each do |message|
    sqs.change_message_visibility({
      queue_url: queue_url,
      receipt_handle: message.receipt_handle,
      visibility_timeout: 30 # This message will not be visible for 30 seconds after first receipt.
    })    
  end  

  # Try to retrieve the original messages after setting their visibility timeout. 
  receive_message_result_after = sqs.receive_message({
    queue_url: queue_url,
    max_number_of_messages: 10
  })

  puts "\nAfter attempting to change message visibility timeout: received #{receive_message_result_after.messages.count} message(s)."

rescue Aws::SQS::Errors::NonExistentQueue
  puts "Cannot receive messages for a queue named '#{receive_queue_name}', as it does not exist."
end 


<|MERGE_RESOLUTION|>--- conflicted
+++ resolved
@@ -1,62 +1,58 @@
-#snippet-sourcedescription:[<<FILENAME>> demonstrates how to ...]
-#snippet-keyword:[Ruby]
-#snippet-keyword:[Code Sample]
-<<<<<<< HEAD
-#snippet-service:[<<ADD SERVICE>>]
-=======
-#snippet-keyword:[Amazon Simple Queue Service]
-#snippet-service:[sqs]
->>>>>>> 7c6537b5
-#snippet-sourcetype:[<<snippet or full-example>>]
-#snippet-sourcedate:[]
-#snippet-sourceauthor:[AWS]
-# Copyright 2010-2018 Amazon.com, Inc. or its affiliates. All Rights Reserved.
-#
-# This file is licensed under the Apache License, Version 2.0 (the "License").
-# You may not use this file except in compliance with the License. A copy of the
-# License is located at
-#
-# http://aws.amazon.com/apache2.0/
-#
-# This file is distributed on an "AS IS" BASIS, WITHOUT WARRANTIES OR CONDITIONS
-# OF ANY KIND, either express or implied. See the License for the specific
-# language governing permissions and limitations under the License.
-
-# Demonstrates how to specify the time interval during which messages to a queue are not visible after being received.
-
-require 'aws-sdk-sqs'  # v2: require 'aws-sdk'
-
-sqs = Aws::SQS::Client.new(region: 'us-east-1')
-
-begin
-  queue_name = "my-queue"
-  queue_url = sqs.get_queue_url(queue_name: queue_name).queue_url
-
-  receive_message_result_before = sqs.receive_message({
-    queue_url: queue_url,    
-    max_number_of_messages: 10 # Receive up to 10 messages, if there are that many.
-  })
-
-  puts "Before attempting to change message visibility timeout: received #{receive_message_result_before.messages.count} message(s)."
-
-  receive_message_result_before.messages.each do |message|
-    sqs.change_message_visibility({
-      queue_url: queue_url,
-      receipt_handle: message.receipt_handle,
-      visibility_timeout: 30 # This message will not be visible for 30 seconds after first receipt.
-    })    
-  end  
-
-  # Try to retrieve the original messages after setting their visibility timeout. 
-  receive_message_result_after = sqs.receive_message({
-    queue_url: queue_url,
-    max_number_of_messages: 10
-  })
-
-  puts "\nAfter attempting to change message visibility timeout: received #{receive_message_result_after.messages.count} message(s)."
-
-rescue Aws::SQS::Errors::NonExistentQueue
-  puts "Cannot receive messages for a queue named '#{receive_queue_name}', as it does not exist."
-end 
-
-
+#snippet-sourcedescription:[<<FILENAME>> demonstrates how to ...]
+#snippet-keyword:[Ruby]
+#snippet-keyword:[Code Sample]
+#snippet-keyword:[Amazon Simple Queue Service]
+#snippet-service:[sqs]
+#snippet-sourcetype:[<<snippet or full-example>>]
+#snippet-sourcedate:[]
+#snippet-sourceauthor:[AWS]
+# Copyright 2010-2018 Amazon.com, Inc. or its affiliates. All Rights Reserved.
+#
+# This file is licensed under the Apache License, Version 2.0 (the "License").
+# You may not use this file except in compliance with the License. A copy of the
+# License is located at
+#
+# http://aws.amazon.com/apache2.0/
+#
+# This file is distributed on an "AS IS" BASIS, WITHOUT WARRANTIES OR CONDITIONS
+# OF ANY KIND, either express or implied. See the License for the specific
+# language governing permissions and limitations under the License.
+
+# Demonstrates how to specify the time interval during which messages to a queue are not visible after being received.
+
+require 'aws-sdk-sqs'  # v2: require 'aws-sdk'
+
+sqs = Aws::SQS::Client.new(region: 'us-east-1')
+
+begin
+  queue_name = "my-queue"
+  queue_url = sqs.get_queue_url(queue_name: queue_name).queue_url
+
+  receive_message_result_before = sqs.receive_message({
+    queue_url: queue_url,    
+    max_number_of_messages: 10 # Receive up to 10 messages, if there are that many.
+  })
+
+  puts "Before attempting to change message visibility timeout: received #{receive_message_result_before.messages.count} message(s)."
+
+  receive_message_result_before.messages.each do |message|
+    sqs.change_message_visibility({
+      queue_url: queue_url,
+      receipt_handle: message.receipt_handle,
+      visibility_timeout: 30 # This message will not be visible for 30 seconds after first receipt.
+    })    
+  end  
+
+  # Try to retrieve the original messages after setting their visibility timeout. 
+  receive_message_result_after = sqs.receive_message({
+    queue_url: queue_url,
+    max_number_of_messages: 10
+  })
+
+  puts "\nAfter attempting to change message visibility timeout: received #{receive_message_result_after.messages.count} message(s)."
+
+rescue Aws::SQS::Errors::NonExistentQueue
+  puts "Cannot receive messages for a queue named '#{receive_queue_name}', as it does not exist."
+end 
+
+