--- conflicted
+++ resolved
@@ -1,60 +1,56 @@
-#snippet-sourcedescription:[<<FILENAME>> demonstrates how to ...]
-#snippet-keyword:[Ruby]
-#snippet-keyword:[Code Sample]
-<<<<<<< HEAD
-#snippet-service:[<<ADD SERVICE>>]
-=======
-#snippet-keyword:[Amazon S3]
-#snippet-service:[s3]
->>>>>>> 7c6537b5
-#snippet-sourcetype:[<<snippet or full-example>>]
-#snippet-sourcedate:[]
-#snippet-sourceauthor:[AWS]
-# Copyright 2010-2018 Amazon.com, Inc. or its affiliates. All Rights Reserved.
-#
-# This file is licensed under the Apache License, Version 2.0 (the "License").
-# You may not use this file except in compliance with the License. A copy of the
-# License is located at
-#
-# http://aws.amazon.com/apache2.0/
-#
-# This file is distributed on an "AS IS" BASIS, WITHOUT WARRANTIES OR CONDITIONS
-# OF ANY KIND, either express or implied. See the License for the specific
-# language governing permissions and limitations under the License.
-
-require 'aws-sdk-iam' # To get user ARN; In v2: require 'aws-sdk'
-require 'aws-sdk-s3'
-
-region = 'us-west-2'
-bucket = 'my_bucket'
-
-# Get ARN for current user
-iam = Aws::IAM::Resource.new(region: region)
-user = iam.current_user
-arn = user.arn
-
-s3 = Aws::S3::Client.new(region: region)
-
-policy = {
-  'Version':'2012-10-17',
-  'Id':'PutObjPolicy',
-  'Statement':[{
-    'Sid':'DenyUnEncryptedObjectUploads',
-    'Effect':'Deny',
-    'Principal':'*',
-    'Action':'s3:PutObject',
-    'Resource':'arn:aws:s3:::' + bucket + '/*',
-    'Condition':{
-      'StringNotEquals':{
-        's3:x-amz-server-side-encryption':'aws:kms'
-      }
-    }
-  }]
-}.to_json
-
-s3.put_bucket_policy(
-  bucket: bucket,
-  policy: policy
-)
-
-puts 'Successfully added policy to bucket ' + bucket
+#snippet-sourcedescription:[<<FILENAME>> demonstrates how to ...]
+#snippet-keyword:[Ruby]
+#snippet-keyword:[Code Sample]
+#snippet-keyword:[Amazon S3]
+#snippet-service:[s3]
+#snippet-sourcetype:[<<snippet or full-example>>]
+#snippet-sourcedate:[]
+#snippet-sourceauthor:[AWS]
+# Copyright 2010-2018 Amazon.com, Inc. or its affiliates. All Rights Reserved.
+#
+# This file is licensed under the Apache License, Version 2.0 (the "License").
+# You may not use this file except in compliance with the License. A copy of the
+# License is located at
+#
+# http://aws.amazon.com/apache2.0/
+#
+# This file is distributed on an "AS IS" BASIS, WITHOUT WARRANTIES OR CONDITIONS
+# OF ANY KIND, either express or implied. See the License for the specific
+# language governing permissions and limitations under the License.
+
+require 'aws-sdk-iam' # To get user ARN; In v2: require 'aws-sdk'
+require 'aws-sdk-s3'
+
+region = 'us-west-2'
+bucket = 'my_bucket'
+
+# Get ARN for current user
+iam = Aws::IAM::Resource.new(region: region)
+user = iam.current_user
+arn = user.arn
+
+s3 = Aws::S3::Client.new(region: region)
+
+policy = {
+  'Version':'2012-10-17',
+  'Id':'PutObjPolicy',
+  'Statement':[{
+    'Sid':'DenyUnEncryptedObjectUploads',
+    'Effect':'Deny',
+    'Principal':'*',
+    'Action':'s3:PutObject',
+    'Resource':'arn:aws:s3:::' + bucket + '/*',
+    'Condition':{
+      'StringNotEquals':{
+        's3:x-amz-server-side-encryption':'aws:kms'
+      }
+    }
+  }]
+}.to_json
+
+s3.put_bucket_policy(
+  bucket: bucket,
+  policy: policy
+)
+
+puts 'Successfully added policy to bucket ' + bucket