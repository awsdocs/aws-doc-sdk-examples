--- conflicted
+++ resolved
@@ -1,70 +1,66 @@
-#snippet-sourcedescription:[<<FILENAME>> demonstrates how to ...]
-#snippet-keyword:[Ruby]
-#snippet-keyword:[Code Sample]
-<<<<<<< HEAD
-#snippet-service:[<<ADD SERVICE>>]
-=======
-#snippet-keyword:[Amazon S3]
-#snippet-service:[s3]
->>>>>>> 7c6537b5
-#snippet-sourcetype:[<<snippet or full-example>>]
-#snippet-sourcedate:[]
-#snippet-sourceauthor:[AWS]
-# Copyright 2010-2018 Amazon.com, Inc. or its affiliates. All Rights Reserved.
-#
-# This file is licensed under the Apache License, Version 2.0 (the "License").
-# You may not use this file except in compliance with the License. A copy of the
-# License is located at
-#
-# http://aws.amazon.com/apache2.0/
-#
-# This file is distributed on an "AS IS" BASIS, WITHOUT WARRANTIES OR CONDITIONS
-# OF ANY KIND, either express or implied. See the License for the specific
-# language governing permissions and limitations under the License.
-
-require 'aws-sdk-s3'  # v2: require 'aws-sdk'
-
-req = {}
-req[:bucket] = bucket_name
-
-events = ['s3:ObjectCreated:*']
-
-notification_configuration = {}
-
-# Add function
-lc = {}
-
-lc[:lambda_function_arn] = 'my-function-arn'
-lc[:events] = events
-lambda_configurations = []
-lambda_configurations << lc
-
-notification_configuration[:lambda_function_configurations] = lambda_configurations
-
-# Add queue
-qc = {}
-
-qc[:queue_arn] = 'my-topic-arn'
-qc[:events] = events
-queue_configurations = []
-queue_configurations << qc
-
-notification_configuration[:queue_configurations] = queue_configurations
-
-# Add topic
-tc = {}
-
-tc[:topic_arn] = 'my-topic-arn'
-tc[:events] = events
-topic_configurations = []
-topic_configurations << tc
-
-notification_configuration[:topic_configurations] = topic_configurations
-
-req[:notification_configuration] = notification_configuration
-
-req[:use_accelerate_endpoint] = false
-
-s3 = Aws::S3::Client.new(region: 'us-west-2')
-
-s3.put_bucket_notification_configuration(req)
+#snippet-sourcedescription:[<<FILENAME>> demonstrates how to ...]
+#snippet-keyword:[Ruby]
+#snippet-keyword:[Code Sample]
+#snippet-keyword:[Amazon S3]
+#snippet-service:[s3]
+#snippet-sourcetype:[<<snippet or full-example>>]
+#snippet-sourcedate:[]
+#snippet-sourceauthor:[AWS]
+# Copyright 2010-2018 Amazon.com, Inc. or its affiliates. All Rights Reserved.
+#
+# This file is licensed under the Apache License, Version 2.0 (the "License").
+# You may not use this file except in compliance with the License. A copy of the
+# License is located at
+#
+# http://aws.amazon.com/apache2.0/
+#
+# This file is distributed on an "AS IS" BASIS, WITHOUT WARRANTIES OR CONDITIONS
+# OF ANY KIND, either express or implied. See the License for the specific
+# language governing permissions and limitations under the License.
+
+require 'aws-sdk-s3'  # v2: require 'aws-sdk'
+
+req = {}
+req[:bucket] = bucket_name
+
+events = ['s3:ObjectCreated:*']
+
+notification_configuration = {}
+
+# Add function
+lc = {}
+
+lc[:lambda_function_arn] = 'my-function-arn'
+lc[:events] = events
+lambda_configurations = []
+lambda_configurations << lc
+
+notification_configuration[:lambda_function_configurations] = lambda_configurations
+
+# Add queue
+qc = {}
+
+qc[:queue_arn] = 'my-topic-arn'
+qc[:events] = events
+queue_configurations = []
+queue_configurations << qc
+
+notification_configuration[:queue_configurations] = queue_configurations
+
+# Add topic
+tc = {}
+
+tc[:topic_arn] = 'my-topic-arn'
+tc[:events] = events
+topic_configurations = []
+topic_configurations << tc
+
+notification_configuration[:topic_configurations] = topic_configurations
+
+req[:notification_configuration] = notification_configuration
+
+req[:use_accelerate_endpoint] = false
+
+s3 = Aws::S3::Client.new(region: 'us-west-2')
+
+s3.put_bucket_notification_configuration(req)