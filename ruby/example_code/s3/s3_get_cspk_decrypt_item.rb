#snippet-sourcedescription:[<<FILENAME>> demonstrates how to ...]
#snippet-keyword:[Ruby]
#snippet-keyword:[Code Sample]
<<<<<<< HEAD
#snippet-service:[<<ADD SERVICE>>]
=======
#snippet-keyword:[Amazon S3]
#snippet-service:[s3]
>>>>>>> 7c6537b5
#snippet-sourcetype:[<<snippet or full-example>>]
#snippet-sourcedate:[]
#snippet-sourceauthor:[AWS]
# Copyright 2010-2018 Amazon.com, Inc. or its affiliates. All Rights Reserved.
#
# This file is licensed under the Apache License, Version 2.0 (the "License").
# You may not use this file except in compliance with the License. A copy of the
# License is located at
#
# http://aws.amazon.com/apache2.0/
#
# This file is distributed on an "AS IS" BASIS, WITHOUT WARRANTIES OR CONDITIONS
# OF ANY KIND, either express or implied. See the License for the specific
# language governing permissions and limitations under the License.

require 'aws-sdk-s3'  # In v2: require 'aws-sdk'
require 'base64'
require 'openssl'

# Require a pass phrase as command-line argument
if ARGV.empty?()
  puts 'You must supply a pass phrase'
  exit 1
end

pass_phrase = ARGV[0]

bucket = 'my_bucket'
item = 'my_item'
pk_file = 'private_key_file.pem'

# Create S3 client
client = Aws::S3::Client.new(region: region)

# Get item contents as string
resp = client.get_object(bucket: bucket, key: item)
blob = resp.body.read
blob_string = blob.unpack('H*')
cipher_text = blob_string[0].scan(/../).map { |x| x.hex }.pack('c*')

# Decrypt the string using private key
private_key = OpenSSL::PKey::RSA.new(File.read(pk_file), pass_phrase)
decoded_text = private_key.private_decrypt(Base64.decode64(cipher_text))

puts decoded_text
<|MERGE_RESOLUTION|>--- conflicted
+++ resolved
@@ -1,54 +1,50 @@
-#snippet-sourcedescription:[<<FILENAME>> demonstrates how to ...]
-#snippet-keyword:[Ruby]
-#snippet-keyword:[Code Sample]
-<<<<<<< HEAD
-#snippet-service:[<<ADD SERVICE>>]
-=======
-#snippet-keyword:[Amazon S3]
-#snippet-service:[s3]
->>>>>>> 7c6537b5
-#snippet-sourcetype:[<<snippet or full-example>>]
-#snippet-sourcedate:[]
-#snippet-sourceauthor:[AWS]
-# Copyright 2010-2018 Amazon.com, Inc. or its affiliates. All Rights Reserved.
-#
-# This file is licensed under the Apache License, Version 2.0 (the "License").
-# You may not use this file except in compliance with the License. A copy of the
-# License is located at
-#
-# http://aws.amazon.com/apache2.0/
-#
-# This file is distributed on an "AS IS" BASIS, WITHOUT WARRANTIES OR CONDITIONS
-# OF ANY KIND, either express or implied. See the License for the specific
-# language governing permissions and limitations under the License.
-
-require 'aws-sdk-s3'  # In v2: require 'aws-sdk'
-require 'base64'
-require 'openssl'
-
-# Require a pass phrase as command-line argument
-if ARGV.empty?()
-  puts 'You must supply a pass phrase'
-  exit 1
-end
-
-pass_phrase = ARGV[0]
-
-bucket = 'my_bucket'
-item = 'my_item'
-pk_file = 'private_key_file.pem'
-
-# Create S3 client
-client = Aws::S3::Client.new(region: region)
-
-# Get item contents as string
-resp = client.get_object(bucket: bucket, key: item)
-blob = resp.body.read
-blob_string = blob.unpack('H*')
-cipher_text = blob_string[0].scan(/../).map { |x| x.hex }.pack('c*')
-
-# Decrypt the string using private key
-private_key = OpenSSL::PKey::RSA.new(File.read(pk_file), pass_phrase)
-decoded_text = private_key.private_decrypt(Base64.decode64(cipher_text))
-
-puts decoded_text
+#snippet-sourcedescription:[<<FILENAME>> demonstrates how to ...]
+#snippet-keyword:[Ruby]
+#snippet-keyword:[Code Sample]
+#snippet-keyword:[Amazon S3]
+#snippet-service:[s3]
+#snippet-sourcetype:[<<snippet or full-example>>]
+#snippet-sourcedate:[]
+#snippet-sourceauthor:[AWS]
+# Copyright 2010-2018 Amazon.com, Inc. or its affiliates. All Rights Reserved.
+#
+# This file is licensed under the Apache License, Version 2.0 (the "License").
+# You may not use this file except in compliance with the License. A copy of the
+# License is located at
+#
+# http://aws.amazon.com/apache2.0/
+#
+# This file is distributed on an "AS IS" BASIS, WITHOUT WARRANTIES OR CONDITIONS
+# OF ANY KIND, either express or implied. See the License for the specific
+# language governing permissions and limitations under the License.
+
+require 'aws-sdk-s3'  # In v2: require 'aws-sdk'
+require 'base64'
+require 'openssl'
+
+# Require a pass phrase as command-line argument
+if ARGV.empty?()
+  puts 'You must supply a pass phrase'
+  exit 1
+end
+
+pass_phrase = ARGV[0]
+
+bucket = 'my_bucket'
+item = 'my_item'
+pk_file = 'private_key_file.pem'
+
+# Create S3 client
+client = Aws::S3::Client.new(region: region)
+
+# Get item contents as string
+resp = client.get_object(bucket: bucket, key: item)
+blob = resp.body.read
+blob_string = blob.unpack('H*')
+cipher_text = blob_string[0].scan(/../).map { |x| x.hex }.pack('c*')
+
+# Decrypt the string using private key
+private_key = OpenSSL::PKey::RSA.new(File.read(pk_file), pass_phrase)
+decoded_text = private_key.private_decrypt(Base64.decode64(cipher_text))
+
+puts decoded_text