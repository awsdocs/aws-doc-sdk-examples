#snippet-sourcedescription:[<<FILENAME>> demonstrates how to ...]
#snippet-keyword:[Ruby]
#snippet-keyword:[Code Sample]
<<<<<<< HEAD
#snippet-service:[<<ADD SERVICE>>]
=======
#snippet-keyword:[Amazon S3]
#snippet-service:[s3]
>>>>>>> 7c6537b5
#snippet-sourcetype:[<<snippet or full-example>>]
#snippet-sourcedate:[]
#snippet-sourceauthor:[AWS]
# Copyright 2010-2018 Amazon.com, Inc. or its affiliates. All Rights Reserved.
#
# This file is licensed under the Apache License, Version 2.0 (the "License").
# You may not use this file except in compliance with the License. A copy of the
# License is located at
#
# http://aws.amazon.com/apache2.0/
#
# This file is distributed on an "AS IS" BASIS, WITHOUT WARRANTIES OR CONDITIONS
# OF ANY KIND, either express or implied. See the License for the specific
# language governing permissions and limitations under the License.

require 'aws-sdk-core'
require 'openssl'

public_key = 'public_key.pem'
private_key = 'private_key.pem'
pass_phrase = 'Mary had a little lamb'

key = OpenSSL::PKey::RSA.new(1024)

# public key
open public_key, 'w' do |io| io.write key.public_key.to_pem end

cipher = OpenSSL::Cipher.new 'AES-128-CBC'

key_secure = key.export cipher, pass_phrase

# private key protected by pass phrase
open private_key, 'w' do |io|
  io.write key_secure
end

puts 'Saved public key to  ' + public_key
puts 'Saved private key to ' + private_key
<|MERGE_RESOLUTION|>--- conflicted
+++ resolved
@@ -1,47 +1,43 @@
-#snippet-sourcedescription:[<<FILENAME>> demonstrates how to ...]
-#snippet-keyword:[Ruby]
-#snippet-keyword:[Code Sample]
-<<<<<<< HEAD
-#snippet-service:[<<ADD SERVICE>>]
-=======
-#snippet-keyword:[Amazon S3]
-#snippet-service:[s3]
->>>>>>> 7c6537b5
-#snippet-sourcetype:[<<snippet or full-example>>]
-#snippet-sourcedate:[]
-#snippet-sourceauthor:[AWS]
-# Copyright 2010-2018 Amazon.com, Inc. or its affiliates. All Rights Reserved.
-#
-# This file is licensed under the Apache License, Version 2.0 (the "License").
-# You may not use this file except in compliance with the License. A copy of the
-# License is located at
-#
-# http://aws.amazon.com/apache2.0/
-#
-# This file is distributed on an "AS IS" BASIS, WITHOUT WARRANTIES OR CONDITIONS
-# OF ANY KIND, either express or implied. See the License for the specific
-# language governing permissions and limitations under the License.
-
-require 'aws-sdk-core'
-require 'openssl'
-
-public_key = 'public_key.pem'
-private_key = 'private_key.pem'
-pass_phrase = 'Mary had a little lamb'
-
-key = OpenSSL::PKey::RSA.new(1024)
-
-# public key
-open public_key, 'w' do |io| io.write key.public_key.to_pem end
-
-cipher = OpenSSL::Cipher.new 'AES-128-CBC'
-
-key_secure = key.export cipher, pass_phrase
-
-# private key protected by pass phrase
-open private_key, 'w' do |io|
-  io.write key_secure
-end
-
-puts 'Saved public key to  ' + public_key
-puts 'Saved private key to ' + private_key
+#snippet-sourcedescription:[<<FILENAME>> demonstrates how to ...]
+#snippet-keyword:[Ruby]
+#snippet-keyword:[Code Sample]
+#snippet-keyword:[Amazon S3]
+#snippet-service:[s3]
+#snippet-sourcetype:[<<snippet or full-example>>]
+#snippet-sourcedate:[]
+#snippet-sourceauthor:[AWS]
+# Copyright 2010-2018 Amazon.com, Inc. or its affiliates. All Rights Reserved.
+#
+# This file is licensed under the Apache License, Version 2.0 (the "License").
+# You may not use this file except in compliance with the License. A copy of the
+# License is located at
+#
+# http://aws.amazon.com/apache2.0/
+#
+# This file is distributed on an "AS IS" BASIS, WITHOUT WARRANTIES OR CONDITIONS
+# OF ANY KIND, either express or implied. See the License for the specific
+# language governing permissions and limitations under the License.
+
+require 'aws-sdk-core'
+require 'openssl'
+
+public_key = 'public_key.pem'
+private_key = 'private_key.pem'
+pass_phrase = 'Mary had a little lamb'
+
+key = OpenSSL::PKey::RSA.new(1024)
+
+# public key
+open public_key, 'w' do |io| io.write key.public_key.to_pem end
+
+cipher = OpenSSL::Cipher.new 'AES-128-CBC'
+
+key_secure = key.export cipher, pass_phrase
+
+# private key protected by pass phrase
+open private_key, 'w' do |io|
+  io.write key_secure
+end
+
+puts 'Saved public key to  ' + public_key
+puts 'Saved private key to ' + private_key