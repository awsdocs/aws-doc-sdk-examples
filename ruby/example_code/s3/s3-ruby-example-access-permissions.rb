#snippet-sourcedescription:[<<FILENAME>> demonstrates how to ...]
#snippet-keyword:[Ruby]
#snippet-keyword:[Code Sample]
<<<<<<< HEAD
#snippet-service:[<<ADD SERVICE>>]
=======
#snippet-keyword:[Amazon S3]
#snippet-service:[s3]
>>>>>>> 7c6537b5
#snippet-sourcetype:[<<snippet or full-example>>]
#snippet-sourcedate:[]
#snippet-sourceauthor:[AWS]
# Copyright 2010-2018 Amazon.com, Inc. or its affiliates. All Rights Reserved.
#
# This file is licensed under the Apache License, Version 2.0 (the "License").
# You may not use this file except in compliance with the License. A copy of the
# License is located at
#
# http://aws.amazon.com/apache2.0/
#
# This file is distributed on an "AS IS" BASIS, WITHOUT WARRANTIES OR CONDITIONS
# OF ANY KIND, either express or implied. See the License for the specific
# language governing permissions and limitations under the License.

require 'aws-sdk-s3'  # v2: require 'aws-sdk'

# Create a S3 client
client = Aws::S3::Client.new(region: 'us-west-2')

bucket = 'my-bucket'
# Sets a bucket to public-read
client.put_bucket_acl({
  acl: "public-read",
  bucket: bucket,
})

object_key = "my-key"
# Put an object in the public bucket
client.put_object({
  bucket: bucket,
  key: object_key,
  body: 'Hello World',
})

# Accessing an object in the bucket with unauthorize request
bucket_path = "http://#{bucket}.s3-us-west-2.amazonaws.com/"
resp = Net::HTTP.get(URI(bucket_path))
puts "Content of unsigned request to #{bucket_path}:\n\n#{resp}\n\n"

# However, accessing the object is denied since object Acl is not public-read
object_path = "http://#{bucket}.s3-us-west-2.amazonaws.com/#{object_key}"
resp = Net::HTTP.get(URI(object_path))
puts "Content of unsigned request to #{object_path}:\n\n#{resp}\n\n"

# Setting the object to public-read
client.put_object_acl({
  acl: "public-read",
  bucket: bucket,
  key: object_key,
})
object_path = "http://#{bucket}.s3-us-west-2.amazonaws.com/#{object_key}"
puts "Now I can access object (#{object_key}) :\n#{Net::HTTP.get(URI(object_path))}\n\n"

# Setting bucket to private again
client.put_bucket_acl({
  bucket: bucket,
  acl: 'private',
})

# Get current bucket Acl
resp = client.get_bucket_acl(bucket: bucket)
puts resp.grants

resp = Net::HTTP.get(URI(bucket_path))
puts "Content of unsigned request to #{bucket_path}:\n\n#{resp}\n\n"
<|MERGE_RESOLUTION|>--- conflicted
+++ resolved
@@ -1,75 +1,71 @@
-#snippet-sourcedescription:[<<FILENAME>> demonstrates how to ...]
-#snippet-keyword:[Ruby]
-#snippet-keyword:[Code Sample]
-<<<<<<< HEAD
-#snippet-service:[<<ADD SERVICE>>]
-=======
-#snippet-keyword:[Amazon S3]
-#snippet-service:[s3]
->>>>>>> 7c6537b5
-#snippet-sourcetype:[<<snippet or full-example>>]
-#snippet-sourcedate:[]
-#snippet-sourceauthor:[AWS]
-# Copyright 2010-2018 Amazon.com, Inc. or its affiliates. All Rights Reserved.
-#
-# This file is licensed under the Apache License, Version 2.0 (the "License").
-# You may not use this file except in compliance with the License. A copy of the
-# License is located at
-#
-# http://aws.amazon.com/apache2.0/
-#
-# This file is distributed on an "AS IS" BASIS, WITHOUT WARRANTIES OR CONDITIONS
-# OF ANY KIND, either express or implied. See the License for the specific
-# language governing permissions and limitations under the License.
-
-require 'aws-sdk-s3'  # v2: require 'aws-sdk'
-
-# Create a S3 client
-client = Aws::S3::Client.new(region: 'us-west-2')
-
-bucket = 'my-bucket'
-# Sets a bucket to public-read
-client.put_bucket_acl({
-  acl: "public-read",
-  bucket: bucket,
-})
-
-object_key = "my-key"
-# Put an object in the public bucket
-client.put_object({
-  bucket: bucket,
-  key: object_key,
-  body: 'Hello World',
-})
-
-# Accessing an object in the bucket with unauthorize request
-bucket_path = "http://#{bucket}.s3-us-west-2.amazonaws.com/"
-resp = Net::HTTP.get(URI(bucket_path))
-puts "Content of unsigned request to #{bucket_path}:\n\n#{resp}\n\n"
-
-# However, accessing the object is denied since object Acl is not public-read
-object_path = "http://#{bucket}.s3-us-west-2.amazonaws.com/#{object_key}"
-resp = Net::HTTP.get(URI(object_path))
-puts "Content of unsigned request to #{object_path}:\n\n#{resp}\n\n"
-
-# Setting the object to public-read
-client.put_object_acl({
-  acl: "public-read",
-  bucket: bucket,
-  key: object_key,
-})
-object_path = "http://#{bucket}.s3-us-west-2.amazonaws.com/#{object_key}"
-puts "Now I can access object (#{object_key}) :\n#{Net::HTTP.get(URI(object_path))}\n\n"
-
-# Setting bucket to private again
-client.put_bucket_acl({
-  bucket: bucket,
-  acl: 'private',
-})
-
-# Get current bucket Acl
-resp = client.get_bucket_acl(bucket: bucket)
-puts resp.grants
-
-resp = Net::HTTP.get(URI(bucket_path))
-puts "Content of unsigned request to #{bucket_path}:\n\n#{resp}\n\n"
+#snippet-sourcedescription:[<<FILENAME>> demonstrates how to ...]
+#snippet-keyword:[Ruby]
+#snippet-keyword:[Code Sample]
+#snippet-keyword:[Amazon S3]
+#snippet-service:[s3]
+#snippet-sourcetype:[<<snippet or full-example>>]
+#snippet-sourcedate:[]
+#snippet-sourceauthor:[AWS]
+# Copyright 2010-2018 Amazon.com, Inc. or its affiliates. All Rights Reserved.
+#
+# This file is licensed under the Apache License, Version 2.0 (the "License").
+# You may not use this file except in compliance with the License. A copy of the
+# License is located at
+#
+# http://aws.amazon.com/apache2.0/
+#
+# This file is distributed on an "AS IS" BASIS, WITHOUT WARRANTIES OR CONDITIONS
+# OF ANY KIND, either express or implied. See the License for the specific
+# language governing permissions and limitations under the License.
+
+require 'aws-sdk-s3'  # v2: require 'aws-sdk'
+
+# Create a S3 client
+client = Aws::S3::Client.new(region: 'us-west-2')
+
+bucket = 'my-bucket'
+# Sets a bucket to public-read
+client.put_bucket_acl({
+  acl: "public-read",
+  bucket: bucket,
+})
+
+object_key = "my-key"
+# Put an object in the public bucket
+client.put_object({
+  bucket: bucket,
+  key: object_key,
+  body: 'Hello World',
+})
+
+# Accessing an object in the bucket with unauthorize request
+bucket_path = "http://#{bucket}.s3-us-west-2.amazonaws.com/"
+resp = Net::HTTP.get(URI(bucket_path))
+puts "Content of unsigned request to #{bucket_path}:\n\n#{resp}\n\n"
+
+# However, accessing the object is denied since object Acl is not public-read
+object_path = "http://#{bucket}.s3-us-west-2.amazonaws.com/#{object_key}"
+resp = Net::HTTP.get(URI(object_path))
+puts "Content of unsigned request to #{object_path}:\n\n#{resp}\n\n"
+
+# Setting the object to public-read
+client.put_object_acl({
+  acl: "public-read",
+  bucket: bucket,
+  key: object_key,
+})
+object_path = "http://#{bucket}.s3-us-west-2.amazonaws.com/#{object_key}"
+puts "Now I can access object (#{object_key}) :\n#{Net::HTTP.get(URI(object_path))}\n\n"
+
+# Setting bucket to private again
+client.put_bucket_acl({
+  bucket: bucket,
+  acl: 'private',
+})
+
+# Get current bucket Acl
+resp = client.get_bucket_acl(bucket: bucket)
+puts resp.grants
+
+resp = Net::HTTP.get(URI(bucket_path))
+puts "Content of unsigned request to #{bucket_path}:\n\n#{resp}\n\n"