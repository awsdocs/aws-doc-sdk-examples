#snippet-sourcedescription:[<<FILENAME>> demonstrates how to ...]
#snippet-keyword:[Ruby]
#snippet-keyword:[Code Sample]
<<<<<<< HEAD
#snippet-service:[<<ADD SERVICE>>]
=======
#snippet-keyword:[AWS Key Management Service (KMS)]
#snippet-service:[kms]
>>>>>>> 7c6537b5
#snippet-sourcetype:[<<snippet or full-example>>]
#snippet-sourcedate:[]
#snippet-sourceauthor:[AWS]
# Copyright 2010-2018 Amazon.com, Inc. or its affiliates. All Rights Reserved.
#
# This file is licensed under the Apache License, Version 2.0 (the "License").
# You may not use this file except in compliance with the License. A copy of the
# License is located at
#
# http://aws.amazon.com/apache2.0/
#
# This file is distributed on an "AS IS" BASIS, WITHOUT WARRANTIES OR CONDITIONS
# OF ANY KIND, either express or implied. See the License for the specific
# language governing permissions and limitations under the License.

require 'aws-sdk-kms'  # v2: require 'aws-sdk'

# Human-readable version of the ciphertext of the data to reencrypt.

blob = '01020200785d68faeec386af1057904926253051eb2919d3c16078badf65b808b26dd057c101747cadf3593596e093d4ffbf22434a6d00000068306606092a864886f70d010706a0593057020100305206092a864886f70d010701301e060960864801650304012e3011040c9d629e573683972cdb7d94b30201108025b20b060591b02ca0deb0fbdfc2f86c8bfcb265947739851ad56f3adce91eba87c59691a9a1'
sourceCiphertextBlob = [blob].pack("H*")

# Replace the fictitious key ARN with a valid key ID

destinationKeyId = 'arn:aws:kms:us-west-2:111122223333:key/0987dcba-09fe-87dc-65ba-ab0987654321'

client = Aws::KMS::Client.new(region: 'us-west-2')

resp = client.re_encrypt({
  ciphertext_blob: sourceCiphertextBlob,
  destination_key_id: destinationKeyId
})

puts 'Blob:'
puts resp.ciphertext_blob.unpack('H*')
<|MERGE_RESOLUTION|>--- conflicted
+++ resolved
@@ -1,44 +1,40 @@
-#snippet-sourcedescription:[<<FILENAME>> demonstrates how to ...]
-#snippet-keyword:[Ruby]
-#snippet-keyword:[Code Sample]
-<<<<<<< HEAD
-#snippet-service:[<<ADD SERVICE>>]
-=======
-#snippet-keyword:[AWS Key Management Service (KMS)]
-#snippet-service:[kms]
->>>>>>> 7c6537b5
-#snippet-sourcetype:[<<snippet or full-example>>]
-#snippet-sourcedate:[]
-#snippet-sourceauthor:[AWS]
-# Copyright 2010-2018 Amazon.com, Inc. or its affiliates. All Rights Reserved.
-#
-# This file is licensed under the Apache License, Version 2.0 (the "License").
-# You may not use this file except in compliance with the License. A copy of the
-# License is located at
-#
-# http://aws.amazon.com/apache2.0/
-#
-# This file is distributed on an "AS IS" BASIS, WITHOUT WARRANTIES OR CONDITIONS
-# OF ANY KIND, either express or implied. See the License for the specific
-# language governing permissions and limitations under the License.
-
-require 'aws-sdk-kms'  # v2: require 'aws-sdk'
-
-# Human-readable version of the ciphertext of the data to reencrypt.
-
-blob = '01020200785d68faeec386af1057904926253051eb2919d3c16078badf65b808b26dd057c101747cadf3593596e093d4ffbf22434a6d00000068306606092a864886f70d010706a0593057020100305206092a864886f70d010701301e060960864801650304012e3011040c9d629e573683972cdb7d94b30201108025b20b060591b02ca0deb0fbdfc2f86c8bfcb265947739851ad56f3adce91eba87c59691a9a1'
-sourceCiphertextBlob = [blob].pack("H*")
-
-# Replace the fictitious key ARN with a valid key ID
-
-destinationKeyId = 'arn:aws:kms:us-west-2:111122223333:key/0987dcba-09fe-87dc-65ba-ab0987654321'
-
-client = Aws::KMS::Client.new(region: 'us-west-2')
-
-resp = client.re_encrypt({
-  ciphertext_blob: sourceCiphertextBlob,
-  destination_key_id: destinationKeyId
-})
-
-puts 'Blob:'
-puts resp.ciphertext_blob.unpack('H*')
+#snippet-sourcedescription:[<<FILENAME>> demonstrates how to ...]
+#snippet-keyword:[Ruby]
+#snippet-keyword:[Code Sample]
+#snippet-keyword:[AWS Key Management Service (KMS)]
+#snippet-service:[kms]
+#snippet-sourcetype:[<<snippet or full-example>>]
+#snippet-sourcedate:[]
+#snippet-sourceauthor:[AWS]
+# Copyright 2010-2018 Amazon.com, Inc. or its affiliates. All Rights Reserved.
+#
+# This file is licensed under the Apache License, Version 2.0 (the "License").
+# You may not use this file except in compliance with the License. A copy of the
+# License is located at
+#
+# http://aws.amazon.com/apache2.0/
+#
+# This file is distributed on an "AS IS" BASIS, WITHOUT WARRANTIES OR CONDITIONS
+# OF ANY KIND, either express or implied. See the License for the specific
+# language governing permissions and limitations under the License.
+
+require 'aws-sdk-kms'  # v2: require 'aws-sdk'
+
+# Human-readable version of the ciphertext of the data to reencrypt.
+
+blob = '01020200785d68faeec386af1057904926253051eb2919d3c16078badf65b808b26dd057c101747cadf3593596e093d4ffbf22434a6d00000068306606092a864886f70d010706a0593057020100305206092a864886f70d010701301e060960864801650304012e3011040c9d629e573683972cdb7d94b30201108025b20b060591b02ca0deb0fbdfc2f86c8bfcb265947739851ad56f3adce91eba87c59691a9a1'
+sourceCiphertextBlob = [blob].pack("H*")
+
+# Replace the fictitious key ARN with a valid key ID
+
+destinationKeyId = 'arn:aws:kms:us-west-2:111122223333:key/0987dcba-09fe-87dc-65ba-ab0987654321'
+
+client = Aws::KMS::Client.new(region: 'us-west-2')
+
+resp = client.re_encrypt({
+  ciphertext_blob: sourceCiphertextBlob,
+  destination_key_id: destinationKeyId
+})
+
+puts 'Blob:'
+puts resp.ciphertext_blob.unpack('H*')