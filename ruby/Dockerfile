# syntax=docker/dockerfile:1
# Status: Beta
# GA updates: https://github.com/awsdocs/aws-doc-sdk-examples/issues/4124
FROM ruby:3.1.2-buster
COPY . /ruby/
RUN cd /ruby && \
    bundle config --delete frozen && \
<<<<<<< HEAD
    bundle install
CMD ["./ruby/run_tests.sh"]
=======
    bundle install \
WORKDIR /ruby
CMD ["./run_tests.sh"]
>>>>>>> 8711ccb6
<|MERGE_RESOLUTION|>--- conflicted
+++ resolved
@@ -5,11 +5,6 @@
 COPY . /ruby/
 RUN cd /ruby && \
     bundle config --delete frozen && \
-<<<<<<< HEAD
     bundle install
-CMD ["./ruby/run_tests.sh"]
-=======
-    bundle install \
 WORKDIR /ruby
-CMD ["./run_tests.sh"]
->>>>>>> 8711ccb6
+CMD ["rspec",".","--tag","integ","--tag","~@quarantine"]