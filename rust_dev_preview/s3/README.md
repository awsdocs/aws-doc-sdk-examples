# AWS SDK for Rust code examples for Amazon S3

## Purpose

These examples demonstrate how to perform several Amazon Simple Storage Service (Amazon S3) operations using the developer preview version of the AWS SDK for Rust.

Use Amazon S3 to store and retrieve any amount of data at any time, from anywhere on the web.

## Code examples

- [Create basic client](src/bin/client.rs) (ListBuckets)
- [Create a bucket](src/bin/create-bucket.rs) (CreateBucket)
- [Delete an object from a bucket](src/bin/delete-object.rs) (DeleteObject)
- [Deletes one or more objects from a bucket](src/bin/delete-objects.rs) (DeleteObjects)
- [Lists your buckets](src/bin/list-buckets.rs) (ListBuckets)
- [Lists the objects in a bucket](src/bin/list-objects.rs) (ListObjectsV2)
- [Lists the versions of the objects in a bucket](src/bin/list-object-versions.rs) (ListObjectVersions)
- [Lists your buckets and uploads a file to a bucket](src/bin/s3-helloworld.rs) (ListBuckets, PutObject)
<<<<<<< HEAD
- [Lists your buckets at a specified endpoint](src/bin/s3-object-lambda.rs) (ListBuckets)
=======
>>>>>>> 671ae64d

## ⚠ Important

- We recommend that you grant this code least privilege, 
  or at most the minimum permissions required to perform the task.
  For more information, see
  [Grant Least Privilege](https://docs.aws.amazon.com/IAM/latest/UserGuide/best-practices.html#grant-least-privilege)
  in the AWS Identity and Access Management User Guide.
- This code has not been tested in all AWS Regions.
  Some AWS services are available only in specific
  [Regions](https://aws.amazon.com/about-aws/global-infrastructure/regional-product-services).
- Running this code might result in charges to your AWS account.

## Running the code examples

### Prerequisites

You must have an AWS account, and have configured your default credentials and AWS Region as described in [https://github.com/awslabs/aws-sdk-rust](https://github.com/awslabs/aws-sdk-rust).

### client

This example creates a basic client and lists your Amazon S3 buckets.

`cargo run --bin client -- [-r REGION] [-v]`

- _REGION_ is the Region in which the client is created.
  If not supplied, uses the value of the __AWS_REGION__ environment variable.
  If the environment variable is not set, defaults to __us-west-2__.
- __-v__ displays additional information.

### create-bucket

This example creates an Amazon S3 bucket.

`cargo run --bin create-bucket -- -b BUCKET [-r REGION] [-v]`

- _BUCKET_ is the name of the bucket to create.
- _REGION_ is the Region in which the client is created.
  If not supplied, uses the value of the __AWS_REGION__ environment variable.
  If the environment variable is not set, defaults to __us-west-2__.
- __-v__ displays additional information.

### delete-object

This example deletes an object from an Amazon S3 bucket.

`cargo run --bin delete-object -- -b BUCKET -k KEY [-r REGION] [-v]`

- _BUCKET_ is the name of the bucket.
- _KEY_ is the name of the object.
- _REGION_ is the Region in which the client is created.
  If not supplied, uses the value of the __AWS_REGION__ environment variable.
  If the environment variable is not set, defaults to __us-west-2__.
- __-v__ displays additional information.

### delete-objects

This example deletes one or more objects from an Amazon S3 bucket.

`cargo run --bin delete-objects -- -b BUCKET -o OBJECTS [-r REGION] [-v]`

- _BUCKET_ is the name of the bucket.
- _OBJECTS_ are the names of the objects to delete, separated by spaces.
- _REGION_ is the Region in which the client is created.
  If not supplied, uses the value of the __AWS_REGION__ environment variable.
  If the environment variable is not set, defaults to __us-west-2__.
- __-v__ displays additional information.

### list-buckets

This example lists your Amazon S3 buckets.

`cargo run --bin list-buckets -- [-s] [-r REGION] [-v]`

- __-s__ display only buckets in the Region.
- _REGION_ is the Region in which the client is created.
  If not supplied, uses the value of the __AWS_REGION__ environment variable.
  If the environment variable is not set, defaults to __us-west-2__.
- __-v__ displays additional information.

### list-objects

This example lists the objects in an Amazon S3 bucket.

`cargo run --bin list-objects -- -b BUCKET [-r REGION] [-v]`

- _BUCKET_ is the name of the bucket.
- _REGION_ is the Region in which the client is created.
  If not supplied, uses the value of the __AWS_REGION__ environment variable.
  If the environment variable is not set, defaults to __us-west-2__.
- __-v__ displays additional information.

### list-object-versions

This example lists the versions of the objects in an Amazon S3 bucket.

`cargo run --bin list-objects -- -b BUCKET [-r REGION] [-v]`

- _BUCKET_ is the name of the bucket.
- _REGION_ is the Region in which the client is created.
  If not supplied, uses the value of the __AWS_REGION__ environment variable.
  If the environment variable is not set, defaults to __us-west-2__.
- __-v__ displays additional information.

### s3-helloworld

This example lists your buckets and uploads a file to a bucket.

`cargo run --bin s3-helloworld -- -b BUCKET -f FILENAME -k KEY [-r REGION] [-v]`

- _BUCKET_ is the name of the bucket.
- _FILENAME_ is the name of the file to upload.
- _KEY_ is the name of the file to upload to the bucket.
- _REGION_ is the Region in which the client is created.
  If not supplied, uses the value of the __AWS_REGION__ environment variable.
  If the environment variable is not set, defaults to __us-west-2__.
- __-v__ displays additional information.

### s3-object-lambda

This example lists your buckets in a specified endpoint.

`cargo run --bin s3-object-lambda -- -a ACCOUNT -e ENDPOINT [-r REGION] [-v]`

- _ACCOUNT_ is the your account number.
- _ENDPOINT_ is the endpoint.
- _KEY_ is the name of the file to upload to the bucket.
- _REGION_ is the Region in which the client is created.
  If not supplied, uses the value of the __AWS_REGION__ environment variable.
  If the environment variable is not set, defaults to __us-west-2__.
- __-v__ displays additional information.

## Resources

- [AWS SDK for Rust repo](https://github.com/awslabs/aws-sdk-rust)
- [AWS SDK for Rust API Reference for Amazon S3](https://docs.rs/aws-sdk-s3)
- [AWS SDK for Rust API Reference Guide](https://awslabs.github.io/aws-sdk-rust/aws_sdk_config/index.html) 

## Contributing

To propose a new code example to the AWS documentation team, 
see [CONTRIBUTING.md](https://github.com/awsdocs/aws-doc-sdk-examples/blob/master/CONTRIBUTING.md). 
The team prefers to create code examples that show broad scenarios rather than individual API calls.

Copyright Amazon.com, Inc. or its affiliates. All Rights Reserved. SPDX-License-Identifier: Apache-2.0<|MERGE_RESOLUTION|>--- conflicted
+++ resolved
@@ -16,10 +16,8 @@
 - [Lists the objects in a bucket](src/bin/list-objects.rs) (ListObjectsV2)
 - [Lists the versions of the objects in a bucket](src/bin/list-object-versions.rs) (ListObjectVersions)
 - [Lists your buckets and uploads a file to a bucket](src/bin/s3-helloworld.rs) (ListBuckets, PutObject)
-<<<<<<< HEAD
 - [Lists your buckets at a specified endpoint](src/bin/s3-object-lambda.rs) (ListBuckets)
-=======
->>>>>>> 671ae64d
+
 
 ## ⚠ Important
 
