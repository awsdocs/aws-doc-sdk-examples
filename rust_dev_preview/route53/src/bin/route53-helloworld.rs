--- conflicted
+++ resolved
@@ -18,15 +18,9 @@
     verbose: bool,
 }
 
-<<<<<<< HEAD
-// Show IDs and names of hosted zones.
-// snippet-start:[route53.rust.route53-helloworld]
-async fn show_zones(client: &aws_sdk_route53::Client) -> Result<(), aws_sdk_route53::Error> {
-=======
 // Get hosted zone IDs and names.
 // snippet-start:[route53.rust.route53-helloworld]
 async fn show_host_info(client: &aws_sdk_route53::Client) -> Result<(), aws_sdk_route53::Error> {
->>>>>>> 0bdc3776
     let hosted_zone_count = client.get_hosted_zone_count().send().await?;
 
     println!(
@@ -82,9 +76,5 @@
     let shared_config = aws_config::from_env().region(region_provider).load().await;
     let client = Client::new(&shared_config);
 
-<<<<<<< HEAD
-    show_zones(&client).await
-=======
     show_host_info(&client).await
->>>>>>> 0bdc3776
 }